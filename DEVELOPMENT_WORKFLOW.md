<<<<<<< HEAD
# 🚀 Development Workflow Guide

## Quick Summary

The repository now supports a **flexible, developer-friendly workflow** that doesn't block development with strict linting/type checking on every push.

## Changes Made ✅

### GitHub Actions (CI/CD)
- **CI now runs only on Pull Requests** and version tags (`v*.*.*`)
- **All checks are non-blocking** - they show warnings but don't fail the build
- **Security scans** still run but ignore documentation changes
- **Manual triggers** available via `workflow_dispatch`

### Git Hooks (Husky)
- **Pre-commit**: Linting is non-blocking, shows warnings
- **Pre-push**: Type checking and tests are non-blocking, show warnings  
- **Easy to skip** with environment variables

### Skip Options Available
```bash
# Skip individual checks
SKIP_LINT=1 git commit -m "quick fix"     # Skip linting
RUN_CHECKS=1 git push                      # Enable typecheck/tests (disabled by default)
SKIP_HUSKY=1 git commit -m "bypass all hooks"

# Automatically skipped in CI
CI=1 # (set automatically in GitHub Actions)
```

## Recommended Workflows

### 🏃‍♂️ Quick Development (Fast Iteration - Default)
```bash
# Load helpful aliases (optional)
source scripts/git-aliases.sh

# Quick commit + push (TypeScript checks disabled by default)
SKIP_LINT=1 git commit -am "wip: quick changes" && git push

# Or use the convenient alias
gcp-fast  # Quick commit + push
```

### 🛡️ Quality-Focused Development
```bash
# Normal workflow with non-blocking checks
git commit -m "Add new feature"
git push  # Shows warnings but won't fail

# Manual quality check before PR
pnpm lint && pnpm typecheck && pnpm test
```

### 🎯 Production-Ready Development
```bash
# Full quality pipeline (what happens in PR)
pnpm lint --fix
pnpm typecheck  
pnpm test
git commit -m "feat: production-ready feature"
git push
```

## Available Git Aliases

After running `source scripts/git-aliases.sh`:

- `gp-fast` / `gp-quick` - Push without checks
- `gc-fast` / `gc-quick` - Commit without lint  
- `gcp-fast` - Quick commit + push without checks
- `gcp` - Normal commit + push with checks

## When Checks Run

| Event | CI Workflow | Security Scan | Git Hooks |
|-------|------------|---------------|-----------|
| Push to main/master | ❌ No | ✅ Yes | ✅ Yes (skippable) |
| Push to feature branch | ❌ No | ❌ No | ✅ Yes (skippable) |
| Pull Request | ✅ Yes (non-blocking) | ✅ Yes | ✅ Yes (skippable) |
| Version tag (`v*`) | ✅ Yes (non-blocking) | ❌ No | ❌ No |

## Benefits 🎉

1. **Faster development** - No waiting for lint/type checks on every push
2. **Non-blocking warnings** - See issues but still proceed
3. **Easy skip options** - Bypass checks when needed
4. **Quality on PRs** - Full checks run where it matters
5. **Flexible workflow** - Choose your level of checking

## Security & Quality Maintained 🔐

- **Pull Requests** still run full CI pipeline
- **Security scans** continue running on main branches
- **Code quality tools** still available manually
- **Branch protection** rules ensure PR reviews
- **Non-blocking approach** encourages rather than forces quality

---

=======
# 🚀 Development Workflow Guide

## Quick Summary

The repository now supports a **flexible, developer-friendly workflow** that doesn't block development with strict linting/type checking on every push.

## Changes Made ✅

### GitHub Actions (CI/CD)
- **CI now runs only on Pull Requests** and version tags (`v*.*.*`)
- **All checks are non-blocking** - they show warnings but don't fail the build
- **Security scans** still run but ignore documentation changes
- **Manual triggers** available via `workflow_dispatch`

### Git Hooks (Husky)
- **Pre-commit**: Linting is non-blocking, shows warnings
- **Pre-push**: Type checking and tests are non-blocking, show warnings  
- **Easy to skip** with environment variables

### Skip Options Available
```bash
# Skip individual checks
SKIP_LINT=1 git commit -m "quick fix"     # Skip linting
RUN_CHECKS=1 git push                      # Enable typecheck/tests (disabled by default)
SKIP_HUSKY=1 git commit -m "bypass all hooks"

# Automatically skipped in CI
CI=1 # (set automatically in GitHub Actions)
```

## Recommended Workflows

### 🏃‍♂️ Quick Development (Fast Iteration - Default)
```bash
# Load helpful aliases (optional)
source scripts/git-aliases.sh

# Quick commit + push (TypeScript checks disabled by default)
SKIP_LINT=1 git commit -am "wip: quick changes" && git push

# Or use the convenient alias
gcp-fast  # Quick commit + push
```

### 🛡️ Quality-Focused Development
```bash
# Normal workflow with non-blocking checks
git commit -m "Add new feature"
git push  # Shows warnings but won't fail

# Manual quality check before PR
pnpm lint && pnpm typecheck && pnpm test
```

### 🎯 Production-Ready Development
```bash
# Full quality pipeline (what happens in PR)
pnpm lint --fix
pnpm typecheck  
pnpm test
git commit -m "feat: production-ready feature"
git push
```

## Available Git Aliases

After running `source scripts/git-aliases.sh`:

- `gp-fast` / `gp-quick` - Push without checks
- `gc-fast` / `gc-quick` - Commit without lint  
- `gcp-fast` - Quick commit + push without checks
- `gcp` - Normal commit + push with checks

## When Checks Run

| Event | CI Workflow | Security Scan | Git Hooks |
|-------|------------|---------------|-----------|
| Push to main/master | ❌ No | ✅ Yes | ✅ Yes (skippable) |
| Push to feature branch | ❌ No | ❌ No | ✅ Yes (skippable) |
| Pull Request | ✅ Yes (non-blocking) | ✅ Yes | ✅ Yes (skippable) |
| Version tag (`v*`) | ✅ Yes (non-blocking) | ❌ No | ❌ No |

## Benefits 🎉

1. **Faster development** - No waiting for lint/type checks on every push
2. **Non-blocking warnings** - See issues but still proceed
3. **Easy skip options** - Bypass checks when needed
4. **Quality on PRs** - Full checks run where it matters
5. **Flexible workflow** - Choose your level of checking

## Security & Quality Maintained 🔐

- **Pull Requests** still run full CI pipeline
- **Security scans** continue running on main branches
- **Code quality tools** still available manually
- **Branch protection** rules ensure PR reviews
- **Non-blocking approach** encourages rather than forces quality

---

>>>>>>> ad6430f4
*This setup makes development smooth and automatic while maintaining code quality where it matters most - during code review and release.*<|MERGE_RESOLUTION|>--- conflicted
+++ resolved
@@ -1,4 +1,3 @@
-<<<<<<< HEAD
 # 🚀 Development Workflow Guide
 
 ## Quick Summary
@@ -99,106 +98,4 @@
 
 ---
 
-=======
-# 🚀 Development Workflow Guide
-
-## Quick Summary
-
-The repository now supports a **flexible, developer-friendly workflow** that doesn't block development with strict linting/type checking on every push.
-
-## Changes Made ✅
-
-### GitHub Actions (CI/CD)
-- **CI now runs only on Pull Requests** and version tags (`v*.*.*`)
-- **All checks are non-blocking** - they show warnings but don't fail the build
-- **Security scans** still run but ignore documentation changes
-- **Manual triggers** available via `workflow_dispatch`
-
-### Git Hooks (Husky)
-- **Pre-commit**: Linting is non-blocking, shows warnings
-- **Pre-push**: Type checking and tests are non-blocking, show warnings  
-- **Easy to skip** with environment variables
-
-### Skip Options Available
-```bash
-# Skip individual checks
-SKIP_LINT=1 git commit -m "quick fix"     # Skip linting
-RUN_CHECKS=1 git push                      # Enable typecheck/tests (disabled by default)
-SKIP_HUSKY=1 git commit -m "bypass all hooks"
-
-# Automatically skipped in CI
-CI=1 # (set automatically in GitHub Actions)
-```
-
-## Recommended Workflows
-
-### 🏃‍♂️ Quick Development (Fast Iteration - Default)
-```bash
-# Load helpful aliases (optional)
-source scripts/git-aliases.sh
-
-# Quick commit + push (TypeScript checks disabled by default)
-SKIP_LINT=1 git commit -am "wip: quick changes" && git push
-
-# Or use the convenient alias
-gcp-fast  # Quick commit + push
-```
-
-### 🛡️ Quality-Focused Development
-```bash
-# Normal workflow with non-blocking checks
-git commit -m "Add new feature"
-git push  # Shows warnings but won't fail
-
-# Manual quality check before PR
-pnpm lint && pnpm typecheck && pnpm test
-```
-
-### 🎯 Production-Ready Development
-```bash
-# Full quality pipeline (what happens in PR)
-pnpm lint --fix
-pnpm typecheck  
-pnpm test
-git commit -m "feat: production-ready feature"
-git push
-```
-
-## Available Git Aliases
-
-After running `source scripts/git-aliases.sh`:
-
-- `gp-fast` / `gp-quick` - Push without checks
-- `gc-fast` / `gc-quick` - Commit without lint  
-- `gcp-fast` - Quick commit + push without checks
-- `gcp` - Normal commit + push with checks
-
-## When Checks Run
-
-| Event | CI Workflow | Security Scan | Git Hooks |
-|-------|------------|---------------|-----------|
-| Push to main/master | ❌ No | ✅ Yes | ✅ Yes (skippable) |
-| Push to feature branch | ❌ No | ❌ No | ✅ Yes (skippable) |
-| Pull Request | ✅ Yes (non-blocking) | ✅ Yes | ✅ Yes (skippable) |
-| Version tag (`v*`) | ✅ Yes (non-blocking) | ❌ No | ❌ No |
-
-## Benefits 🎉
-
-1. **Faster development** - No waiting for lint/type checks on every push
-2. **Non-blocking warnings** - See issues but still proceed
-3. **Easy skip options** - Bypass checks when needed
-4. **Quality on PRs** - Full checks run where it matters
-5. **Flexible workflow** - Choose your level of checking
-
-## Security & Quality Maintained 🔐
-
-- **Pull Requests** still run full CI pipeline
-- **Security scans** continue running on main branches
-- **Code quality tools** still available manually
-- **Branch protection** rules ensure PR reviews
-- **Non-blocking approach** encourages rather than forces quality
-
----
-
->>>>>>> ad6430f4
 *This setup makes development smooth and automatic while maintaining code quality where it matters most - during code review and release.*