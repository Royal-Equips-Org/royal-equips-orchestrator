--- conflicted
+++ resolved
@@ -1,273 +1,135 @@
-<<<<<<< HEAD
-"""
-Configuration management for Flask application.
-
-Provides environment-specific configurations with sensible defaults
-and environment variable support. Uses UnifiedSecretResolver to fetch
-secrets from Cloudflare/deployment variables when available.
-"""
-
-import os
-import asyncio
-from typing import Type, Optional
-
-# Import secret resolver for secure credential management
-try:
-    from core.secrets.secret_provider import UnifiedSecretResolver
-    _secret_resolver = UnifiedSecretResolver()
-except ImportError:
-    _secret_resolver = None
-
-
-def _get_secret(key: str, default: Optional[str] = None) -> Optional[str]:
-    """
-    Get secret from UnifiedSecretResolver or fallback to environment variable.
-    
-    This ensures secrets are fetched from Cloudflare/deployment variables when available,
-    with graceful fallback to local environment variables for development.
-    """
-    if _secret_resolver:
-        try:
-            value = asyncio.run(_secret_resolver.get_secret_with_fallback(key, None))
-            if value:
-                return value
-        except Exception:
-            pass
-    
-    # Fallback to environment variable
-    return os.getenv(key, default)
-
-
-class Config:
-    """Base configuration class."""
-
-    # Basic Flask settings (use secret resolver for sensitive values)
-    SECRET_KEY = _get_secret("SECRET_KEY", "dev-secret-key-change-in-production")
-    DEBUG = False
-    TESTING = False
-
-    # Application settings
-    APP_NAME = os.getenv("APP_NAME", "Royal Equips Orchestrator")
-    COMMAND_CENTER_URL = os.getenv("COMMAND_CENTER_URL", "/docs")
-
-    # Server settings
-    PORT = int(os.getenv("PORT", 10000))
-    HOST = os.getenv("HOST", "0.0.0.0")
-
-    # External service settings (use secret resolver for API keys)
-    SHOPIFY_API_KEY = _get_secret("SHOPIFY_API_KEY")
-    SHOPIFY_API_SECRET = _get_secret("SHOPIFY_API_SECRET")
-    SHOP_NAME = os.getenv("SHOP_NAME")
-    OPENAI_API_KEY = _get_secret("OPENAI_API_KEY")
-
-    # Product Research Agent API keys (use secret resolver)
-    AUTO_DS_API_KEY = _get_secret("AUTO_DS_API_KEY") or _get_secret("AUTODS_API_KEY")
-    SPOCKET_API_KEY = _get_secret("SPOCKET_API_KEY")
-
-    # BigQuery settings
-    BIGQUERY_PROJECT_ID = os.getenv("BIGQUERY_PROJECT_ID")
-    BIGQUERY_DATASET = os.getenv("BIGQUERY_DATASET")
-    BIGQUERY_TABLE = os.getenv("BIGQUERY_TABLE")
-
-    # GitHub integration (use secret resolver for token)
-    GITHUB_TOKEN = _get_secret("GITHUB_TOKEN")
-
-    # Feature flags
-    ENABLE_METRICS = os.getenv("ENABLE_METRICS", "true").lower() == "true"
-    ENABLE_STREAMING = os.getenv("ENABLE_STREAMING", "true").lower() == "true"
-
-    # Circuit breaker settings
-    CIRCUIT_BREAKER_FAILURE_THRESHOLD = int(
-        os.getenv("CIRCUIT_BREAKER_FAILURE_THRESHOLD", "5")
-    )
-    CIRCUIT_BREAKER_RECOVERY_TIMEOUT = int(
-        os.getenv("CIRCUIT_BREAKER_RECOVERY_TIMEOUT", "60")
-    )
-
-    # FASE 2: RoyalGPT Orchestration Settings (use secret resolver for API key)
-    ROYALGPT_ENABLED = os.getenv("ENABLE_ROYALGPT_ORCHESTRATION", "true").lower() == "true"
-    API_KEY_ROYALGPT = _get_secret("API_KEY_ROYALGPT", "")
-    AUTHORIZED_AGENTS_SCOPE = os.getenv("AUTHORIZED_AGENTS_SCOPE", "*")
-
-
-class DevelopmentConfig(Config):
-    """Development configuration."""
-
-    DEBUG = True
-    SECRET_KEY = os.getenv("SECRET_KEY", "dev-secret-key-change-in-production")
-
-
-class TestingConfig(Config):
-    """Testing configuration."""
-
-    TESTING = True
-    SECRET_KEY = os.getenv("SECRET_KEY", "test-secret-key-change-in-production")
-    PORT = 5000  # Different port for testing
-
-
-class ProductionConfig(Config):
-    """Production configuration."""
-
-    DEBUG = False
-    # Production settings are inherited from base Config with env vars
-
-
-config = {
-    "development": DevelopmentConfig,
-    "testing": TestingConfig,
-    "production": ProductionConfig,
-    "default": DevelopmentConfig,
-}
-
-
-def get_config(config_name: str = None) -> Type[Config]:
-    """
-    Get configuration class based on environment.
-
-    Args:
-        config_name: Configuration name ('development', 'testing', 'production')
-
-    Returns:
-        Configuration class
-    """
-    if config_name is None:
-        config_name = os.getenv("FLASK_ENV", "default")
-
-    return config.get(config_name, config["default"])
-=======
-"""
-Configuration management for Flask application.
-
-Provides environment-specific configurations with sensible defaults
-and environment variable support. Uses UnifiedSecretResolver to fetch
-secrets from Cloudflare/deployment variables when available.
-"""
-
-import os
-import asyncio
-from typing import Type, Optional
-
-# Import secret resolver for secure credential management
-try:
-    from core.secrets.secret_provider import UnifiedSecretResolver
-    _secret_resolver = UnifiedSecretResolver()
-except ImportError:
-    _secret_resolver = None
-
-
-def _get_secret(key: str, default: Optional[str] = None) -> Optional[str]:
-    """
-    Get secret from UnifiedSecretResolver or fallback to environment variable.
-    
-    This ensures secrets are fetched from Cloudflare/deployment variables when available,
-    with graceful fallback to local environment variables for development.
-    """
-    if _secret_resolver:
-        try:
-            value = asyncio.run(_secret_resolver.get_secret_with_fallback(key, None))
-            if value:
-                return value
-        except Exception:
-            pass
-    
-    # Fallback to environment variable
-    return os.getenv(key, default)
-
-
-class Config:
-    """Base configuration class."""
-
-    # Basic Flask settings (use secret resolver for sensitive values)
-    SECRET_KEY = _get_secret("SECRET_KEY", "dev-secret-key-change-in-production")
-    DEBUG = False
-    TESTING = False
-
-    # Application settings
-    APP_NAME = os.getenv("APP_NAME", "Royal Equips Orchestrator")
-    COMMAND_CENTER_URL = os.getenv("COMMAND_CENTER_URL", "/docs")
-
-    # Server settings
-    PORT = int(os.getenv("PORT", 10000))
-    HOST = os.getenv("HOST", "0.0.0.0")
-
-    # External service settings (use secret resolver for API keys)
-    SHOPIFY_API_KEY = _get_secret("SHOPIFY_API_KEY")
-    SHOPIFY_API_SECRET = _get_secret("SHOPIFY_API_SECRET")
-    SHOP_NAME = os.getenv("SHOP_NAME")
-    OPENAI_API_KEY = _get_secret("OPENAI_API_KEY")
-
-    # Product Research Agent API keys (use secret resolver)
-    AUTO_DS_API_KEY = _get_secret("AUTO_DS_API_KEY") or _get_secret("AUTODS_API_KEY")
-    SPOCKET_API_KEY = _get_secret("SPOCKET_API_KEY")
-
-    # BigQuery settings
-    BIGQUERY_PROJECT_ID = os.getenv("BIGQUERY_PROJECT_ID")
-    BIGQUERY_DATASET = os.getenv("BIGQUERY_DATASET")
-    BIGQUERY_TABLE = os.getenv("BIGQUERY_TABLE")
-
-    # GitHub integration (use secret resolver for token)
-    GITHUB_TOKEN = _get_secret("GITHUB_TOKEN")
-
-    # Feature flags
-    ENABLE_METRICS = os.getenv("ENABLE_METRICS", "true").lower() == "true"
-    ENABLE_STREAMING = os.getenv("ENABLE_STREAMING", "true").lower() == "true"
-
-    # Circuit breaker settings
-    CIRCUIT_BREAKER_FAILURE_THRESHOLD = int(
-        os.getenv("CIRCUIT_BREAKER_FAILURE_THRESHOLD", "5")
-    )
-    CIRCUIT_BREAKER_RECOVERY_TIMEOUT = int(
-        os.getenv("CIRCUIT_BREAKER_RECOVERY_TIMEOUT", "60")
-    )
-
-    # FASE 2: RoyalGPT Orchestration Settings (use secret resolver for API key)
-    ROYALGPT_ENABLED = os.getenv("ENABLE_ROYALGPT_ORCHESTRATION", "true").lower() == "true"
-    API_KEY_ROYALGPT = _get_secret("API_KEY_ROYALGPT", "")
-    AUTHORIZED_AGENTS_SCOPE = os.getenv("AUTHORIZED_AGENTS_SCOPE", "*")
-
-
-class DevelopmentConfig(Config):
-    """Development configuration."""
-
-    DEBUG = True
-    SECRET_KEY = os.getenv("SECRET_KEY", "dev-secret-key-change-in-production")
-
-
-class TestingConfig(Config):
-    """Testing configuration."""
-
-    TESTING = True
-    SECRET_KEY = os.getenv("SECRET_KEY", "test-secret-key-change-in-production")
-    PORT = 5000  # Different port for testing
-
-
-class ProductionConfig(Config):
-    """Production configuration."""
-
-    DEBUG = False
-    # Production settings are inherited from base Config with env vars
-
-
-config = {
-    "development": DevelopmentConfig,
-    "testing": TestingConfig,
-    "production": ProductionConfig,
-    "default": DevelopmentConfig,
-}
-
-
-def get_config(config_name: str = None) -> Type[Config]:
-    """
-    Get configuration class based on environment.
-
-    Args:
-        config_name: Configuration name ('development', 'testing', 'production')
-
-    Returns:
-        Configuration class
-    """
-    if config_name is None:
-        config_name = os.getenv("FLASK_ENV", "default")
-
-    return config.get(config_name, config["default"])
->>>>>>> ad6430f4
+"""
+Configuration management for Flask application.
+
+Provides environment-specific configurations with sensible defaults
+and environment variable support. Uses UnifiedSecretResolver to fetch
+secrets from Cloudflare/deployment variables when available.
+"""
+
+import os
+import asyncio
+from typing import Type, Optional
+
+# Import secret resolver for secure credential management
+try:
+    from core.secrets.secret_provider import UnifiedSecretResolver
+    _secret_resolver = UnifiedSecretResolver()
+except ImportError:
+    _secret_resolver = None
+
+
+def _get_secret(key: str, default: Optional[str] = None) -> Optional[str]:
+    """
+    Get secret from UnifiedSecretResolver or fallback to environment variable.
+    
+    This ensures secrets are fetched from Cloudflare/deployment variables when available,
+    with graceful fallback to local environment variables for development.
+    """
+    if _secret_resolver:
+        try:
+            value = asyncio.run(_secret_resolver.get_secret_with_fallback(key, None))
+            if value:
+                return value
+        except Exception:
+            pass
+    
+    # Fallback to environment variable
+    return os.getenv(key, default)
+
+
+class Config:
+    """Base configuration class."""
+
+    # Basic Flask settings (use secret resolver for sensitive values)
+    SECRET_KEY = _get_secret("SECRET_KEY", "dev-secret-key-change-in-production")
+    DEBUG = False
+    TESTING = False
+
+    # Application settings
+    APP_NAME = os.getenv("APP_NAME", "Royal Equips Orchestrator")
+    COMMAND_CENTER_URL = os.getenv("COMMAND_CENTER_URL", "/docs")
+
+    # Server settings
+    PORT = int(os.getenv("PORT", 10000))
+    HOST = os.getenv("HOST", "0.0.0.0")
+
+    # External service settings (use secret resolver for API keys)
+    SHOPIFY_API_KEY = _get_secret("SHOPIFY_API_KEY")
+    SHOPIFY_API_SECRET = _get_secret("SHOPIFY_API_SECRET")
+    SHOP_NAME = os.getenv("SHOP_NAME")
+    OPENAI_API_KEY = _get_secret("OPENAI_API_KEY")
+
+    # Product Research Agent API keys (use secret resolver)
+    AUTO_DS_API_KEY = _get_secret("AUTO_DS_API_KEY") or _get_secret("AUTODS_API_KEY")
+    SPOCKET_API_KEY = _get_secret("SPOCKET_API_KEY")
+
+    # BigQuery settings
+    BIGQUERY_PROJECT_ID = os.getenv("BIGQUERY_PROJECT_ID")
+    BIGQUERY_DATASET = os.getenv("BIGQUERY_DATASET")
+    BIGQUERY_TABLE = os.getenv("BIGQUERY_TABLE")
+
+    # GitHub integration (use secret resolver for token)
+    GITHUB_TOKEN = _get_secret("GITHUB_TOKEN")
+
+    # Feature flags
+    ENABLE_METRICS = os.getenv("ENABLE_METRICS", "true").lower() == "true"
+    ENABLE_STREAMING = os.getenv("ENABLE_STREAMING", "true").lower() == "true"
+
+    # Circuit breaker settings
+    CIRCUIT_BREAKER_FAILURE_THRESHOLD = int(
+        os.getenv("CIRCUIT_BREAKER_FAILURE_THRESHOLD", "5")
+    )
+    CIRCUIT_BREAKER_RECOVERY_TIMEOUT = int(
+        os.getenv("CIRCUIT_BREAKER_RECOVERY_TIMEOUT", "60")
+    )
+
+    # FASE 2: RoyalGPT Orchestration Settings (use secret resolver for API key)
+    ROYALGPT_ENABLED = os.getenv("ENABLE_ROYALGPT_ORCHESTRATION", "true").lower() == "true"
+    API_KEY_ROYALGPT = _get_secret("API_KEY_ROYALGPT", "")
+    AUTHORIZED_AGENTS_SCOPE = os.getenv("AUTHORIZED_AGENTS_SCOPE", "*")
+
+
+class DevelopmentConfig(Config):
+    """Development configuration."""
+
+    DEBUG = True
+    SECRET_KEY = os.getenv("SECRET_KEY", "dev-secret-key-change-in-production")
+
+
+class TestingConfig(Config):
+    """Testing configuration."""
+
+    TESTING = True
+    SECRET_KEY = os.getenv("SECRET_KEY", "test-secret-key-change-in-production")
+    PORT = 5000  # Different port for testing
+
+
+class ProductionConfig(Config):
+    """Production configuration."""
+
+    DEBUG = False
+    # Production settings are inherited from base Config with env vars
+
+
+config = {
+    "development": DevelopmentConfig,
+    "testing": TestingConfig,
+    "production": ProductionConfig,
+    "default": DevelopmentConfig,
+}
+
+
+def get_config(config_name: str = None) -> Type[Config]:
+    """
+    Get configuration class based on environment.
+
+    Args:
+        config_name: Configuration name ('development', 'testing', 'production')
+
+    Returns:
+        Configuration class
+    """
+    if config_name is None:
+        config_name = os.getenv("FLASK_ENV", "default")
+
+    return config.get(config_name, config["default"])