<<<<<<< HEAD
"""
Error handling for Flask application.

Provides friendly error pages and JSON fallbacks for different error types.
"""

import logging

from flask import Flask, current_app, jsonify, render_template, request

logger = logging.getLogger(__name__)


def register_error_handlers(app: Flask) -> None:
    """Register application error handlers."""

    @app.errorhandler(404)
    def not_found_error(error):
        """Handle 404 errors with friendly HTML or JSON response."""
        logger.debug(f"404 error for path: {request.path}")

        # FASE 1: Always return JSON for API routes and health endpoints
        if request.path.startswith("/api/") or request.path.startswith("/health") or request.path in ["/healthz", "/readyz", "/liveness", "/readiness"]:
            return (
                jsonify(
                    {
                        "error": "Not Found",
                        "status_code": 404,
                        "message": "The requested resource was not found",
                        "path": request.path,
                    }
                ),
                404,
            )

        # Check if request expects JSON
        if request.is_json or "application/json" in request.headers.get("Accept", ""):
            return (
                jsonify(
                    {
                        "error": "Not Found",
                        "status_code": 404,
                        "message": "The requested resource was not found",
                        "path": request.path,
                    }
                ),
                404,
            )

        # Try to render HTML template for non-API routes
        try:
            return (
                render_template(
                    "errors/404.html",
                    app_name=current_app.config.get(
                        "APP_NAME", "Royal Equips Orchestrator"
                    ),
                    path=request.path,
                ),
                404,
            )
        except Exception:
            # Fallback to JSON if template fails
            return (
                jsonify(
                    {
                        "error": "Not Found",
                        "status_code": 404,
                        "message": "The requested resource was not found",
                        "path": request.path,
                    }
                ),
                404,
            )

    @app.errorhandler(500)
    def internal_error(error):
        """Handle 500 errors with friendly HTML or JSON response."""
        logger.error(f"500 error for path {request.path}: {error}")

        # Check if request expects JSON
        if request.is_json or "application/json" in request.headers.get("Accept", ""):
            return (
                jsonify(
                    {
                        "error": "Internal Server Error",
                        "status_code": 500,
                        "message": "An internal server error occurred",
                        "path": request.path,
                    }
                ),
                500,
            )

        # Try to render HTML template
        try:
            return (
                render_template(
                    "errors/500.html",
                    app_name=current_app.config.get(
                        "APP_NAME", "Royal Equips Orchestrator"
                    ),
                    path=request.path,
                ),
                500,
            )
        except Exception:
            # Fallback to JSON if template fails
            return (
                jsonify(
                    {
                        "error": "Internal Server Error",
                        "status_code": 500,
                        "message": "An internal server error occurred",
                        "path": request.path,
                    }
                ),
                500,
            )

    @app.errorhandler(503)
    def service_unavailable(error):
        """Handle 503 errors for service unavailable."""
        logger.warning(f"503 error for path {request.path}: {error}")

        return (
            jsonify(
                {
                    "error": "Service Unavailable",
                    "status_code": 503,
                    "message": "Service is temporarily unavailable",
                    "path": request.path,
                }
            ),
            503,
        )

    @app.errorhandler(Exception)
    def handle_exception(e):
        """Handle unexpected exceptions."""
        logger.error(f"Unhandled exception for path {request.path}: {e}", exc_info=True)

        # Don't handle HTTP exceptions that have their own handlers
        if hasattr(e, "code"):
            return e

        return (
            jsonify(
                {
                    "error": "Internal Server Error",
                    "status_code": 500,
                    "message": "An unexpected error occurred",
                    "path": request.path,
                }
            ),
            500,
        )
=======
"""
Error handling for Flask application.

Provides friendly error pages and JSON fallbacks for different error types.
"""

import logging

from flask import Flask, current_app, jsonify, render_template, request

logger = logging.getLogger(__name__)


def register_error_handlers(app: Flask) -> None:
    """Register application error handlers."""

    @app.errorhandler(404)
    def not_found_error(error):
        """Handle 404 errors with friendly HTML or JSON response."""
        logger.debug(f"404 error for path: {request.path}")

        # FASE 1: Always return JSON for API routes and health endpoints
        if request.path.startswith("/api/") or request.path.startswith("/health") or request.path in ["/healthz", "/readyz", "/liveness", "/readiness"]:
            return (
                jsonify(
                    {
                        "error": "Not Found",
                        "status_code": 404,
                        "message": "The requested resource was not found",
                        "path": request.path,
                    }
                ),
                404,
            )

        # Check if request expects JSON
        if request.is_json or "application/json" in request.headers.get("Accept", ""):
            return (
                jsonify(
                    {
                        "error": "Not Found",
                        "status_code": 404,
                        "message": "The requested resource was not found",
                        "path": request.path,
                    }
                ),
                404,
            )

        # Try to render HTML template for non-API routes
        try:
            return (
                render_template(
                    "errors/404.html",
                    app_name=current_app.config.get(
                        "APP_NAME", "Royal Equips Orchestrator"
                    ),
                    path=request.path,
                ),
                404,
            )
        except Exception:
            # Fallback to JSON if template fails
            return (
                jsonify(
                    {
                        "error": "Not Found",
                        "status_code": 404,
                        "message": "The requested resource was not found",
                        "path": request.path,
                    }
                ),
                404,
            )

    @app.errorhandler(500)
    def internal_error(error):
        """Handle 500 errors with friendly HTML or JSON response."""
        logger.error(f"500 error for path {request.path}: {error}")

        # Check if request expects JSON
        if request.is_json or "application/json" in request.headers.get("Accept", ""):
            return (
                jsonify(
                    {
                        "error": "Internal Server Error",
                        "status_code": 500,
                        "message": "An internal server error occurred",
                        "path": request.path,
                    }
                ),
                500,
            )

        # Try to render HTML template
        try:
            return (
                render_template(
                    "errors/500.html",
                    app_name=current_app.config.get(
                        "APP_NAME", "Royal Equips Orchestrator"
                    ),
                    path=request.path,
                ),
                500,
            )
        except Exception:
            # Fallback to JSON if template fails
            return (
                jsonify(
                    {
                        "error": "Internal Server Error",
                        "status_code": 500,
                        "message": "An internal server error occurred",
                        "path": request.path,
                    }
                ),
                500,
            )

    @app.errorhandler(503)
    def service_unavailable(error):
        """Handle 503 errors for service unavailable."""
        logger.warning(f"503 error for path {request.path}: {error}")

        return (
            jsonify(
                {
                    "error": "Service Unavailable",
                    "status_code": 503,
                    "message": "Service is temporarily unavailable",
                    "path": request.path,
                }
            ),
            503,
        )

    @app.errorhandler(Exception)
    def handle_exception(e):
        """Handle unexpected exceptions."""
        logger.error(f"Unhandled exception for path {request.path}: {e}", exc_info=True)

        # Don't handle HTTP exceptions that have their own handlers
        if hasattr(e, "code"):
            return e

        return (
            jsonify(
                {
                    "error": "Internal Server Error",
                    "status_code": 500,
                    "message": "An unexpected error occurred",
                    "path": request.path,
                }
            ),
            500,
        )
>>>>>>> ad6430f4
<|MERGE_RESOLUTION|>--- conflicted
+++ resolved
@@ -1,317 +1,157 @@
-<<<<<<< HEAD
-"""
-Error handling for Flask application.
-
-Provides friendly error pages and JSON fallbacks for different error types.
-"""
-
-import logging
-
-from flask import Flask, current_app, jsonify, render_template, request
-
-logger = logging.getLogger(__name__)
-
-
-def register_error_handlers(app: Flask) -> None:
-    """Register application error handlers."""
-
-    @app.errorhandler(404)
-    def not_found_error(error):
-        """Handle 404 errors with friendly HTML or JSON response."""
-        logger.debug(f"404 error for path: {request.path}")
-
-        # FASE 1: Always return JSON for API routes and health endpoints
-        if request.path.startswith("/api/") or request.path.startswith("/health") or request.path in ["/healthz", "/readyz", "/liveness", "/readiness"]:
-            return (
-                jsonify(
-                    {
-                        "error": "Not Found",
-                        "status_code": 404,
-                        "message": "The requested resource was not found",
-                        "path": request.path,
-                    }
-                ),
-                404,
-            )
-
-        # Check if request expects JSON
-        if request.is_json or "application/json" in request.headers.get("Accept", ""):
-            return (
-                jsonify(
-                    {
-                        "error": "Not Found",
-                        "status_code": 404,
-                        "message": "The requested resource was not found",
-                        "path": request.path,
-                    }
-                ),
-                404,
-            )
-
-        # Try to render HTML template for non-API routes
-        try:
-            return (
-                render_template(
-                    "errors/404.html",
-                    app_name=current_app.config.get(
-                        "APP_NAME", "Royal Equips Orchestrator"
-                    ),
-                    path=request.path,
-                ),
-                404,
-            )
-        except Exception:
-            # Fallback to JSON if template fails
-            return (
-                jsonify(
-                    {
-                        "error": "Not Found",
-                        "status_code": 404,
-                        "message": "The requested resource was not found",
-                        "path": request.path,
-                    }
-                ),
-                404,
-            )
-
-    @app.errorhandler(500)
-    def internal_error(error):
-        """Handle 500 errors with friendly HTML or JSON response."""
-        logger.error(f"500 error for path {request.path}: {error}")
-
-        # Check if request expects JSON
-        if request.is_json or "application/json" in request.headers.get("Accept", ""):
-            return (
-                jsonify(
-                    {
-                        "error": "Internal Server Error",
-                        "status_code": 500,
-                        "message": "An internal server error occurred",
-                        "path": request.path,
-                    }
-                ),
-                500,
-            )
-
-        # Try to render HTML template
-        try:
-            return (
-                render_template(
-                    "errors/500.html",
-                    app_name=current_app.config.get(
-                        "APP_NAME", "Royal Equips Orchestrator"
-                    ),
-                    path=request.path,
-                ),
-                500,
-            )
-        except Exception:
-            # Fallback to JSON if template fails
-            return (
-                jsonify(
-                    {
-                        "error": "Internal Server Error",
-                        "status_code": 500,
-                        "message": "An internal server error occurred",
-                        "path": request.path,
-                    }
-                ),
-                500,
-            )
-
-    @app.errorhandler(503)
-    def service_unavailable(error):
-        """Handle 503 errors for service unavailable."""
-        logger.warning(f"503 error for path {request.path}: {error}")
-
-        return (
-            jsonify(
-                {
-                    "error": "Service Unavailable",
-                    "status_code": 503,
-                    "message": "Service is temporarily unavailable",
-                    "path": request.path,
-                }
-            ),
-            503,
-        )
-
-    @app.errorhandler(Exception)
-    def handle_exception(e):
-        """Handle unexpected exceptions."""
-        logger.error(f"Unhandled exception for path {request.path}: {e}", exc_info=True)
-
-        # Don't handle HTTP exceptions that have their own handlers
-        if hasattr(e, "code"):
-            return e
-
-        return (
-            jsonify(
-                {
-                    "error": "Internal Server Error",
-                    "status_code": 500,
-                    "message": "An unexpected error occurred",
-                    "path": request.path,
-                }
-            ),
-            500,
-        )
-=======
-"""
-Error handling for Flask application.
-
-Provides friendly error pages and JSON fallbacks for different error types.
-"""
-
-import logging
-
-from flask import Flask, current_app, jsonify, render_template, request
-
-logger = logging.getLogger(__name__)
-
-
-def register_error_handlers(app: Flask) -> None:
-    """Register application error handlers."""
-
-    @app.errorhandler(404)
-    def not_found_error(error):
-        """Handle 404 errors with friendly HTML or JSON response."""
-        logger.debug(f"404 error for path: {request.path}")
-
-        # FASE 1: Always return JSON for API routes and health endpoints
-        if request.path.startswith("/api/") or request.path.startswith("/health") or request.path in ["/healthz", "/readyz", "/liveness", "/readiness"]:
-            return (
-                jsonify(
-                    {
-                        "error": "Not Found",
-                        "status_code": 404,
-                        "message": "The requested resource was not found",
-                        "path": request.path,
-                    }
-                ),
-                404,
-            )
-
-        # Check if request expects JSON
-        if request.is_json or "application/json" in request.headers.get("Accept", ""):
-            return (
-                jsonify(
-                    {
-                        "error": "Not Found",
-                        "status_code": 404,
-                        "message": "The requested resource was not found",
-                        "path": request.path,
-                    }
-                ),
-                404,
-            )
-
-        # Try to render HTML template for non-API routes
-        try:
-            return (
-                render_template(
-                    "errors/404.html",
-                    app_name=current_app.config.get(
-                        "APP_NAME", "Royal Equips Orchestrator"
-                    ),
-                    path=request.path,
-                ),
-                404,
-            )
-        except Exception:
-            # Fallback to JSON if template fails
-            return (
-                jsonify(
-                    {
-                        "error": "Not Found",
-                        "status_code": 404,
-                        "message": "The requested resource was not found",
-                        "path": request.path,
-                    }
-                ),
-                404,
-            )
-
-    @app.errorhandler(500)
-    def internal_error(error):
-        """Handle 500 errors with friendly HTML or JSON response."""
-        logger.error(f"500 error for path {request.path}: {error}")
-
-        # Check if request expects JSON
-        if request.is_json or "application/json" in request.headers.get("Accept", ""):
-            return (
-                jsonify(
-                    {
-                        "error": "Internal Server Error",
-                        "status_code": 500,
-                        "message": "An internal server error occurred",
-                        "path": request.path,
-                    }
-                ),
-                500,
-            )
-
-        # Try to render HTML template
-        try:
-            return (
-                render_template(
-                    "errors/500.html",
-                    app_name=current_app.config.get(
-                        "APP_NAME", "Royal Equips Orchestrator"
-                    ),
-                    path=request.path,
-                ),
-                500,
-            )
-        except Exception:
-            # Fallback to JSON if template fails
-            return (
-                jsonify(
-                    {
-                        "error": "Internal Server Error",
-                        "status_code": 500,
-                        "message": "An internal server error occurred",
-                        "path": request.path,
-                    }
-                ),
-                500,
-            )
-
-    @app.errorhandler(503)
-    def service_unavailable(error):
-        """Handle 503 errors for service unavailable."""
-        logger.warning(f"503 error for path {request.path}: {error}")
-
-        return (
-            jsonify(
-                {
-                    "error": "Service Unavailable",
-                    "status_code": 503,
-                    "message": "Service is temporarily unavailable",
-                    "path": request.path,
-                }
-            ),
-            503,
-        )
-
-    @app.errorhandler(Exception)
-    def handle_exception(e):
-        """Handle unexpected exceptions."""
-        logger.error(f"Unhandled exception for path {request.path}: {e}", exc_info=True)
-
-        # Don't handle HTTP exceptions that have their own handlers
-        if hasattr(e, "code"):
-            return e
-
-        return (
-            jsonify(
-                {
-                    "error": "Internal Server Error",
-                    "status_code": 500,
-                    "message": "An unexpected error occurred",
-                    "path": request.path,
-                }
-            ),
-            500,
-        )
->>>>>>> ad6430f4
+"""
+Error handling for Flask application.
+
+Provides friendly error pages and JSON fallbacks for different error types.
+"""
+
+import logging
+
+from flask import Flask, current_app, jsonify, render_template, request
+
+logger = logging.getLogger(__name__)
+
+
+def register_error_handlers(app: Flask) -> None:
+    """Register application error handlers."""
+
+    @app.errorhandler(404)
+    def not_found_error(error):
+        """Handle 404 errors with friendly HTML or JSON response."""
+        logger.debug(f"404 error for path: {request.path}")
+
+        # FASE 1: Always return JSON for API routes and health endpoints
+        if request.path.startswith("/api/") or request.path.startswith("/health") or request.path in ["/healthz", "/readyz", "/liveness", "/readiness"]:
+            return (
+                jsonify(
+                    {
+                        "error": "Not Found",
+                        "status_code": 404,
+                        "message": "The requested resource was not found",
+                        "path": request.path,
+                    }
+                ),
+                404,
+            )
+
+        # Check if request expects JSON
+        if request.is_json or "application/json" in request.headers.get("Accept", ""):
+            return (
+                jsonify(
+                    {
+                        "error": "Not Found",
+                        "status_code": 404,
+                        "message": "The requested resource was not found",
+                        "path": request.path,
+                    }
+                ),
+                404,
+            )
+
+        # Try to render HTML template for non-API routes
+        try:
+            return (
+                render_template(
+                    "errors/404.html",
+                    app_name=current_app.config.get(
+                        "APP_NAME", "Royal Equips Orchestrator"
+                    ),
+                    path=request.path,
+                ),
+                404,
+            )
+        except Exception:
+            # Fallback to JSON if template fails
+            return (
+                jsonify(
+                    {
+                        "error": "Not Found",
+                        "status_code": 404,
+                        "message": "The requested resource was not found",
+                        "path": request.path,
+                    }
+                ),
+                404,
+            )
+
+    @app.errorhandler(500)
+    def internal_error(error):
+        """Handle 500 errors with friendly HTML or JSON response."""
+        logger.error(f"500 error for path {request.path}: {error}")
+
+        # Check if request expects JSON
+        if request.is_json or "application/json" in request.headers.get("Accept", ""):
+            return (
+                jsonify(
+                    {
+                        "error": "Internal Server Error",
+                        "status_code": 500,
+                        "message": "An internal server error occurred",
+                        "path": request.path,
+                    }
+                ),
+                500,
+            )
+
+        # Try to render HTML template
+        try:
+            return (
+                render_template(
+                    "errors/500.html",
+                    app_name=current_app.config.get(
+                        "APP_NAME", "Royal Equips Orchestrator"
+                    ),
+                    path=request.path,
+                ),
+                500,
+            )
+        except Exception:
+            # Fallback to JSON if template fails
+            return (
+                jsonify(
+                    {
+                        "error": "Internal Server Error",
+                        "status_code": 500,
+                        "message": "An internal server error occurred",
+                        "path": request.path,
+                    }
+                ),
+                500,
+            )
+
+    @app.errorhandler(503)
+    def service_unavailable(error):
+        """Handle 503 errors for service unavailable."""
+        logger.warning(f"503 error for path {request.path}: {error}")
+
+        return (
+            jsonify(
+                {
+                    "error": "Service Unavailable",
+                    "status_code": 503,
+                    "message": "Service is temporarily unavailable",
+                    "path": request.path,
+                }
+            ),
+            503,
+        )
+
+    @app.errorhandler(Exception)
+    def handle_exception(e):
+        """Handle unexpected exceptions."""
+        logger.error(f"Unhandled exception for path {request.path}: {e}", exc_info=True)
+
+        # Don't handle HTTP exceptions that have their own handlers
+        if hasattr(e, "code"):
+            return e
+
+        return (
+            jsonify(
+                {
+                    "error": "Internal Server Error",
+                    "status_code": 500,
+                    "message": "An unexpected error occurred",
+                    "path": request.path,
+                }
+            ),
+            500,
+        )