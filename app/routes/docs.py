<<<<<<< HEAD
"""API documentation wiring for the Royal Equips orchestrator."""

from __future__ import annotations

import logging
from pathlib import Path
from typing import Any, Dict, Optional

from flask import Blueprint

try:
    from flasgger import Swagger
    HAS_FLASGGER = True
except ImportError:  # pragma: no cover - validated in init
    HAS_FLASGGER = False

try:
    import yaml
    HAS_YAML = True
except ImportError:  # pragma: no cover - runtime dependency via flasgger
    HAS_YAML = False

logger = logging.getLogger(__name__)

docs_bp = Blueprint("docs", __name__)

_SPEC_RELATIVE_PATH = Path("docs") / "openapi" / "royalgpt-command-api.yaml"


def _load_openapi_template() -> Optional[Dict[str, Any]]:
    """Load the RoyalGPT OpenAPI specification from disk."""

    if not HAS_YAML:
        logger.error("PyYAML is required to load the RoyalGPT OpenAPI document")
        return None

    project_root = Path(__file__).resolve().parents[2]
    spec_path = project_root / _SPEC_RELATIVE_PATH

    if not spec_path.exists():
        logger.error("OpenAPI specification missing at %s", spec_path)
        return None

    try:
        with spec_path.open("r", encoding="utf-8") as handle:
            template = yaml.safe_load(handle)
            if not isinstance(template, dict):
                raise ValueError("OpenAPI document must deserialize to a dictionary")
            return template
    except (yaml.YAMLError, ValueError, IOError) as exc:  # pragma: no cover - defensive logging
        logger.exception("Failed to load or parse OpenAPI specification: %s", exc)
        return None


def init_swagger(app):
    """Initialize Flasgger with the RoyalGPT OpenAPI 3.1 specification."""
    if not HAS_FLASGGER:
        logger.warning("Flasgger not available, skipping Swagger initialization")
        return None

    swagger_config: Dict[str, Any] = {
        "headers": [],
        "specs": [
            {
                "endpoint": "apispec",
                "route": "/docs/apispec.json",
                "rule_filter": lambda _: True,
                "model_filter": lambda _: True,
            }
        ],
        "static_url_path": "/docs/static",
        "swagger_ui": True,
        "specs_route": "/docs",
    }

    template = _load_openapi_template()
    if template is None:
        logger.warning("Falling back to legacy Swagger 2 template")
        template = {
            "swagger": "2.0",
            "info": {
                "title": "Royal Equips Orchestrator API",
                "description": "Elite backend API for multi-agent e-commerce orchestration",
                "version": "2.0.0",
            },
        }

    if template.get("openapi"):
        swagger_state = app.config.setdefault("SWAGGER", {})
        swagger_state.update(
            {
                "title": template.get("info", {}).get("title", "RoyalGPT Command API"),
                "openapi": template["openapi"],
                "uiversion": 3,
            }
        )

    swagger = Swagger(app, config=swagger_config, template=template)
    logger.info("Swagger API documentation initialized at /docs using RoyalGPT spec")
    return swagger


@docs_bp.route("/api-documentation")  
def docs_redirect():
    """
    Redirect to Swagger UI documentation.
    This provides an alternative endpoint since /docs is handled by Flasgger.
    """
    from flask import redirect
    return redirect("/docs", code=307)
=======
"""API documentation wiring for the Royal Equips orchestrator."""

from __future__ import annotations

import logging
from pathlib import Path
from typing import Any, Dict, Optional

from flask import Blueprint

try:
    from flasgger import Swagger
    HAS_FLASGGER = True
except ImportError:  # pragma: no cover - validated in init
    HAS_FLASGGER = False

try:
    import yaml
    HAS_YAML = True
except ImportError:  # pragma: no cover - runtime dependency via flasgger
    HAS_YAML = False

logger = logging.getLogger(__name__)

docs_bp = Blueprint("docs", __name__)

_SPEC_RELATIVE_PATH = Path("docs") / "openapi" / "royalgpt-command-api.yaml"


def _load_openapi_template() -> Optional[Dict[str, Any]]:
    """Load the RoyalGPT OpenAPI specification from disk."""

    if not HAS_YAML:
        logger.error("PyYAML is required to load the RoyalGPT OpenAPI document")
        return None

    project_root = Path(__file__).resolve().parents[2]
    spec_path = project_root / _SPEC_RELATIVE_PATH

    if not spec_path.exists():
        logger.error("OpenAPI specification missing at %s", spec_path)
        return None

    try:
        with spec_path.open("r", encoding="utf-8") as handle:
            template = yaml.safe_load(handle)
            if not isinstance(template, dict):
                raise ValueError("OpenAPI document must deserialize to a dictionary")
            return template
    except (yaml.YAMLError, ValueError, IOError) as exc:  # pragma: no cover - defensive logging
        logger.exception("Failed to load or parse OpenAPI specification: %s", exc)
        return None


def init_swagger(app):
    """Initialize Flasgger with the RoyalGPT OpenAPI 3.1 specification."""
    if not HAS_FLASGGER:
        logger.warning("Flasgger not available, skipping Swagger initialization")
        return None

    swagger_config: Dict[str, Any] = {
        "headers": [],
        "specs": [
            {
                "endpoint": "apispec",
                "route": "/docs/apispec.json",
                "rule_filter": lambda _: True,
                "model_filter": lambda _: True,
            }
        ],
        "static_url_path": "/docs/static",
        "swagger_ui": True,
        "specs_route": "/docs",
    }

    template = _load_openapi_template()
    if template is None:
        logger.warning("Falling back to legacy Swagger 2 template")
        template = {
            "swagger": "2.0",
            "info": {
                "title": "Royal Equips Orchestrator API",
                "description": "Elite backend API for multi-agent e-commerce orchestration",
                "version": "2.0.0",
            },
        }

    if template.get("openapi"):
        swagger_state = app.config.setdefault("SWAGGER", {})
        swagger_state.update(
            {
                "title": template.get("info", {}).get("title", "RoyalGPT Command API"),
                "openapi": template["openapi"],
                "uiversion": 3,
            }
        )

    swagger = Swagger(app, config=swagger_config, template=template)
    logger.info("Swagger API documentation initialized at /docs using RoyalGPT spec")
    return swagger


@docs_bp.route("/api-documentation")  
def docs_redirect():
    """
    Redirect to Swagger UI documentation.
    This provides an alternative endpoint since /docs is handled by Flasgger.
    """
    from flask import redirect
    return redirect("/docs", code=307)
>>>>>>> ad6430f4
<|MERGE_RESOLUTION|>--- conflicted
+++ resolved
@@ -1,223 +1,110 @@
-<<<<<<< HEAD
-"""API documentation wiring for the Royal Equips orchestrator."""
-
-from __future__ import annotations
-
-import logging
-from pathlib import Path
-from typing import Any, Dict, Optional
-
-from flask import Blueprint
-
-try:
-    from flasgger import Swagger
-    HAS_FLASGGER = True
-except ImportError:  # pragma: no cover - validated in init
-    HAS_FLASGGER = False
-
-try:
-    import yaml
-    HAS_YAML = True
-except ImportError:  # pragma: no cover - runtime dependency via flasgger
-    HAS_YAML = False
-
-logger = logging.getLogger(__name__)
-
-docs_bp = Blueprint("docs", __name__)
-
-_SPEC_RELATIVE_PATH = Path("docs") / "openapi" / "royalgpt-command-api.yaml"
-
-
-def _load_openapi_template() -> Optional[Dict[str, Any]]:
-    """Load the RoyalGPT OpenAPI specification from disk."""
-
-    if not HAS_YAML:
-        logger.error("PyYAML is required to load the RoyalGPT OpenAPI document")
-        return None
-
-    project_root = Path(__file__).resolve().parents[2]
-    spec_path = project_root / _SPEC_RELATIVE_PATH
-
-    if not spec_path.exists():
-        logger.error("OpenAPI specification missing at %s", spec_path)
-        return None
-
-    try:
-        with spec_path.open("r", encoding="utf-8") as handle:
-            template = yaml.safe_load(handle)
-            if not isinstance(template, dict):
-                raise ValueError("OpenAPI document must deserialize to a dictionary")
-            return template
-    except (yaml.YAMLError, ValueError, IOError) as exc:  # pragma: no cover - defensive logging
-        logger.exception("Failed to load or parse OpenAPI specification: %s", exc)
-        return None
-
-
-def init_swagger(app):
-    """Initialize Flasgger with the RoyalGPT OpenAPI 3.1 specification."""
-    if not HAS_FLASGGER:
-        logger.warning("Flasgger not available, skipping Swagger initialization")
-        return None
-
-    swagger_config: Dict[str, Any] = {
-        "headers": [],
-        "specs": [
-            {
-                "endpoint": "apispec",
-                "route": "/docs/apispec.json",
-                "rule_filter": lambda _: True,
-                "model_filter": lambda _: True,
-            }
-        ],
-        "static_url_path": "/docs/static",
-        "swagger_ui": True,
-        "specs_route": "/docs",
-    }
-
-    template = _load_openapi_template()
-    if template is None:
-        logger.warning("Falling back to legacy Swagger 2 template")
-        template = {
-            "swagger": "2.0",
-            "info": {
-                "title": "Royal Equips Orchestrator API",
-                "description": "Elite backend API for multi-agent e-commerce orchestration",
-                "version": "2.0.0",
-            },
-        }
-
-    if template.get("openapi"):
-        swagger_state = app.config.setdefault("SWAGGER", {})
-        swagger_state.update(
-            {
-                "title": template.get("info", {}).get("title", "RoyalGPT Command API"),
-                "openapi": template["openapi"],
-                "uiversion": 3,
-            }
-        )
-
-    swagger = Swagger(app, config=swagger_config, template=template)
-    logger.info("Swagger API documentation initialized at /docs using RoyalGPT spec")
-    return swagger
-
-
-@docs_bp.route("/api-documentation")  
-def docs_redirect():
-    """
-    Redirect to Swagger UI documentation.
-    This provides an alternative endpoint since /docs is handled by Flasgger.
-    """
-    from flask import redirect
-    return redirect("/docs", code=307)
-=======
-"""API documentation wiring for the Royal Equips orchestrator."""
-
-from __future__ import annotations
-
-import logging
-from pathlib import Path
-from typing import Any, Dict, Optional
-
-from flask import Blueprint
-
-try:
-    from flasgger import Swagger
-    HAS_FLASGGER = True
-except ImportError:  # pragma: no cover - validated in init
-    HAS_FLASGGER = False
-
-try:
-    import yaml
-    HAS_YAML = True
-except ImportError:  # pragma: no cover - runtime dependency via flasgger
-    HAS_YAML = False
-
-logger = logging.getLogger(__name__)
-
-docs_bp = Blueprint("docs", __name__)
-
-_SPEC_RELATIVE_PATH = Path("docs") / "openapi" / "royalgpt-command-api.yaml"
-
-
-def _load_openapi_template() -> Optional[Dict[str, Any]]:
-    """Load the RoyalGPT OpenAPI specification from disk."""
-
-    if not HAS_YAML:
-        logger.error("PyYAML is required to load the RoyalGPT OpenAPI document")
-        return None
-
-    project_root = Path(__file__).resolve().parents[2]
-    spec_path = project_root / _SPEC_RELATIVE_PATH
-
-    if not spec_path.exists():
-        logger.error("OpenAPI specification missing at %s", spec_path)
-        return None
-
-    try:
-        with spec_path.open("r", encoding="utf-8") as handle:
-            template = yaml.safe_load(handle)
-            if not isinstance(template, dict):
-                raise ValueError("OpenAPI document must deserialize to a dictionary")
-            return template
-    except (yaml.YAMLError, ValueError, IOError) as exc:  # pragma: no cover - defensive logging
-        logger.exception("Failed to load or parse OpenAPI specification: %s", exc)
-        return None
-
-
-def init_swagger(app):
-    """Initialize Flasgger with the RoyalGPT OpenAPI 3.1 specification."""
-    if not HAS_FLASGGER:
-        logger.warning("Flasgger not available, skipping Swagger initialization")
-        return None
-
-    swagger_config: Dict[str, Any] = {
-        "headers": [],
-        "specs": [
-            {
-                "endpoint": "apispec",
-                "route": "/docs/apispec.json",
-                "rule_filter": lambda _: True,
-                "model_filter": lambda _: True,
-            }
-        ],
-        "static_url_path": "/docs/static",
-        "swagger_ui": True,
-        "specs_route": "/docs",
-    }
-
-    template = _load_openapi_template()
-    if template is None:
-        logger.warning("Falling back to legacy Swagger 2 template")
-        template = {
-            "swagger": "2.0",
-            "info": {
-                "title": "Royal Equips Orchestrator API",
-                "description": "Elite backend API for multi-agent e-commerce orchestration",
-                "version": "2.0.0",
-            },
-        }
-
-    if template.get("openapi"):
-        swagger_state = app.config.setdefault("SWAGGER", {})
-        swagger_state.update(
-            {
-                "title": template.get("info", {}).get("title", "RoyalGPT Command API"),
-                "openapi": template["openapi"],
-                "uiversion": 3,
-            }
-        )
-
-    swagger = Swagger(app, config=swagger_config, template=template)
-    logger.info("Swagger API documentation initialized at /docs using RoyalGPT spec")
-    return swagger
-
-
-@docs_bp.route("/api-documentation")  
-def docs_redirect():
-    """
-    Redirect to Swagger UI documentation.
-    This provides an alternative endpoint since /docs is handled by Flasgger.
-    """
-    from flask import redirect
-    return redirect("/docs", code=307)
->>>>>>> ad6430f4
+"""API documentation wiring for the Royal Equips orchestrator."""
+
+from __future__ import annotations
+
+import logging
+from pathlib import Path
+from typing import Any, Dict, Optional
+
+from flask import Blueprint
+
+try:
+    from flasgger import Swagger
+    HAS_FLASGGER = True
+except ImportError:  # pragma: no cover - validated in init
+    HAS_FLASGGER = False
+
+try:
+    import yaml
+    HAS_YAML = True
+except ImportError:  # pragma: no cover - runtime dependency via flasgger
+    HAS_YAML = False
+
+logger = logging.getLogger(__name__)
+
+docs_bp = Blueprint("docs", __name__)
+
+_SPEC_RELATIVE_PATH = Path("docs") / "openapi" / "royalgpt-command-api.yaml"
+
+
+def _load_openapi_template() -> Optional[Dict[str, Any]]:
+    """Load the RoyalGPT OpenAPI specification from disk."""
+
+    if not HAS_YAML:
+        logger.error("PyYAML is required to load the RoyalGPT OpenAPI document")
+        return None
+
+    project_root = Path(__file__).resolve().parents[2]
+    spec_path = project_root / _SPEC_RELATIVE_PATH
+
+    if not spec_path.exists():
+        logger.error("OpenAPI specification missing at %s", spec_path)
+        return None
+
+    try:
+        with spec_path.open("r", encoding="utf-8") as handle:
+            template = yaml.safe_load(handle)
+            if not isinstance(template, dict):
+                raise ValueError("OpenAPI document must deserialize to a dictionary")
+            return template
+    except (yaml.YAMLError, ValueError, IOError) as exc:  # pragma: no cover - defensive logging
+        logger.exception("Failed to load or parse OpenAPI specification: %s", exc)
+        return None
+
+
+def init_swagger(app):
+    """Initialize Flasgger with the RoyalGPT OpenAPI 3.1 specification."""
+    if not HAS_FLASGGER:
+        logger.warning("Flasgger not available, skipping Swagger initialization")
+        return None
+
+    swagger_config: Dict[str, Any] = {
+        "headers": [],
+        "specs": [
+            {
+                "endpoint": "apispec",
+                "route": "/docs/apispec.json",
+                "rule_filter": lambda _: True,
+                "model_filter": lambda _: True,
+            }
+        ],
+        "static_url_path": "/docs/static",
+        "swagger_ui": True,
+        "specs_route": "/docs",
+    }
+
+    template = _load_openapi_template()
+    if template is None:
+        logger.warning("Falling back to legacy Swagger 2 template")
+        template = {
+            "swagger": "2.0",
+            "info": {
+                "title": "Royal Equips Orchestrator API",
+                "description": "Elite backend API for multi-agent e-commerce orchestration",
+                "version": "2.0.0",
+            },
+        }
+
+    if template.get("openapi"):
+        swagger_state = app.config.setdefault("SWAGGER", {})
+        swagger_state.update(
+            {
+                "title": template.get("info", {}).get("title", "RoyalGPT Command API"),
+                "openapi": template["openapi"],
+                "uiversion": 3,
+            }
+        )
+
+    swagger = Swagger(app, config=swagger_config, template=template)
+    logger.info("Swagger API documentation initialized at /docs using RoyalGPT spec")
+    return swagger
+
+
+@docs_bp.route("/api-documentation")  
+def docs_redirect():
+    """
+    Redirect to Swagger UI documentation.
+    This provides an alternative endpoint since /docs is handled by Flasgger.
+    """
+    from flask import redirect
+    return redirect("/docs", code=307)