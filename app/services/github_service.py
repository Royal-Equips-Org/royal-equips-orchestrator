--- conflicted
+++ resolved
@@ -60,52 +60,11 @@
         self._circuit_breaker_open = False
         self._failure_count = 0
         self._last_failure_time = None
-<<<<<<< HEAD
-        
-        # Rate limit tracking
-        self._rate_limit_remaining = None
-        self._rate_limit_reset_time = None
-        
-        # Cache for frequently accessed data (5 minute TTL)
-        self._cache = {}
-        self._cache_ttl = 300  # 5 minutes
-=======
->>>>>>> ad6430f4
 
     def is_authenticated(self) -> bool:
         """Check if GitHub service is properly authenticated."""
         return self._authenticated
 
-<<<<<<< HEAD
-    def _check_rate_limit(self) -> bool:
-        """Check if we have rate limit quota remaining."""
-        if self._rate_limit_remaining is not None and self._rate_limit_remaining <= 10:
-            if self._rate_limit_reset_time:
-                # Check if rate limit has reset
-                if datetime.now(timezone.utc).timestamp() < self._rate_limit_reset_time:
-                    logger.debug(f"GitHub rate limit low ({self._rate_limit_remaining} remaining), avoiding API call")
-                    return False
-                else:
-                    # Rate limit has reset
-                    self._rate_limit_remaining = None
-                    self._rate_limit_reset_time = None
-        return True
-    
-    def _get_cached(self, cache_key: str) -> Any:
-        """Get cached data if available and not expired."""
-        if cache_key in self._cache:
-            cached_data, cached_time = self._cache[cache_key]
-            if (datetime.now(timezone.utc) - cached_time).total_seconds() < self._cache_ttl:
-                logger.debug(f"Using cached GitHub data for {cache_key}")
-                return cached_data
-        return None
-    
-    def _set_cache(self, cache_key: str, data: Any):
-        """Cache data with timestamp."""
-        self._cache[cache_key] = (data, datetime.now(timezone.utc))
-
-=======
->>>>>>> ad6430f4
     @retry(
         stop=stop_after_attempt(3),
         wait=wait_exponential(multiplier=1, min=1, max=10)
@@ -124,43 +83,17 @@
                 self._failure_count = 0
             else:
                 raise GitHubServiceError("Circuit breaker open - GitHub API temporarily unavailable")
-<<<<<<< HEAD
-        
-        # Check rate limit before making request
-        if not self._check_rate_limit():
-            raise GitHubServiceError("GitHub rate limit exceeded")
-=======
->>>>>>> ad6430f4
 
         try:
             url = f"{self.base_url}/{endpoint.lstrip('/')}"
             response = requests.request(method, url, headers=self._headers, **kwargs)
-<<<<<<< HEAD
-            
-            # Update rate limit tracking from response headers
-            if 'X-RateLimit-Remaining' in response.headers:
-                self._rate_limit_remaining = int(response.headers['X-RateLimit-Remaining'])
-            if 'X-RateLimit-Reset' in response.headers:
-                self._rate_limit_reset_time = int(response.headers['X-RateLimit-Reset'])
-=======
->>>>>>> ad6430f4
 
             if response.status_code == 401:
                 logger.error("GitHub authentication failed - check token")
                 raise GitHubServiceError("GitHub authentication failed")
             elif response.status_code == 403:
-<<<<<<< HEAD
-                # Check if it's rate limit or other forbidden error
-                if self._rate_limit_remaining == 0:
-                    logger.warning("GitHub rate limit exceeded")
-                    raise GitHubServiceError("GitHub rate limit exceeded")
-                else:
-                    logger.error("GitHub access forbidden")
-                    raise GitHubServiceError("GitHub access forbidden")
-=======
                 logger.warning("GitHub rate limit exceeded")
                 raise GitHubServiceError("GitHub rate limit exceeded")
->>>>>>> ad6430f4
             elif response.status_code >= 500:
                 raise GitHubServiceError(f"GitHub API server error: {response.status_code}")
 
@@ -178,23 +111,11 @@
 
     def get_repo_info(self) -> Dict[str, Any]:
         """Get repository information and health status."""
-<<<<<<< HEAD
-        cache_key = 'repo_info'
-        cached = self._get_cached(cache_key)
-        if cached:
-            return cached
-        
-=======
->>>>>>> ad6430f4
         try:
             response = self._make_request('GET', f'/repos/{self.repo_owner}/{self.repo_name}')
             if response.status_code == 200:
                 repo_data = response.json()
-<<<<<<< HEAD
-                result = {
-=======
                 return {
->>>>>>> ad6430f4
                     'name': repo_data['name'],
                     'full_name': repo_data['full_name'],
                     'description': repo_data['description'],
@@ -207,44 +128,23 @@
                     'private': repo_data['private'],
                     'status': 'healthy'
                 }
-<<<<<<< HEAD
-                self._set_cache(cache_key, result)
-                return result
-=======
->>>>>>> ad6430f4
             else:
                 logger.error(f"Failed to get repo info: {response.status_code}")
                 return {'status': 'error', 'message': 'Failed to fetch repository info'}
 
         except GitHubServiceError as e:
-<<<<<<< HEAD
-            logger.debug(f"GitHub service error (will use cache/skip): {e}")
-=======
             logger.error(f"GitHub service error: {e}")
->>>>>>> ad6430f4
             return {'status': 'error', 'message': str(e)}
 
     def get_recent_commits(self, limit: int = 10) -> List[Dict[str, Any]]:
         """Get recent commits from the repository."""
-<<<<<<< HEAD
-        cache_key = f'commits_{limit}'
-        cached = self._get_cached(cache_key)
-        if cached:
-            return cached
-        
-=======
->>>>>>> ad6430f4
         try:
             params = {'per_page': limit, 'page': 1}
             response = self._make_request('GET', f'/repos/{self.repo_owner}/{self.repo_name}/commits', params=params)
 
             if response.status_code == 200:
                 commits = response.json()
-<<<<<<< HEAD
-                result = [
-=======
                 return [
->>>>>>> ad6430f4
                     {
                         'sha': commit['sha'][:8],
                         'message': commit['commit']['message'].split('\n')[0],
@@ -254,44 +154,23 @@
                     }
                     for commit in commits
                 ]
-<<<<<<< HEAD
-                self._set_cache(cache_key, result)
-                return result
-=======
->>>>>>> ad6430f4
             else:
                 logger.error(f"Failed to get commits: {response.status_code}")
                 return []
 
         except GitHubServiceError as e:
-<<<<<<< HEAD
-            logger.debug(f"GitHub service error getting commits (will use cache/skip): {e}")
-=======
             logger.error(f"GitHub service error getting commits: {e}")
->>>>>>> ad6430f4
             return []
 
     def get_workflow_runs(self, limit: int = 10) -> List[Dict[str, Any]]:
         """Get recent GitHub Actions workflow runs."""
-<<<<<<< HEAD
-        cache_key = f'workflow_runs_{limit}'
-        cached = self._get_cached(cache_key)
-        if cached:
-            return cached
-        
-=======
->>>>>>> ad6430f4
         try:
             params = {'per_page': limit, 'page': 1}
             response = self._make_request('GET', f'/repos/{self.repo_owner}/{self.repo_name}/actions/runs', params=params)
 
             if response.status_code == 200:
                 runs = response.json()
-<<<<<<< HEAD
-                result = [
-=======
                 return [
->>>>>>> ad6430f4
                     {
                         'id': run['id'],
                         'name': run['name'],
@@ -305,21 +184,12 @@
                     }
                     for run in runs['workflow_runs']
                 ]
-<<<<<<< HEAD
-                self._set_cache(cache_key, result)
-                return result
-=======
->>>>>>> ad6430f4
             else:
                 logger.error(f"Failed to get workflow runs: {response.status_code}")
                 return []
 
         except GitHubServiceError as e:
-<<<<<<< HEAD
-            logger.debug(f"GitHub service error getting workflow runs (will use cache/skip): {e}")
-=======
             logger.error(f"GitHub service error getting workflow runs: {e}")
->>>>>>> ad6430f4
             return []
 
     def get_open_issues(self, limit: int = 10) -> List[Dict[str, Any]]:
@@ -448,14 +318,6 @@
 
     def get_repository_health(self) -> Dict[str, Any]:
         """Get overall repository health metrics."""
-<<<<<<< HEAD
-        cache_key = 'repo_health'
-        cached = self._get_cached(cache_key)
-        if cached:
-            return cached
-        
-=======
->>>>>>> ad6430f4
         try:
             repo_info = self.get_repo_info()
             recent_commits = self.get_recent_commits(5)
@@ -491,11 +353,7 @@
                           'good' if health_score >= 70 else \
                           'fair' if health_score >= 50 else 'poor'
 
-<<<<<<< HEAD
-            result = {
-=======
             return {
->>>>>>> ad6430f4
                 'health_score': health_score,
                 'health_status': health_status,
                 'last_updated': datetime.now(timezone.utc).isoformat(),
@@ -506,17 +364,9 @@
                     'failed_workflows': len([r for r in workflow_runs if r['conclusion'] == 'failure'])
                 }
             }
-<<<<<<< HEAD
-            self._set_cache(cache_key, result)
-            return result
-
-        except Exception as e:
-            logger.debug(f"Error calculating repository health (will use cache/skip): {e}")
-=======
 
         except Exception as e:
             logger.error(f"Error calculating repository health: {e}")
->>>>>>> ad6430f4
             return {
                 'health_score': 0,
                 'health_status': 'error',
