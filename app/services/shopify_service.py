--- conflicted
+++ resolved
@@ -1,659 +1,328 @@
-<<<<<<< HEAD
-"""
-Shopify Service for Royal Equips Orchestrator.
-
-Handles Shopify Admin API operations:
-- Authentication and API calls
-- Products, collections, inventory, orders
-- Rate limit monitoring and exponential backoff
-- Error handling with custom exceptions
-"""
-
-import logging
-import os
-from datetime import datetime
-from typing import Any, Dict, List, Optional, Tuple
-
-import requests
-
-try:
-    from tenacity import (
-        retry,
-        retry_if_exception_type,
-        stop_after_attempt,
-        wait_exponential,
-    )
-    HAS_TENACITY = True
-except ImportError:
-    HAS_TENACITY = False
-    # Create dummy decorators
-    def retry(*args, **kwargs):
-        def decorator(func):
-            return func
-        return decorator
-    stop_after_attempt = wait_exponential = retry_if_exception_type = lambda *args, **kwargs: None
-
-logger = logging.getLogger(__name__)
-
-
-class ShopifyRateLimitError(Exception):
-    """Raised when Shopify rate limit is exceeded."""
-    def __init__(self, message: str, retry_after: Optional[int] = None):
-        super().__init__(message)
-        self.retry_after = retry_after
-
-
-class ShopifyAuthError(Exception):
-    """Raised when Shopify authentication fails."""
-    pass
-
-
-class ShopifyAPIError(Exception):
-    """Raised for general Shopify API errors."""
-    def __init__(self, message: str, status_code: Optional[int] = None, response_data: Optional[dict] = None):
-        super().__init__(message)
-        self.status_code = status_code
-        self.response_data = response_data
-
-
-class ShopifyService:
-    """
-    Service for interacting with Shopify Admin API.
-
-    Provides methods for products, collections, inventory, orders
-    with built-in rate limiting and error handling.
-    """
-    _instance = None
-    _initialized = False
-    _logged_warning = False  # Track if we've already logged the warning
-
-    def __new__(cls):
-        if cls._instance is None:
-            cls._instance = super(ShopifyService, cls).__new__(cls)
-        return cls._instance
-
-    def __init__(self):
-        if self._initialized:
-            return
-            
-        self.api_key = os.getenv('SHOPIFY_API_KEY')
-        self.api_secret = os.getenv('SHOPIFY_API_SECRET')
-        self.shop_name = os.getenv('SHOP_NAME')
-
-        if not all([self.api_key, self.api_secret, self.shop_name]):
-            # Only log once per application startup
-            if not ShopifyService._logged_warning:
-                logger.error("Shopify credentials not configured - SHOPIFY_API_KEY, SHOPIFY_API_SECRET, SHOP_NAME required. No mock mode in production.")
-                ShopifyService._logged_warning = True
-            self._configured = False
-        else:
-            self._configured = True
-
-        self.base_url = f"https://{self.shop_name}.myshopify.com/admin/api/2024-01" if self.shop_name else ""
-        self.session = requests.Session()
-        self.session.auth = (self.api_key, self.api_secret or '')
-
-        # Rate limit tracking
-        self._rate_limit_used = 0
-        self._rate_limit_bucket = 40  # Default Shopify bucket size
-        self._last_rate_limit_check = datetime.now()
-        
-        self._initialized = True
-
-    def is_configured(self) -> bool:
-        """Check if service is properly configured."""
-        return self._configured
-
-    def get_shop_info(self) -> Dict[str, Any]:
-        """Get shop information and verify authentication."""
-        if not self.is_configured():
-            raise ShopifyAuthError("Shopify credentials not configured")
-
-        try:
-            response = self._make_request('GET', '/shop.json')
-            shop_data = response.get('shop', {})
-
-            return {
-                'shop_name': shop_data.get('name'),
-                'domain': shop_data.get('domain'),
-                'plan_name': shop_data.get('plan_name'),
-                'currency': shop_data.get('currency'),
-                'timezone': shop_data.get('timezone'),
-                'primary_location_id': shop_data.get('primary_location_id'),
-                'created_at': shop_data.get('created_at')
-            }
-
-        except requests.exceptions.RequestException as e:
-            raise ShopifyAuthError(f"Failed to authenticate with Shopify: {e}")
-
-    def get_rate_limit_status(self) -> Dict[str, Any]:
-        """Get current rate limit status."""
-        return {
-            'used': self._rate_limit_used,
-            'bucket': self._rate_limit_bucket,
-            'remaining': max(0, self._rate_limit_bucket - self._rate_limit_used),
-            'usage_percent': (self._rate_limit_used / self._rate_limit_bucket * 100) if self._rate_limit_bucket > 0 else 0,
-            'last_check': self._last_rate_limit_check.isoformat()
-        }
-
-    @retry(
-        stop=stop_after_attempt(3),
-        wait=wait_exponential(multiplier=1, min=2, max=10),
-        retry=retry_if_exception_type(ShopifyRateLimitError)
-    )
-    def list_products(self, limit: int = 50, fields: Optional[str] = None) -> Tuple[List[Dict], Dict]:
-        """
-        List products from Shopify.
-
-        Args:
-            limit: Number of products to retrieve (max 250)
-            fields: Comma-separated list of fields to include
-
-        Returns:
-            Tuple of (products_list, pagination_info)
-        """
-        params = {'limit': min(limit, 250)}
-        if fields:
-            params['fields'] = fields
-
-        response = self._make_request('GET', '/products.json', params=params)
-
-        return response.get('products', []), self._extract_pagination_info(response)
-
-    @retry(
-        stop=stop_after_attempt(3),
-        wait=wait_exponential(multiplier=1, min=2, max=10),
-        retry=retry_if_exception_type(ShopifyRateLimitError)
-    )
-    def list_collections(self, limit: int = 50) -> Tuple[List[Dict], Dict]:
-        """List collections from Shopify."""
-        params = {'limit': min(limit, 250)}
-        response = self._make_request('GET', '/collections.json', params=params)
-
-        return response.get('collections', []), self._extract_pagination_info(response)
-
-    @retry(
-        stop=stop_after_attempt(3),
-        wait=wait_exponential(multiplier=1, min=2, max=10),
-        retry=retry_if_exception_type(ShopifyRateLimitError)
-    )
-    def update_inventory(self, inventory_item_id: int, location_id: int, available: int) -> Dict[str, Any]:
-        """
-        Update inventory level for a specific item and location.
-
-        Args:
-            inventory_item_id: Shopify inventory item ID
-            location_id: Shopify location ID
-            available: New available quantity
-
-        Returns:
-            Updated inventory level data
-        """
-        data = {
-            'location_id': location_id,
-            'inventory_item_id': inventory_item_id,
-            'available': available
-        }
-
-        response = self._make_request('POST', '/inventory_levels/set.json', json_data=data)
-        return response.get('inventory_level', {})
-
-    @retry(
-        stop=stop_after_attempt(3),
-        wait=wait_exponential(multiplier=1, min=2, max=10),
-        retry=retry_if_exception_type(ShopifyRateLimitError)
-    )
-    def list_orders(self, limit: int = 50, status: str = 'any', financial_status: Optional[str] = None) -> Tuple[List[Dict], Dict]:
-        """
-        List orders from Shopify.
-
-        Args:
-            limit: Number of orders to retrieve (max 250)
-            status: Order status filter (any, open, closed, cancelled)
-            financial_status: Financial status filter
-
-        Returns:
-            Tuple of (orders_list, pagination_info)
-        """
-        params = {
-            'limit': min(limit, 250),
-            'status': status
-        }
-        if financial_status:
-            params['financial_status'] = financial_status
-
-        response = self._make_request('GET', '/orders.json', params=params)
-
-        return response.get('orders', []), self._extract_pagination_info(response)
-
-    def _make_request(self, method: str, endpoint: str, params: Optional[Dict] = None, json_data: Optional[Dict] = None) -> Dict[str, Any]:
-        """
-        Make authenticated request to Shopify API with rate limit handling.
-
-        Args:
-            method: HTTP method
-            endpoint: API endpoint (should start with /)
-            params: URL parameters
-            json_data: JSON payload for POST/PUT requests
-
-        Returns:
-            Response JSON data
-
-        Raises:
-            ShopifyRateLimitError: When rate limited
-            ShopifyAuthError: When authentication fails
-            ShopifyAPIError: For other API errors
-        """
-        if not self.is_configured():
-            raise ShopifyAuthError("Shopify service not configured")
-
-        url = f"{self.base_url}{endpoint}"
-
-        try:
-            logger.info(f"Shopify API request: {method} {url}")
-
-            response = self.session.request(
-                method=method,
-                url=url,
-                params=params,
-                json=json_data,
-                timeout=30
-            )
-
-            # Update rate limit tracking
-            self._update_rate_limit_from_headers(response.headers)
-
-            # Handle rate limiting
-            if response.status_code == 429:
-                retry_after = int(response.headers.get('Retry-After', 2))
-                logger.warning(f"Shopify rate limit hit, retry after {retry_after}s")
-                raise ShopifyRateLimitError(f"Rate limit exceeded, retry after {retry_after}s", retry_after)
-
-            # Handle authentication errors
-            if response.status_code == 401:
-                raise ShopifyAuthError("Authentication failed - check API credentials")
-
-            if response.status_code == 403:
-                raise ShopifyAuthError("Access forbidden - check API permissions/scopes")
-
-            # Handle other errors
-            if not response.ok:
-                error_data = None
-                try:
-                    error_data = response.json()
-                except:
-                    pass
-
-                raise ShopifyAPIError(
-                    f"Shopify API error: {response.status_code} {response.reason}",
-                    status_code=response.status_code,
-                    response_data=error_data
-                )
-
-            return response.json()
-
-        except requests.exceptions.Timeout:
-            raise ShopifyAPIError("Request timeout - Shopify API may be slow")
-        except requests.exceptions.ConnectionError:
-            raise ShopifyAPIError("Connection error - unable to reach Shopify API")
-        except requests.exceptions.RequestException as e:
-            raise ShopifyAPIError(f"Request failed: {e}")
-
-    def _update_rate_limit_from_headers(self, headers: Dict[str, str]) -> None:
-        """Update rate limit tracking from response headers."""
-        try:
-            # Shopify uses X-Shopify-Shop-Api-Call-Limit header
-            limit_header = headers.get('X-Shopify-Shop-Api-Call-Limit', '0/40')
-
-            if '/' in limit_header:
-                used, bucket = limit_header.split('/')
-                self._rate_limit_used = int(used)
-                self._rate_limit_bucket = int(bucket)
-                self._last_rate_limit_check = datetime.now()
-
-                logger.debug(f"Rate limit updated: {used}/{bucket}")
-
-        except (ValueError, AttributeError) as e:
-            logger.warning(f"Failed to parse rate limit headers: {e}")
-
-    def _extract_pagination_info(self, response: Dict[str, Any]) -> Dict[str, Any]:
-        """Extract pagination information from API response."""
-        # For now, return basic info - can be enhanced with Link headers parsing
-        return {
-            'has_next': False,  # Would need to parse Link headers
-            'has_previous': False,
-            'count': len(response.get('products', response.get('collections', response.get('orders', []))))
-        }
-
-# Global Shopify service instance
-shopify_service = ShopifyService()
-=======
-"""
-Shopify Service for Royal Equips Orchestrator.
-
-Handles Shopify Admin API operations:
-- Authentication and API calls
-- Products, collections, inventory, orders
-- Rate limit monitoring and exponential backoff
-- Error handling with custom exceptions
-"""
-
-import logging
-import os
-from datetime import datetime
-from typing import Any, Dict, List, Optional, Tuple
-
-import requests
-
-try:
-    from tenacity import (
-        retry,
-        retry_if_exception_type,
-        stop_after_attempt,
-        wait_exponential,
-    )
-    HAS_TENACITY = True
-except ImportError:
-    HAS_TENACITY = False
-    # Create dummy decorators
-    def retry(*args, **kwargs):
-        def decorator(func):
-            return func
-        return decorator
-    stop_after_attempt = wait_exponential = retry_if_exception_type = lambda *args, **kwargs: None
-
-logger = logging.getLogger(__name__)
-
-
-class ShopifyRateLimitError(Exception):
-    """Raised when Shopify rate limit is exceeded."""
-    def __init__(self, message: str, retry_after: Optional[int] = None):
-        super().__init__(message)
-        self.retry_after = retry_after
-
-
-class ShopifyAuthError(Exception):
-    """Raised when Shopify authentication fails."""
-    pass
-
-
-class ShopifyAPIError(Exception):
-    """Raised for general Shopify API errors."""
-    def __init__(self, message: str, status_code: Optional[int] = None, response_data: Optional[dict] = None):
-        super().__init__(message)
-        self.status_code = status_code
-        self.response_data = response_data
-
-
-class ShopifyService:
-    """
-    Service for interacting with Shopify Admin API.
-
-    Provides methods for products, collections, inventory, orders
-    with built-in rate limiting and error handling.
-    """
-    _instance = None
-    _initialized = False
-    _logged_warning = False  # Track if we've already logged the warning
-
-    def __new__(cls):
-        if cls._instance is None:
-            cls._instance = super(ShopifyService, cls).__new__(cls)
-        return cls._instance
-
-    def __init__(self):
-        if self._initialized:
-            return
-            
-        self.api_key = os.getenv('SHOPIFY_API_KEY')
-        self.api_secret = os.getenv('SHOPIFY_API_SECRET')
-        self.shop_name = os.getenv('SHOP_NAME')
-
-        if not all([self.api_key, self.api_secret, self.shop_name]):
-            # Only log once per application startup
-            if not ShopifyService._logged_warning:
-                logger.error("Shopify credentials not configured - SHOPIFY_API_KEY, SHOPIFY_API_SECRET, SHOP_NAME required. No mock mode in production.")
-                ShopifyService._logged_warning = True
-            self._configured = False
-        else:
-            self._configured = True
-
-        self.base_url = f"https://{self.shop_name}.myshopify.com/admin/api/2024-01" if self.shop_name else ""
-        self.session = requests.Session()
-        self.session.auth = (self.api_key, self.api_secret or '')
-
-        # Rate limit tracking
-        self._rate_limit_used = 0
-        self._rate_limit_bucket = 40  # Default Shopify bucket size
-        self._last_rate_limit_check = datetime.now()
-        
-        self._initialized = True
-
-    def is_configured(self) -> bool:
-        """Check if service is properly configured."""
-        return self._configured
-
-    def get_shop_info(self) -> Dict[str, Any]:
-        """Get shop information and verify authentication."""
-        if not self.is_configured():
-            raise ShopifyAuthError("Shopify credentials not configured")
-
-        try:
-            response = self._make_request('GET', '/shop.json')
-            shop_data = response.get('shop', {})
-
-            return {
-                'shop_name': shop_data.get('name'),
-                'domain': shop_data.get('domain'),
-                'plan_name': shop_data.get('plan_name'),
-                'currency': shop_data.get('currency'),
-                'timezone': shop_data.get('timezone'),
-                'primary_location_id': shop_data.get('primary_location_id'),
-                'created_at': shop_data.get('created_at')
-            }
-
-        except requests.exceptions.RequestException as e:
-            raise ShopifyAuthError(f"Failed to authenticate with Shopify: {e}")
-
-    def get_rate_limit_status(self) -> Dict[str, Any]:
-        """Get current rate limit status."""
-        return {
-            'used': self._rate_limit_used,
-            'bucket': self._rate_limit_bucket,
-            'remaining': max(0, self._rate_limit_bucket - self._rate_limit_used),
-            'usage_percent': (self._rate_limit_used / self._rate_limit_bucket * 100) if self._rate_limit_bucket > 0 else 0,
-            'last_check': self._last_rate_limit_check.isoformat()
-        }
-
-    @retry(
-        stop=stop_after_attempt(3),
-        wait=wait_exponential(multiplier=1, min=2, max=10),
-        retry=retry_if_exception_type(ShopifyRateLimitError)
-    )
-    def list_products(self, limit: int = 50, fields: Optional[str] = None) -> Tuple[List[Dict], Dict]:
-        """
-        List products from Shopify.
-
-        Args:
-            limit: Number of products to retrieve (max 250)
-            fields: Comma-separated list of fields to include
-
-        Returns:
-            Tuple of (products_list, pagination_info)
-        """
-        params = {'limit': min(limit, 250)}
-        if fields:
-            params['fields'] = fields
-
-        response = self._make_request('GET', '/products.json', params=params)
-
-        return response.get('products', []), self._extract_pagination_info(response)
-
-    @retry(
-        stop=stop_after_attempt(3),
-        wait=wait_exponential(multiplier=1, min=2, max=10),
-        retry=retry_if_exception_type(ShopifyRateLimitError)
-    )
-    def list_collections(self, limit: int = 50) -> Tuple[List[Dict], Dict]:
-        """List collections from Shopify."""
-        params = {'limit': min(limit, 250)}
-        response = self._make_request('GET', '/collections.json', params=params)
-
-        return response.get('collections', []), self._extract_pagination_info(response)
-
-    @retry(
-        stop=stop_after_attempt(3),
-        wait=wait_exponential(multiplier=1, min=2, max=10),
-        retry=retry_if_exception_type(ShopifyRateLimitError)
-    )
-    def update_inventory(self, inventory_item_id: int, location_id: int, available: int) -> Dict[str, Any]:
-        """
-        Update inventory level for a specific item and location.
-
-        Args:
-            inventory_item_id: Shopify inventory item ID
-            location_id: Shopify location ID
-            available: New available quantity
-
-        Returns:
-            Updated inventory level data
-        """
-        data = {
-            'location_id': location_id,
-            'inventory_item_id': inventory_item_id,
-            'available': available
-        }
-
-        response = self._make_request('POST', '/inventory_levels/set.json', json_data=data)
-        return response.get('inventory_level', {})
-
-    @retry(
-        stop=stop_after_attempt(3),
-        wait=wait_exponential(multiplier=1, min=2, max=10),
-        retry=retry_if_exception_type(ShopifyRateLimitError)
-    )
-    def list_orders(self, limit: int = 50, status: str = 'any', financial_status: Optional[str] = None) -> Tuple[List[Dict], Dict]:
-        """
-        List orders from Shopify.
-
-        Args:
-            limit: Number of orders to retrieve (max 250)
-            status: Order status filter (any, open, closed, cancelled)
-            financial_status: Financial status filter
-
-        Returns:
-            Tuple of (orders_list, pagination_info)
-        """
-        params = {
-            'limit': min(limit, 250),
-            'status': status
-        }
-        if financial_status:
-            params['financial_status'] = financial_status
-
-        response = self._make_request('GET', '/orders.json', params=params)
-
-        return response.get('orders', []), self._extract_pagination_info(response)
-
-    def _make_request(self, method: str, endpoint: str, params: Optional[Dict] = None, json_data: Optional[Dict] = None) -> Dict[str, Any]:
-        """
-        Make authenticated request to Shopify API with rate limit handling.
-
-        Args:
-            method: HTTP method
-            endpoint: API endpoint (should start with /)
-            params: URL parameters
-            json_data: JSON payload for POST/PUT requests
-
-        Returns:
-            Response JSON data
-
-        Raises:
-            ShopifyRateLimitError: When rate limited
-            ShopifyAuthError: When authentication fails
-            ShopifyAPIError: For other API errors
-        """
-        if not self.is_configured():
-            raise ShopifyAuthError("Shopify service not configured")
-
-        url = f"{self.base_url}{endpoint}"
-
-        try:
-            logger.info(f"Shopify API request: {method} {url}")
-
-            response = self.session.request(
-                method=method,
-                url=url,
-                params=params,
-                json=json_data,
-                timeout=30
-            )
-
-            # Update rate limit tracking
-            self._update_rate_limit_from_headers(response.headers)
-
-            # Handle rate limiting
-            if response.status_code == 429:
-                retry_after = int(response.headers.get('Retry-After', 2))
-                logger.warning(f"Shopify rate limit hit, retry after {retry_after}s")
-                raise ShopifyRateLimitError(f"Rate limit exceeded, retry after {retry_after}s", retry_after)
-
-            # Handle authentication errors
-            if response.status_code == 401:
-                raise ShopifyAuthError("Authentication failed - check API credentials")
-
-            if response.status_code == 403:
-                raise ShopifyAuthError("Access forbidden - check API permissions/scopes")
-
-            # Handle other errors
-            if not response.ok:
-                error_data = None
-                try:
-                    error_data = response.json()
-                except:
-                    pass
-
-                raise ShopifyAPIError(
-                    f"Shopify API error: {response.status_code} {response.reason}",
-                    status_code=response.status_code,
-                    response_data=error_data
-                )
-
-            return response.json()
-
-        except requests.exceptions.Timeout:
-            raise ShopifyAPIError("Request timeout - Shopify API may be slow")
-        except requests.exceptions.ConnectionError:
-            raise ShopifyAPIError("Connection error - unable to reach Shopify API")
-        except requests.exceptions.RequestException as e:
-            raise ShopifyAPIError(f"Request failed: {e}")
-
-    def _update_rate_limit_from_headers(self, headers: Dict[str, str]) -> None:
-        """Update rate limit tracking from response headers."""
-        try:
-            # Shopify uses X-Shopify-Shop-Api-Call-Limit header
-            limit_header = headers.get('X-Shopify-Shop-Api-Call-Limit', '0/40')
-
-            if '/' in limit_header:
-                used, bucket = limit_header.split('/')
-                self._rate_limit_used = int(used)
-                self._rate_limit_bucket = int(bucket)
-                self._last_rate_limit_check = datetime.now()
-
-                logger.debug(f"Rate limit updated: {used}/{bucket}")
-
-        except (ValueError, AttributeError) as e:
-            logger.warning(f"Failed to parse rate limit headers: {e}")
-
-    def _extract_pagination_info(self, response: Dict[str, Any]) -> Dict[str, Any]:
-        """Extract pagination information from API response."""
-        # For now, return basic info - can be enhanced with Link headers parsing
-        return {
-            'has_next': False,  # Would need to parse Link headers
-            'has_previous': False,
-            'count': len(response.get('products', response.get('collections', response.get('orders', []))))
-        }
-
-# Global Shopify service instance
-shopify_service = ShopifyService()
->>>>>>> ad6430f4
+"""
+Shopify Service for Royal Equips Orchestrator.
+
+Handles Shopify Admin API operations:
+- Authentication and API calls
+- Products, collections, inventory, orders
+- Rate limit monitoring and exponential backoff
+- Error handling with custom exceptions
+"""
+
+import logging
+import os
+from datetime import datetime
+from typing import Any, Dict, List, Optional, Tuple
+
+import requests
+
+try:
+    from tenacity import (
+        retry,
+        retry_if_exception_type,
+        stop_after_attempt,
+        wait_exponential,
+    )
+    HAS_TENACITY = True
+except ImportError:
+    HAS_TENACITY = False
+    # Create dummy decorators
+    def retry(*args, **kwargs):
+        def decorator(func):
+            return func
+        return decorator
+    stop_after_attempt = wait_exponential = retry_if_exception_type = lambda *args, **kwargs: None
+
+logger = logging.getLogger(__name__)
+
+
+class ShopifyRateLimitError(Exception):
+    """Raised when Shopify rate limit is exceeded."""
+    def __init__(self, message: str, retry_after: Optional[int] = None):
+        super().__init__(message)
+        self.retry_after = retry_after
+
+
+class ShopifyAuthError(Exception):
+    """Raised when Shopify authentication fails."""
+    pass
+
+
+class ShopifyAPIError(Exception):
+    """Raised for general Shopify API errors."""
+    def __init__(self, message: str, status_code: Optional[int] = None, response_data: Optional[dict] = None):
+        super().__init__(message)
+        self.status_code = status_code
+        self.response_data = response_data
+
+
+class ShopifyService:
+    """
+    Service for interacting with Shopify Admin API.
+
+    Provides methods for products, collections, inventory, orders
+    with built-in rate limiting and error handling.
+    """
+    _instance = None
+    _initialized = False
+    _logged_warning = False  # Track if we've already logged the warning
+
+    def __new__(cls):
+        if cls._instance is None:
+            cls._instance = super(ShopifyService, cls).__new__(cls)
+        return cls._instance
+
+    def __init__(self):
+        if self._initialized:
+            return
+            
+        self.api_key = os.getenv('SHOPIFY_API_KEY')
+        self.api_secret = os.getenv('SHOPIFY_API_SECRET')
+        self.shop_name = os.getenv('SHOP_NAME')
+
+        if not all([self.api_key, self.api_secret, self.shop_name]):
+            # Only log once per application startup
+            if not ShopifyService._logged_warning:
+                logger.error("Shopify credentials not configured - SHOPIFY_API_KEY, SHOPIFY_API_SECRET, SHOP_NAME required. No mock mode in production.")
+                ShopifyService._logged_warning = True
+            self._configured = False
+        else:
+            self._configured = True
+
+        self.base_url = f"https://{self.shop_name}.myshopify.com/admin/api/2024-01" if self.shop_name else ""
+        self.session = requests.Session()
+        self.session.auth = (self.api_key, self.api_secret or '')
+
+        # Rate limit tracking
+        self._rate_limit_used = 0
+        self._rate_limit_bucket = 40  # Default Shopify bucket size
+        self._last_rate_limit_check = datetime.now()
+        
+        self._initialized = True
+
+    def is_configured(self) -> bool:
+        """Check if service is properly configured."""
+        return self._configured
+
+    def get_shop_info(self) -> Dict[str, Any]:
+        """Get shop information and verify authentication."""
+        if not self.is_configured():
+            raise ShopifyAuthError("Shopify credentials not configured")
+
+        try:
+            response = self._make_request('GET', '/shop.json')
+            shop_data = response.get('shop', {})
+
+            return {
+                'shop_name': shop_data.get('name'),
+                'domain': shop_data.get('domain'),
+                'plan_name': shop_data.get('plan_name'),
+                'currency': shop_data.get('currency'),
+                'timezone': shop_data.get('timezone'),
+                'primary_location_id': shop_data.get('primary_location_id'),
+                'created_at': shop_data.get('created_at')
+            }
+
+        except requests.exceptions.RequestException as e:
+            raise ShopifyAuthError(f"Failed to authenticate with Shopify: {e}")
+
+    def get_rate_limit_status(self) -> Dict[str, Any]:
+        """Get current rate limit status."""
+        return {
+            'used': self._rate_limit_used,
+            'bucket': self._rate_limit_bucket,
+            'remaining': max(0, self._rate_limit_bucket - self._rate_limit_used),
+            'usage_percent': (self._rate_limit_used / self._rate_limit_bucket * 100) if self._rate_limit_bucket > 0 else 0,
+            'last_check': self._last_rate_limit_check.isoformat()
+        }
+
+    @retry(
+        stop=stop_after_attempt(3),
+        wait=wait_exponential(multiplier=1, min=2, max=10),
+        retry=retry_if_exception_type(ShopifyRateLimitError)
+    )
+    def list_products(self, limit: int = 50, fields: Optional[str] = None) -> Tuple[List[Dict], Dict]:
+        """
+        List products from Shopify.
+
+        Args:
+            limit: Number of products to retrieve (max 250)
+            fields: Comma-separated list of fields to include
+
+        Returns:
+            Tuple of (products_list, pagination_info)
+        """
+        params = {'limit': min(limit, 250)}
+        if fields:
+            params['fields'] = fields
+
+        response = self._make_request('GET', '/products.json', params=params)
+
+        return response.get('products', []), self._extract_pagination_info(response)
+
+    @retry(
+        stop=stop_after_attempt(3),
+        wait=wait_exponential(multiplier=1, min=2, max=10),
+        retry=retry_if_exception_type(ShopifyRateLimitError)
+    )
+    def list_collections(self, limit: int = 50) -> Tuple[List[Dict], Dict]:
+        """List collections from Shopify."""
+        params = {'limit': min(limit, 250)}
+        response = self._make_request('GET', '/collections.json', params=params)
+
+        return response.get('collections', []), self._extract_pagination_info(response)
+
+    @retry(
+        stop=stop_after_attempt(3),
+        wait=wait_exponential(multiplier=1, min=2, max=10),
+        retry=retry_if_exception_type(ShopifyRateLimitError)
+    )
+    def update_inventory(self, inventory_item_id: int, location_id: int, available: int) -> Dict[str, Any]:
+        """
+        Update inventory level for a specific item and location.
+
+        Args:
+            inventory_item_id: Shopify inventory item ID
+            location_id: Shopify location ID
+            available: New available quantity
+
+        Returns:
+            Updated inventory level data
+        """
+        data = {
+            'location_id': location_id,
+            'inventory_item_id': inventory_item_id,
+            'available': available
+        }
+
+        response = self._make_request('POST', '/inventory_levels/set.json', json_data=data)
+        return response.get('inventory_level', {})
+
+    @retry(
+        stop=stop_after_attempt(3),
+        wait=wait_exponential(multiplier=1, min=2, max=10),
+        retry=retry_if_exception_type(ShopifyRateLimitError)
+    )
+    def list_orders(self, limit: int = 50, status: str = 'any', financial_status: Optional[str] = None) -> Tuple[List[Dict], Dict]:
+        """
+        List orders from Shopify.
+
+        Args:
+            limit: Number of orders to retrieve (max 250)
+            status: Order status filter (any, open, closed, cancelled)
+            financial_status: Financial status filter
+
+        Returns:
+            Tuple of (orders_list, pagination_info)
+        """
+        params = {
+            'limit': min(limit, 250),
+            'status': status
+        }
+        if financial_status:
+            params['financial_status'] = financial_status
+
+        response = self._make_request('GET', '/orders.json', params=params)
+
+        return response.get('orders', []), self._extract_pagination_info(response)
+
+    def _make_request(self, method: str, endpoint: str, params: Optional[Dict] = None, json_data: Optional[Dict] = None) -> Dict[str, Any]:
+        """
+        Make authenticated request to Shopify API with rate limit handling.
+
+        Args:
+            method: HTTP method
+            endpoint: API endpoint (should start with /)
+            params: URL parameters
+            json_data: JSON payload for POST/PUT requests
+
+        Returns:
+            Response JSON data
+
+        Raises:
+            ShopifyRateLimitError: When rate limited
+            ShopifyAuthError: When authentication fails
+            ShopifyAPIError: For other API errors
+        """
+        if not self.is_configured():
+            raise ShopifyAuthError("Shopify service not configured")
+
+        url = f"{self.base_url}{endpoint}"
+
+        try:
+            logger.info(f"Shopify API request: {method} {url}")
+
+            response = self.session.request(
+                method=method,
+                url=url,
+                params=params,
+                json=json_data,
+                timeout=30
+            )
+
+            # Update rate limit tracking
+            self._update_rate_limit_from_headers(response.headers)
+
+            # Handle rate limiting
+            if response.status_code == 429:
+                retry_after = int(response.headers.get('Retry-After', 2))
+                logger.warning(f"Shopify rate limit hit, retry after {retry_after}s")
+                raise ShopifyRateLimitError(f"Rate limit exceeded, retry after {retry_after}s", retry_after)
+
+            # Handle authentication errors
+            if response.status_code == 401:
+                raise ShopifyAuthError("Authentication failed - check API credentials")
+
+            if response.status_code == 403:
+                raise ShopifyAuthError("Access forbidden - check API permissions/scopes")
+
+            # Handle other errors
+            if not response.ok:
+                error_data = None
+                try:
+                    error_data = response.json()
+                except:
+                    pass
+
+                raise ShopifyAPIError(
+                    f"Shopify API error: {response.status_code} {response.reason}",
+                    status_code=response.status_code,
+                    response_data=error_data
+                )
+
+            return response.json()
+
+        except requests.exceptions.Timeout:
+            raise ShopifyAPIError("Request timeout - Shopify API may be slow")
+        except requests.exceptions.ConnectionError:
+            raise ShopifyAPIError("Connection error - unable to reach Shopify API")
+        except requests.exceptions.RequestException as e:
+            raise ShopifyAPIError(f"Request failed: {e}")
+
+    def _update_rate_limit_from_headers(self, headers: Dict[str, str]) -> None:
+        """Update rate limit tracking from response headers."""
+        try:
+            # Shopify uses X-Shopify-Shop-Api-Call-Limit header
+            limit_header = headers.get('X-Shopify-Shop-Api-Call-Limit', '0/40')
+
+            if '/' in limit_header:
+                used, bucket = limit_header.split('/')
+                self._rate_limit_used = int(used)
+                self._rate_limit_bucket = int(bucket)
+                self._last_rate_limit_check = datetime.now()
+
+                logger.debug(f"Rate limit updated: {used}/{bucket}")
+
+        except (ValueError, AttributeError) as e:
+            logger.warning(f"Failed to parse rate limit headers: {e}")
+
+    def _extract_pagination_info(self, response: Dict[str, Any]) -> Dict[str, Any]:
+        """Extract pagination information from API response."""
+        # For now, return basic info - can be enhanced with Link headers parsing
+        return {
+            'has_next': False,  # Would need to parse Link headers
+            'has_previous': False,
+            'count': len(response.get('products', response.get('collections', response.get('orders', []))))
+        }
+
+# Global Shopify service instance
+shopify_service = ShopifyService()