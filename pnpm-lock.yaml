lockfileVersion: '9.0'

settings:
  autoInstallPeers: true
  excludeLinksFromLockfile: false

importers:

  .:
    devDependencies:
      '@types/jest':
        specifier: '29'
        version: 29.5.14
      '@typescript-eslint/eslint-plugin':
        specifier: 8.43.0
<<<<<<< HEAD
        version: 8.43.0(@typescript-eslint/parser@8.43.0(eslint@8.57.1)(typescript@5.6.3))(eslint@8.57.1)(typescript@5.6.3)
      '@typescript-eslint/parser':
        specifier: 8.43.0
        version: 8.43.0(eslint@8.57.1)(typescript@5.6.3)
=======
        version: 8.43.0(@typescript-eslint/parser@8.43.0(eslint@9.0.0)(typescript@5.6.3))(eslint@9.0.0)(typescript@5.6.3)
      '@typescript-eslint/parser':
        specifier: 8.43.0
        version: 8.43.0(eslint@9.0.0)(typescript@5.6.3)
>>>>>>> a3c5b613
      chokidar:
        specifier: ^4.0.3
        version: 4.0.3
      diff:
        specifier: ^8.0.2
        version: 8.0.2
      eslint:
<<<<<<< HEAD
        specifier: 8.57.1
        version: 8.57.1
=======
        specifier: 9.0.0
        version: 9.0.0
>>>>>>> a3c5b613
      execa:
        specifier: ^9.6.0
        version: 9.6.0
      fs-extra:
        specifier: ^11.3.1
        version: 11.3.2
      globals:
        specifier: 15.15.0
        version: 15.15.0
      globby:
        specifier: ^14.1.0
        version: 14.1.0
      husky:
        specifier: ^9.1.7
        version: 9.1.7
      jest:
        specifier: 29.7.0
        version: 29.7.0(@types/node@20.19.22)
      jest-junit:
        specifier: 16.0.0
        version: 16.0.0
      prettier:
        specifier: 3.6.2
        version: 3.6.2
      tsx:
        specifier: ^4.20.5
        version: 4.20.6
      typescript:
        specifier: 5.6.3
        version: 5.6.3
      typescript-eslint:
        specifier: 8.43.0
<<<<<<< HEAD
        version: 8.43.0(eslint@8.57.1)(typescript@5.6.3)
=======
        version: 8.43.0(eslint@9.0.0)(typescript@5.6.3)
>>>>>>> a3c5b613
      yaml:
        specifier: ^2.8.1
        version: 2.8.1

  apps/command-center-ui:
    dependencies:
      '@react-three/drei':
        specifier: ^9.122.0
        version: 9.122.0(@react-three/fiber@8.18.0(@types/react@18.3.26)(react-dom@18.3.1(react@18.3.1))(react@18.3.1)(three@0.168.0))(@types/react@18.3.26)(@types/three@0.168.0)(immer@10.1.3)(react-dom@18.3.1(react@18.3.1))(react@18.3.1)(three@0.168.0)(use-sync-external-store@1.6.0(react@18.3.1))
      '@react-three/fiber':
        specifier: ^8.18.0
        version: 8.18.0(@types/react@18.3.26)(react-dom@18.3.1(react@18.3.1))(react@18.3.1)(three@0.168.0)
      '@sentry/react':
        specifier: ^7.100.0
        version: 7.120.4(react@18.3.1)
      '@sentry/tracing':
        specifier: ^7.100.0
        version: 7.120.4
      '@supabase/supabase-js':
        specifier: ^2.57.4
        version: 2.75.1
      '@tanstack/react-query':
        specifier: ^5.89.0
        version: 5.90.5(react@18.3.1)
      '@types/react-router-dom':
        specifier: ^5.3.3
        version: 5.3.3
      '@types/socket.io-client':
        specifier: ^3.0.0
        version: 3.0.0
      '@use-gesture/react':
        specifier: ^10.3.1
        version: 10.3.1(react@18.3.1)
      autoprefixer:
        specifier: ^10.4.20
        version: 10.4.21(postcss@8.5.6)
      chart.js:
        specifier: ^4.5.0
        version: 4.5.1
      class-variance-authority:
        specifier: ^0.7.1
        version: 0.7.1
      clsx:
        specifier: ^2.1.1
        version: 2.1.1
      d3:
        specifier: ^7.9.0
        version: 7.9.0
      framer-motion:
        specifier: ^12.23.15
        version: 12.23.24(react-dom@18.3.1(react@18.3.1))(react@18.3.1)
      lucide-react:
        specifier: ^0.446.0
        version: 0.446.0(react@18.3.1)
      postcss:
        specifier: ^8.4.47
        version: 8.5.6
      react:
        specifier: ^18.3.1
        version: 18.3.1
      react-chartjs-2:
        specifier: ^5.3.0
        version: 5.3.0(chart.js@4.5.1)(react@18.3.1)
      react-dom:
        specifier: ^18.3.1
        version: 18.3.1(react@18.3.1)
      react-hot-toast:
        specifier: ^2.6.0
        version: 2.6.0(react-dom@18.3.1(react@18.3.1))(react@18.3.1)
      react-router-dom:
        specifier: ^7.9.3
        version: 7.9.4(react-dom@18.3.1(react@18.3.1))(react@18.3.1)
      recharts:
        specifier: ^3.2.1
        version: 3.3.0(@types/react@18.3.26)(react-dom@18.3.1(react@18.3.1))(react-is@18.3.1)(react@18.3.1)(redux@5.0.1)
      socket.io-client:
        specifier: ^4.8.1
        version: 4.8.1
      tailwind-merge:
        specifier: ^3.3.1
        version: 3.3.1
      tailwindcss:
        specifier: ^3.4.13
        version: 3.4.18(tsx@4.20.6)(yaml@2.8.1)
      three:
        specifier: ^0.168.0
        version: 0.168.0
      three-stdlib:
        specifier: ^2.36.0
        version: 2.36.0(three@0.168.0)
      tw-animate-css:
        specifier: ^1.3.8
        version: 1.4.0
      zustand:
        specifier: ^5.0.8
        version: 5.0.8(@types/react@18.3.26)(immer@10.1.3)(react@18.3.1)(use-sync-external-store@1.6.0(react@18.3.1))
    devDependencies:
      '@cloudflare/workers-types':
        specifier: ^4.20251001.0
        version: 4.20251011.0
      '@testing-library/jest-dom':
        specifier: ^6.8.0
        version: 6.9.1
      '@testing-library/react':
        specifier: ^16.3.0
        version: 16.3.0(@testing-library/dom@10.4.1)(@types/react-dom@18.3.7(@types/react@18.3.26))(@types/react@18.3.26)(react-dom@18.3.1(react@18.3.1))(react@18.3.1)
      '@types/d3':
        specifier: ^7.4.3
        version: 7.4.3
      '@types/node':
        specifier: ^24.5.2
        version: 24.8.1
      '@types/react':
        specifier: ^18.3.24
        version: 18.3.26
      '@types/react-dom':
        specifier: ^18.3.7
        version: 18.3.7(@types/react@18.3.26)
      '@types/three':
        specifier: ^0.168.0
        version: 0.168.0
      '@vitejs/plugin-react':
        specifier: ^4.3.2
        version: 4.7.0(vite@7.1.10(@types/node@24.8.1)(jiti@1.21.7)(tsx@4.20.6)(yaml@2.8.1))
      '@vitest/ui':
        specifier: ^3.2.4
        version: 3.2.4(vitest@3.2.4)
      jsdom:
        specifier: ^27.0.0
        version: 27.0.1(postcss@8.5.6)
      typescript:
        specifier: ^5.6.3
        version: 5.6.3
      vite:
        specifier: ^7.1.10
        version: 7.1.10(@types/node@24.8.1)(jiti@1.21.7)(tsx@4.20.6)(yaml@2.8.1)
      vitest:
        specifier: ^3.2.4
        version: 3.2.4(@types/node@24.8.1)(@vitest/ui@3.2.4)(jiti@1.21.7)(jsdom@27.0.1(postcss@8.5.6))(tsx@4.20.6)(yaml@2.8.1)

  packages/agents-core:
    dependencies:
      pino:
        specifier: ^9.4.0
        version: 9.14.0
      zod:
        specifier: ^3.23.8
        version: 3.25.76
    devDependencies:
      '@types/node':
        specifier: ^20.16.11
        version: 20.19.22
      typescript:
        specifier: ^5.6.3
        version: 5.6.3

  packages/connectors:
    dependencies:
      '@google-cloud/bigquery':
        specifier: ^7.9.0
        version: 7.9.4
      '@supabase/supabase-js':
        specifier: ^2.45.4
        version: 2.75.1
      axios:
        specifier: ^1.7.7
        version: 1.12.2
      pino:
        specifier: ^9.4.0
        version: 9.14.0
      zod:
        specifier: ^3.23.8
        version: 3.25.76
    devDependencies:
      '@types/jest':
        specifier: ^29.5.14
        version: 29.5.14
      '@types/node':
        specifier: ^20.16.11
        version: 20.19.22
      jest:
        specifier: ^29.7.0
        version: 29.7.0(@types/node@20.19.22)
      ts-jest:
        specifier: ^29.2.5
        version: 29.4.5(@babel/core@7.28.4)(@jest/transform@29.7.0)(@jest/types@29.6.3)(babel-jest@29.7.0(@babel/core@7.28.4))(jest-util@29.7.0)(jest@29.7.0(@types/node@20.19.22))(typescript@5.6.3)
      typescript:
        specifier: ^5.6.3
        version: 5.6.3

  packages/obs:
    devDependencies:
      '@types/node':
        specifier: ^20.16.11
        version: 20.19.22
      typescript:
        specifier: ^5.6.3
        version: 5.6.3

  packages/shared:
    devDependencies:
      '@types/node':
        specifier: ^20.16.11
        version: 20.19.22
      typescript:
        specifier: ^5.6.3
        version: 5.6.3

  packages/shared-types:
    dependencies:
      zod:
        specifier: ^3.22.4
        version: 3.25.76
    devDependencies:
      '@types/node':
        specifier: ^20.9.0
        version: 20.19.22
      typescript:
        specifier: ^5.6.3
        version: 5.6.3

  packages/shopify-client:
    dependencies:
      ky:
        specifier: ^1.2.3
        version: 1.12.0
      p-retry:
        specifier: ^6.2.0
        version: 6.2.1
    devDependencies:
      '@types/node':
        specifier: ^20.9.0
        version: 20.19.22
      typescript:
        specifier: ^5.6.3
        version: 5.6.3

packages:

  '@adobe/css-tools@4.4.4':
    resolution: {integrity: sha512-Elp+iwUx5rN5+Y8xLt5/GRoG20WGoDCQ/1Fb+1LiGtvwbDavuSk0jhD/eZdckHAuzcDzccnkv+rEjyWfRx18gg==}

  '@alloc/quick-lru@5.2.0':
    resolution: {integrity: sha512-UrcABB+4bUrFABwbluTIBErXwvbsU/V7TZWfmbgJfbkwiBuziS9gxdODUyuiecfdGQ85jglMW6juS3+z5TsKLw==}
    engines: {node: '>=10'}

  '@asamuzakjp/css-color@4.0.5':
    resolution: {integrity: sha512-lMrXidNhPGsDjytDy11Vwlb6OIGrT3CmLg3VWNFyWkLWtijKl7xjvForlh8vuj0SHGjgl4qZEQzUmYTeQA2JFQ==}

  '@asamuzakjp/dom-selector@6.7.2':
    resolution: {integrity: sha512-ccKogJI+0aiDhOahdjANIc9SDixSud1gbwdVrhn7kMopAtLXqsz9MKmQQtIl6Y5aC2IYq+j4dz/oedL2AVMmVQ==}

  '@asamuzakjp/nwsapi@2.3.9':
    resolution: {integrity: sha512-n8GuYSrI9bF7FFZ/SjhwevlHc8xaVlb/7HmHelnc/PZXBD2ZR49NnN9sMMuDdEGPeeRQ5d0hqlSlEpgCX3Wl0Q==}

  '@babel/code-frame@7.27.1':
    resolution: {integrity: sha512-cjQ7ZlQ0Mv3b47hABuTevyTuYN4i+loJKGeV9flcCgIK37cCXRh+L1bd3iBHlynerhQ7BhCkn2BPbQUL+rGqFg==}
    engines: {node: '>=6.9.0'}

  '@babel/compat-data@7.28.4':
    resolution: {integrity: sha512-YsmSKC29MJwf0gF8Rjjrg5LQCmyh+j/nD8/eP7f+BeoQTKYqs9RoWbjGOdy0+1Ekr68RJZMUOPVQaQisnIo4Rw==}
    engines: {node: '>=6.9.0'}

  '@babel/core@7.28.4':
    resolution: {integrity: sha512-2BCOP7TN8M+gVDj7/ht3hsaO/B/n5oDbiAyyvnRlNOs+u1o+JWNYTQrmpuNp1/Wq2gcFrI01JAW+paEKDMx/CA==}
    engines: {node: '>=6.9.0'}

  '@babel/generator@7.28.3':
    resolution: {integrity: sha512-3lSpxGgvnmZznmBkCRnVREPUFJv2wrv9iAoFDvADJc0ypmdOxdUtcLeBgBJ6zE0PMeTKnxeQzyk0xTBq4Ep7zw==}
    engines: {node: '>=6.9.0'}

  '@babel/helper-compilation-targets@7.27.2':
    resolution: {integrity: sha512-2+1thGUUWWjLTYTHZWK1n8Yga0ijBz1XAhUXcKy81rd5g6yh7hGqMp45v7cadSbEHc9G3OTv45SyneRN3ps4DQ==}
    engines: {node: '>=6.9.0'}

  '@babel/helper-globals@7.28.0':
    resolution: {integrity: sha512-+W6cISkXFa1jXsDEdYA8HeevQT/FULhxzR99pxphltZcVaugps53THCeiWA8SguxxpSp3gKPiuYfSWopkLQ4hw==}
    engines: {node: '>=6.9.0'}

  '@babel/helper-module-imports@7.27.1':
    resolution: {integrity: sha512-0gSFWUPNXNopqtIPQvlD5WgXYI5GY2kP2cCvoT8kczjbfcfuIljTbcWrulD1CIPIX2gt1wghbDy08yE1p+/r3w==}
    engines: {node: '>=6.9.0'}

  '@babel/helper-module-transforms@7.28.3':
    resolution: {integrity: sha512-gytXUbs8k2sXS9PnQptz5o0QnpLL51SwASIORY6XaBKF88nsOT0Zw9szLqlSGQDP/4TljBAD5y98p2U1fqkdsw==}
    engines: {node: '>=6.9.0'}
    peerDependencies:
      '@babel/core': ^7.0.0

  '@babel/helper-plugin-utils@7.27.1':
    resolution: {integrity: sha512-1gn1Up5YXka3YYAHGKpbideQ5Yjf1tDa9qYcgysz+cNCXukyLl6DjPXhD3VRwSb8c0J9tA4b2+rHEZtc6R0tlw==}
    engines: {node: '>=6.9.0'}

  '@babel/helper-string-parser@7.27.1':
    resolution: {integrity: sha512-qMlSxKbpRlAridDExk92nSobyDdpPijUq2DW6oDnUqd0iOGxmQjyqhMIihI9+zv4LPyZdRje2cavWPbCbWm3eA==}
    engines: {node: '>=6.9.0'}

  '@babel/helper-validator-identifier@7.27.1':
    resolution: {integrity: sha512-D2hP9eA+Sqx1kBZgzxZh0y1trbuU+JoDkiEwqhQ36nodYqJwyEIhPSdMNd7lOm/4io72luTPWH20Yda0xOuUow==}
    engines: {node: '>=6.9.0'}

  '@babel/helper-validator-option@7.27.1':
    resolution: {integrity: sha512-YvjJow9FxbhFFKDSuFnVCe2WxXk1zWc22fFePVNEaWJEu8IrZVlda6N0uHwzZrUM1il7NC9Mlp4MaJYbYd9JSg==}
    engines: {node: '>=6.9.0'}

  '@babel/helpers@7.28.4':
    resolution: {integrity: sha512-HFN59MmQXGHVyYadKLVumYsA9dBFun/ldYxipEjzA4196jpLZd8UjEEBLkbEkvfYreDqJhZxYAWFPtrfhNpj4w==}
    engines: {node: '>=6.9.0'}

  '@babel/parser@7.28.4':
    resolution: {integrity: sha512-yZbBqeM6TkpP9du/I2pUZnJsRMGGvOuIrhjzC1AwHwW+6he4mni6Bp/m8ijn0iOuZuPI2BfkCoSRunpyjnrQKg==}
    engines: {node: '>=6.0.0'}
    hasBin: true

  '@babel/plugin-syntax-async-generators@7.8.4':
    resolution: {integrity: sha512-tycmZxkGfZaxhMRbXlPXuVFpdWlXpir2W4AMhSJgRKzk/eDlIXOhb2LHWoLpDF7TEHylV5zNhykX6KAgHJmTNw==}
    peerDependencies:
      '@babel/core': ^7.0.0-0

  '@babel/plugin-syntax-bigint@7.8.3':
    resolution: {integrity: sha512-wnTnFlG+YxQm3vDxpGE57Pj0srRU4sHE/mDkt1qv2YJJSeUAec2ma4WLUnUPeKjyrfntVwe/N6dCXpU+zL3Npg==}
    peerDependencies:
      '@babel/core': ^7.0.0-0

  '@babel/plugin-syntax-class-properties@7.12.13':
    resolution: {integrity: sha512-fm4idjKla0YahUNgFNLCB0qySdsoPiZP3iQE3rky0mBUtMZ23yDJ9SJdg6dXTSDnulOVqiF3Hgr9nbXvXTQZYA==}
    peerDependencies:
      '@babel/core': ^7.0.0-0

  '@babel/plugin-syntax-class-static-block@7.14.5':
    resolution: {integrity: sha512-b+YyPmr6ldyNnM6sqYeMWE+bgJcJpO6yS4QD7ymxgH34GBPNDM/THBh8iunyvKIZztiwLH4CJZ0RxTk9emgpjw==}
    engines: {node: '>=6.9.0'}
    peerDependencies:
      '@babel/core': ^7.0.0-0

  '@babel/plugin-syntax-import-attributes@7.27.1':
    resolution: {integrity: sha512-oFT0FrKHgF53f4vOsZGi2Hh3I35PfSmVs4IBFLFj4dnafP+hIWDLg3VyKmUHfLoLHlyxY4C7DGtmHuJgn+IGww==}
    engines: {node: '>=6.9.0'}
    peerDependencies:
      '@babel/core': ^7.0.0-0

  '@babel/plugin-syntax-import-meta@7.10.4':
    resolution: {integrity: sha512-Yqfm+XDx0+Prh3VSeEQCPU81yC+JWZ2pDPFSS4ZdpfZhp4MkFMaDC1UqseovEKwSUpnIL7+vK+Clp7bfh0iD7g==}
    peerDependencies:
      '@babel/core': ^7.0.0-0

  '@babel/plugin-syntax-json-strings@7.8.3':
    resolution: {integrity: sha512-lY6kdGpWHvjoe2vk4WrAapEuBR69EMxZl+RoGRhrFGNYVK8mOPAW8VfbT/ZgrFbXlDNiiaxQnAtgVCZ6jv30EA==}
    peerDependencies:
      '@babel/core': ^7.0.0-0

  '@babel/plugin-syntax-jsx@7.27.1':
    resolution: {integrity: sha512-y8YTNIeKoyhGd9O0Jiyzyyqk8gdjnumGTQPsz0xOZOQ2RmkVJeZ1vmmfIvFEKqucBG6axJGBZDE/7iI5suUI/w==}
    engines: {node: '>=6.9.0'}
    peerDependencies:
      '@babel/core': ^7.0.0-0

  '@babel/plugin-syntax-logical-assignment-operators@7.10.4':
    resolution: {integrity: sha512-d8waShlpFDinQ5MtvGU9xDAOzKH47+FFoney2baFIoMr952hKOLp1HR7VszoZvOsV/4+RRszNY7D17ba0te0ig==}
    peerDependencies:
      '@babel/core': ^7.0.0-0

  '@babel/plugin-syntax-nullish-coalescing-operator@7.8.3':
    resolution: {integrity: sha512-aSff4zPII1u2QD7y+F8oDsz19ew4IGEJg9SVW+bqwpwtfFleiQDMdzA/R+UlWDzfnHFCxxleFT0PMIrR36XLNQ==}
    peerDependencies:
      '@babel/core': ^7.0.0-0

  '@babel/plugin-syntax-numeric-separator@7.10.4':
    resolution: {integrity: sha512-9H6YdfkcK/uOnY/K7/aA2xpzaAgkQn37yzWUMRK7OaPOqOpGS1+n0H5hxT9AUw9EsSjPW8SVyMJwYRtWs3X3ug==}
    peerDependencies:
      '@babel/core': ^7.0.0-0

  '@babel/plugin-syntax-object-rest-spread@7.8.3':
    resolution: {integrity: sha512-XoqMijGZb9y3y2XskN+P1wUGiVwWZ5JmoDRwx5+3GmEplNyVM2s2Dg8ILFQm8rWM48orGy5YpI5Bl8U1y7ydlA==}
    peerDependencies:
      '@babel/core': ^7.0.0-0

  '@babel/plugin-syntax-optional-catch-binding@7.8.3':
    resolution: {integrity: sha512-6VPD0Pc1lpTqw0aKoeRTMiB+kWhAoT24PA+ksWSBrFtl5SIRVpZlwN3NNPQjehA2E/91FV3RjLWoVTglWcSV3Q==}
    peerDependencies:
      '@babel/core': ^7.0.0-0

  '@babel/plugin-syntax-optional-chaining@7.8.3':
    resolution: {integrity: sha512-KoK9ErH1MBlCPxV0VANkXW2/dw4vlbGDrFgz8bmUsBGYkFRcbRwMh6cIJubdPrkxRwuGdtCk0v/wPTKbQgBjkg==}
    peerDependencies:
      '@babel/core': ^7.0.0-0

  '@babel/plugin-syntax-private-property-in-object@7.14.5':
    resolution: {integrity: sha512-0wVnp9dxJ72ZUJDV27ZfbSj6iHLoytYZmh3rFcxNnvsJF3ktkzLDZPy/mA17HGsaQT3/DQsWYX1f1QGWkCoVUg==}
    engines: {node: '>=6.9.0'}
    peerDependencies:
      '@babel/core': ^7.0.0-0

  '@babel/plugin-syntax-top-level-await@7.14.5':
    resolution: {integrity: sha512-hx++upLv5U1rgYfwe1xBQUhRmU41NEvpUvrp8jkrSCdvGSnM5/qdRMtylJ6PG5OFkBaHkbTAKTnd3/YyESRHFw==}
    engines: {node: '>=6.9.0'}
    peerDependencies:
      '@babel/core': ^7.0.0-0

  '@babel/plugin-syntax-typescript@7.27.1':
    resolution: {integrity: sha512-xfYCBMxveHrRMnAWl1ZlPXOZjzkN82THFvLhQhFXFt81Z5HnN+EtUkZhv/zcKpmT3fzmWZB0ywiBrbC3vogbwQ==}
    engines: {node: '>=6.9.0'}
    peerDependencies:
      '@babel/core': ^7.0.0-0

  '@babel/plugin-transform-react-jsx-self@7.27.1':
    resolution: {integrity: sha512-6UzkCs+ejGdZ5mFFC/OCUrv028ab2fp1znZmCZjAOBKiBK2jXD1O+BPSfX8X2qjJ75fZBMSnQn3Rq2mrBJK2mw==}
    engines: {node: '>=6.9.0'}
    peerDependencies:
      '@babel/core': ^7.0.0-0

  '@babel/plugin-transform-react-jsx-source@7.27.1':
    resolution: {integrity: sha512-zbwoTsBruTeKB9hSq73ha66iFeJHuaFkUbwvqElnygoNbj/jHRsSeokowZFN3CZ64IvEqcmmkVe89OPXc7ldAw==}
    engines: {node: '>=6.9.0'}
    peerDependencies:
      '@babel/core': ^7.0.0-0

  '@babel/runtime@7.28.4':
    resolution: {integrity: sha512-Q/N6JNWvIvPnLDvjlE1OUBLPQHH6l3CltCEsHIujp45zQUSSh8K+gHnaEX45yAT1nyngnINhvWtzN+Nb9D8RAQ==}
    engines: {node: '>=6.9.0'}

  '@babel/template@7.27.2':
    resolution: {integrity: sha512-LPDZ85aEJyYSd18/DkjNh4/y1ntkE5KwUHWTiqgRxruuZL2F1yuHligVHLvcHY2vMHXttKFpJn6LwfI7cw7ODw==}
    engines: {node: '>=6.9.0'}

  '@babel/traverse@7.28.4':
    resolution: {integrity: sha512-YEzuboP2qvQavAcjgQNVgsvHIDv6ZpwXvcvjmyySP2DIMuByS/6ioU5G9pYrWHM6T2YDfc7xga9iNzYOs12CFQ==}
    engines: {node: '>=6.9.0'}

  '@babel/types@7.28.4':
    resolution: {integrity: sha512-bkFqkLhh3pMBUQQkpVgWDWq/lqzc2678eUyDlTBhRqhCHFguYYGM0Efga7tYk4TogG/3x0EEl66/OQ+WGbWB/Q==}
    engines: {node: '>=6.9.0'}

  '@bcoe/v8-coverage@0.2.3':
    resolution: {integrity: sha512-0hYQ8SB4Db5zvZB4axdMHGwEaQjkZzFjQiN9LVYvIFB2nSUHW9tYpxWriPrWDASIxiaXax83REcLxuSdnGPZtw==}

  '@cloudflare/workers-types@4.20251011.0':
    resolution: {integrity: sha512-gQpih+pbq3sP4uXltUeCSbPgZxTNp2gQd8639SaIbQMwgA6oJNHLhIART1fWy6DQACngiRzDVULA2x0ohmkGTQ==}

  '@csstools/color-helpers@5.1.0':
    resolution: {integrity: sha512-S11EXWJyy0Mz5SYvRmY8nJYTFFd1LCNV+7cXyAgQtOOuzb4EsgfqDufL+9esx72/eLhsRdGZwaldu/h+E4t4BA==}
    engines: {node: '>=18'}

  '@csstools/css-calc@2.1.4':
    resolution: {integrity: sha512-3N8oaj+0juUw/1H3YwmDDJXCgTB1gKU6Hc/bB502u9zR0q2vd786XJH9QfrKIEgFlZmhZiq6epXl4rHqhzsIgQ==}
    engines: {node: '>=18'}
    peerDependencies:
      '@csstools/css-parser-algorithms': ^3.0.5
      '@csstools/css-tokenizer': ^3.0.4

  '@csstools/css-color-parser@3.1.0':
    resolution: {integrity: sha512-nbtKwh3a6xNVIp/VRuXV64yTKnb1IjTAEEh3irzS+HkKjAOYLTGNb9pmVNntZ8iVBHcWDA2Dof0QtPgFI1BaTA==}
    engines: {node: '>=18'}
    peerDependencies:
      '@csstools/css-parser-algorithms': ^3.0.5
      '@csstools/css-tokenizer': ^3.0.4

  '@csstools/css-parser-algorithms@3.0.5':
    resolution: {integrity: sha512-DaDeUkXZKjdGhgYaHNJTV9pV7Y9B3b644jCLs9Upc3VeNGg6LWARAT6O+Q+/COo+2gg/bM5rhpMAtf70WqfBdQ==}
    engines: {node: '>=18'}
    peerDependencies:
      '@csstools/css-tokenizer': ^3.0.4

  '@csstools/css-syntax-patches-for-csstree@1.0.14':
    resolution: {integrity: sha512-zSlIxa20WvMojjpCSy8WrNpcZ61RqfTfX3XTaOeVlGJrt/8HF3YbzgFZa01yTbT4GWQLwfTcC3EB8i3XnB647Q==}
    engines: {node: '>=18'}
    peerDependencies:
      postcss: ^8.4

  '@csstools/css-tokenizer@3.0.4':
    resolution: {integrity: sha512-Vd/9EVDiu6PPJt9yAh6roZP6El1xHrdvIVGjyBsHR0RYwNHgL7FJPyIIW4fANJNG6FtyZfvlRPpFI4ZM/lubvw==}
    engines: {node: '>=18'}

  '@esbuild/aix-ppc64@0.25.11':
    resolution: {integrity: sha512-Xt1dOL13m8u0WE8iplx9Ibbm+hFAO0GsU2P34UNoDGvZYkY8ifSiy6Zuc1lYxfG7svWE2fzqCUmFp5HCn51gJg==}
    engines: {node: '>=18'}
    cpu: [ppc64]
    os: [aix]

  '@esbuild/android-arm64@0.25.11':
    resolution: {integrity: sha512-9slpyFBc4FPPz48+f6jyiXOx/Y4v34TUeDDXJpZqAWQn/08lKGeD8aDp9TMn9jDz2CiEuHwfhRmGBvpnd/PWIQ==}
    engines: {node: '>=18'}
    cpu: [arm64]
    os: [android]

  '@esbuild/android-arm@0.25.11':
    resolution: {integrity: sha512-uoa7dU+Dt3HYsethkJ1k6Z9YdcHjTrSb5NUy66ZfZaSV8hEYGD5ZHbEMXnqLFlbBflLsl89Zke7CAdDJ4JI+Gg==}
    engines: {node: '>=18'}
    cpu: [arm]
    os: [android]

  '@esbuild/android-x64@0.25.11':
    resolution: {integrity: sha512-Sgiab4xBjPU1QoPEIqS3Xx+R2lezu0LKIEcYe6pftr56PqPygbB7+szVnzoShbx64MUupqoE0KyRlN7gezbl8g==}
    engines: {node: '>=18'}
    cpu: [x64]
    os: [android]

  '@esbuild/darwin-arm64@0.25.11':
    resolution: {integrity: sha512-VekY0PBCukppoQrycFxUqkCojnTQhdec0vevUL/EDOCnXd9LKWqD/bHwMPzigIJXPhC59Vd1WFIL57SKs2mg4w==}
    engines: {node: '>=18'}
    cpu: [arm64]
    os: [darwin]

  '@esbuild/darwin-x64@0.25.11':
    resolution: {integrity: sha512-+hfp3yfBalNEpTGp9loYgbknjR695HkqtY3d3/JjSRUyPg/xd6q+mQqIb5qdywnDxRZykIHs3axEqU6l1+oWEQ==}
    engines: {node: '>=18'}
    cpu: [x64]
    os: [darwin]

  '@esbuild/freebsd-arm64@0.25.11':
    resolution: {integrity: sha512-CmKjrnayyTJF2eVuO//uSjl/K3KsMIeYeyN7FyDBjsR3lnSJHaXlVoAK8DZa7lXWChbuOk7NjAc7ygAwrnPBhA==}
    engines: {node: '>=18'}
    cpu: [arm64]
    os: [freebsd]

  '@esbuild/freebsd-x64@0.25.11':
    resolution: {integrity: sha512-Dyq+5oscTJvMaYPvW3x3FLpi2+gSZTCE/1ffdwuM6G1ARang/mb3jvjxs0mw6n3Lsw84ocfo9CrNMqc5lTfGOw==}
    engines: {node: '>=18'}
    cpu: [x64]
    os: [freebsd]

  '@esbuild/linux-arm64@0.25.11':
    resolution: {integrity: sha512-Qr8AzcplUhGvdyUF08A1kHU3Vr2O88xxP0Tm8GcdVOUm25XYcMPp2YqSVHbLuXzYQMf9Bh/iKx7YPqECs6ffLA==}
    engines: {node: '>=18'}
    cpu: [arm64]
    os: [linux]

  '@esbuild/linux-arm@0.25.11':
    resolution: {integrity: sha512-TBMv6B4kCfrGJ8cUPo7vd6NECZH/8hPpBHHlYI3qzoYFvWu2AdTvZNuU/7hsbKWqu/COU7NIK12dHAAqBLLXgw==}
    engines: {node: '>=18'}
    cpu: [arm]
    os: [linux]

  '@esbuild/linux-ia32@0.25.11':
    resolution: {integrity: sha512-TmnJg8BMGPehs5JKrCLqyWTVAvielc615jbkOirATQvWWB1NMXY77oLMzsUjRLa0+ngecEmDGqt5jiDC6bfvOw==}
    engines: {node: '>=18'}
    cpu: [ia32]
    os: [linux]

  '@esbuild/linux-loong64@0.25.11':
    resolution: {integrity: sha512-DIGXL2+gvDaXlaq8xruNXUJdT5tF+SBbJQKbWy/0J7OhU8gOHOzKmGIlfTTl6nHaCOoipxQbuJi7O++ldrxgMw==}
    engines: {node: '>=18'}
    cpu: [loong64]
    os: [linux]

  '@esbuild/linux-mips64el@0.25.11':
    resolution: {integrity: sha512-Osx1nALUJu4pU43o9OyjSCXokFkFbyzjXb6VhGIJZQ5JZi8ylCQ9/LFagolPsHtgw6himDSyb5ETSfmp4rpiKQ==}
    engines: {node: '>=18'}
    cpu: [mips64el]
    os: [linux]

  '@esbuild/linux-ppc64@0.25.11':
    resolution: {integrity: sha512-nbLFgsQQEsBa8XSgSTSlrnBSrpoWh7ioFDUmwo158gIm5NNP+17IYmNWzaIzWmgCxq56vfr34xGkOcZ7jX6CPw==}
    engines: {node: '>=18'}
    cpu: [ppc64]
    os: [linux]

  '@esbuild/linux-riscv64@0.25.11':
    resolution: {integrity: sha512-HfyAmqZi9uBAbgKYP1yGuI7tSREXwIb438q0nqvlpxAOs3XnZ8RsisRfmVsgV486NdjD7Mw2UrFSw51lzUk1ww==}
    engines: {node: '>=18'}
    cpu: [riscv64]
    os: [linux]

  '@esbuild/linux-s390x@0.25.11':
    resolution: {integrity: sha512-HjLqVgSSYnVXRisyfmzsH6mXqyvj0SA7pG5g+9W7ESgwA70AXYNpfKBqh1KbTxmQVaYxpzA/SvlB9oclGPbApw==}
    engines: {node: '>=18'}
    cpu: [s390x]
    os: [linux]

  '@esbuild/linux-x64@0.25.11':
    resolution: {integrity: sha512-HSFAT4+WYjIhrHxKBwGmOOSpphjYkcswF449j6EjsjbinTZbp8PJtjsVK1XFJStdzXdy/jaddAep2FGY+wyFAQ==}
    engines: {node: '>=18'}
    cpu: [x64]
    os: [linux]

  '@esbuild/netbsd-arm64@0.25.11':
    resolution: {integrity: sha512-hr9Oxj1Fa4r04dNpWr3P8QKVVsjQhqrMSUzZzf+LZcYjZNqhA3IAfPQdEh1FLVUJSiu6sgAwp3OmwBfbFgG2Xg==}
    engines: {node: '>=18'}
    cpu: [arm64]
    os: [netbsd]

  '@esbuild/netbsd-x64@0.25.11':
    resolution: {integrity: sha512-u7tKA+qbzBydyj0vgpu+5h5AeudxOAGncb8N6C9Kh1N4n7wU1Xw1JDApsRjpShRpXRQlJLb9wY28ELpwdPcZ7A==}
    engines: {node: '>=18'}
    cpu: [x64]
    os: [netbsd]

  '@esbuild/openbsd-arm64@0.25.11':
    resolution: {integrity: sha512-Qq6YHhayieor3DxFOoYM1q0q1uMFYb7cSpLD2qzDSvK1NAvqFi8Xgivv0cFC6J+hWVw2teCYltyy9/m/14ryHg==}
    engines: {node: '>=18'}
    cpu: [arm64]
    os: [openbsd]

  '@esbuild/openbsd-x64@0.25.11':
    resolution: {integrity: sha512-CN+7c++kkbrckTOz5hrehxWN7uIhFFlmS/hqziSFVWpAzpWrQoAG4chH+nN3Be+Kzv/uuo7zhX716x3Sn2Jduw==}
    engines: {node: '>=18'}
    cpu: [x64]
    os: [openbsd]

  '@esbuild/openharmony-arm64@0.25.11':
    resolution: {integrity: sha512-rOREuNIQgaiR+9QuNkbkxubbp8MSO9rONmwP5nKncnWJ9v5jQ4JxFnLu4zDSRPf3x4u+2VN4pM4RdyIzDty/wQ==}
    engines: {node: '>=18'}
    cpu: [arm64]
    os: [openharmony]

  '@esbuild/sunos-x64@0.25.11':
    resolution: {integrity: sha512-nq2xdYaWxyg9DcIyXkZhcYulC6pQ2FuCgem3LI92IwMgIZ69KHeY8T4Y88pcwoLIjbed8n36CyKoYRDygNSGhA==}
    engines: {node: '>=18'}
    cpu: [x64]
    os: [sunos]

  '@esbuild/win32-arm64@0.25.11':
    resolution: {integrity: sha512-3XxECOWJq1qMZ3MN8srCJ/QfoLpL+VaxD/WfNRm1O3B4+AZ/BnLVgFbUV3eiRYDMXetciH16dwPbbHqwe1uU0Q==}
    engines: {node: '>=18'}
    cpu: [arm64]
    os: [win32]

  '@esbuild/win32-ia32@0.25.11':
    resolution: {integrity: sha512-3ukss6gb9XZ8TlRyJlgLn17ecsK4NSQTmdIXRASVsiS2sQ6zPPZklNJT5GR5tE/MUarymmy8kCEf5xPCNCqVOA==}
    engines: {node: '>=18'}
    cpu: [ia32]
    os: [win32]

  '@esbuild/win32-x64@0.25.11':
    resolution: {integrity: sha512-D7Hpz6A2L4hzsRpPaCYkQnGOotdUpDzSGRIv9I+1ITdHROSFUWW95ZPZWQmGka1Fg7W3zFJowyn9WGwMJ0+KPA==}
    engines: {node: '>=18'}
    cpu: [x64]
    os: [win32]

  '@eslint-community/eslint-utils@4.9.0':
    resolution: {integrity: sha512-ayVFHdtZ+hsq1t2Dy24wCmGXGe4q9Gu3smhLYALJrr473ZH27MsnSL+LKUlimp4BWJqMDMLmPpx/Q9R3OAlL4g==}
    engines: {node: ^12.22.0 || ^14.17.0 || >=16.0.0}
    peerDependencies:
      eslint: ^6.0.0 || ^7.0.0 || >=8.0.0

  '@eslint-community/regexpp@4.12.1':
    resolution: {integrity: sha512-CCZCDJuduB9OUkFkY2IgppNZMi2lBQgD2qzwXkEia16cge2pijY/aXi96CJMquDMn3nJdlPV1A5KrJEXwfLNzQ==}
    engines: {node: ^12.0.0 || ^14.0.0 || >=16.0.0}

<<<<<<< HEAD
  '@eslint/eslintrc@2.1.4':
    resolution: {integrity: sha512-269Z39MS6wVJtsoUl10L60WdkhJVdPG24Q4eZTH3nnF6lpvSShEK3wQjDX9JRWAUPvPh7COouPpU9IrqaZFvtQ==}
    engines: {node: ^12.22.0 || ^14.17.0 || >=16.0.0}

  '@eslint/js@8.57.1':
    resolution: {integrity: sha512-d9zaMRSTIKDLhctzH12MtXvJKSSUhaHcjV+2Z+GK+EEY7XKpP5yR4x+N3TAcHTcu963nIr+TMcCb4DBCYX1z6Q==}
    engines: {node: ^12.22.0 || ^14.17.0 || >=16.0.0}
=======
  '@eslint/eslintrc@3.3.1':
    resolution: {integrity: sha512-gtF186CXhIl1p4pJNGZw8Yc6RlshoePRvE0X91oPGb3vZ8pM3qOS9W9NGPat9LziaBV7XrJWGylNQXkGcnM3IQ==}
    engines: {node: ^18.18.0 || ^20.9.0 || >=21.1.0}

  '@eslint/js@9.0.0':
    resolution: {integrity: sha512-RThY/MnKrhubF6+s1JflwUjPEsnCEmYCWwqa/aRISKWNXGZ9epUwft4bUMM35SdKF9xvBrLydAM1RDHd1Z//ZQ==}
    engines: {node: ^18.18.0 || ^20.9.0 || >=21.1.0}
>>>>>>> a3c5b613

  '@google-cloud/bigquery@7.9.4':
    resolution: {integrity: sha512-C7jeI+9lnCDYK3cRDujcBsPgiwshWKn/f0BiaJmClplfyosCLfWE83iGQ0eKH113UZzjR9c9q7aZQg0nU388sw==}
    engines: {node: '>=14.0.0'}

  '@google-cloud/common@5.0.2':
    resolution: {integrity: sha512-V7bmBKYQyu0eVG2BFejuUjlBt+zrya6vtsKdY+JxMM/dNntPF41vZ9+LhOshEUH01zOHEqBSvI7Dad7ZS6aUeA==}
    engines: {node: '>=14.0.0'}

  '@google-cloud/paginator@5.0.2':
    resolution: {integrity: sha512-DJS3s0OVH4zFDB1PzjxAsHqJT6sKVbRwwML0ZBP9PbU7Yebtu/7SWMRzvO2J3nUi9pRNITCfu4LJeooM2w4pjg==}
    engines: {node: '>=14.0.0'}

  '@google-cloud/precise-date@4.0.0':
    resolution: {integrity: sha512-1TUx3KdaU3cN7nfCdNf+UVqA/PSX29Cjcox3fZZBtINlRrXVTmUkQnCKv2MbBUbCopbK4olAT1IHl76uZyCiVA==}
    engines: {node: '>=14.0.0'}

  '@google-cloud/projectify@4.0.0':
    resolution: {integrity: sha512-MmaX6HeSvyPbWGwFq7mXdo0uQZLGBYCwziiLIGq5JVX+/bdI3SAq6bP98trV5eTWfLuvsMcIC1YJOF2vfteLFA==}
    engines: {node: '>=14.0.0'}

  '@google-cloud/promisify@4.0.0':
    resolution: {integrity: sha512-Orxzlfb9c67A15cq2JQEyVc7wEsmFBmHjZWZYQMUyJ1qivXyMwdyNOs9odi79hze+2zqdTtu1E19IM/FtqZ10g==}
    engines: {node: '>=14'}

<<<<<<< HEAD
  '@humanwhocodes/config-array@0.13.0':
    resolution: {integrity: sha512-DZLEEqFWQFiyK6h5YIeynKx7JlvCYWL0cImfSRXZ9l4Sg2efkFGTuFf6vzXjK1cq6IYkU+Eg/JizXw+TD2vRNw==}
=======
  '@humanwhocodes/config-array@0.12.3':
    resolution: {integrity: sha512-jsNnTBlMWuTpDkeE3on7+dWJi0D6fdDfeANj/w7MpS8ztROCoLvIO2nG0CcFj+E4k8j4QrSTh4Oryi3i2G669g==}
>>>>>>> a3c5b613
    engines: {node: '>=10.10.0'}
    deprecated: Use @eslint/config-array instead

  '@humanwhocodes/module-importer@1.0.1':
    resolution: {integrity: sha512-bxveV4V8v5Yb4ncFTT3rPSgZBOpCkjfK0y4oVVVJwIuDVBRMDXrPyXRL988i5ap9m9bnyEEjWfm5WkBmtffLfA==}
    engines: {node: '>=12.22'}

  '@humanwhocodes/object-schema@2.0.3':
    resolution: {integrity: sha512-93zYdMES/c1D69yZiKDBj0V24vqNzB/koF26KPaagAfd3P/4gUlh3Dys5ogAK+Exi9QyzlD8x/08Zt7wIKcDcA==}
    deprecated: Use @eslint/object-schema instead

  '@isaacs/cliui@8.0.2':
    resolution: {integrity: sha512-O8jcjabXaleOG9DQ0+ARXWZBTfnP4WNAqzuiJK7ll44AmxGKv/J2M4TPjxjY3znBCfvBXFzucm1twdyFybFqEA==}
    engines: {node: '>=12'}

  '@istanbuljs/load-nyc-config@1.1.0':
    resolution: {integrity: sha512-VjeHSlIzpv/NyD3N0YuHfXOPDIixcA1q2ZV98wsMqcYlPmv2n3Yb2lYP9XMElnaFVXg5A7YLTeLu6V84uQDjmQ==}
    engines: {node: '>=8'}

  '@istanbuljs/schema@0.1.3':
    resolution: {integrity: sha512-ZXRY4jNvVgSVQ8DL3LTcakaAtXwTVUxE81hslsyD2AtoXW/wVob10HkOJ1X/pAlcI7D+2YoZKg5do8G/w6RYgA==}
    engines: {node: '>=8'}

  '@jest/console@29.7.0':
    resolution: {integrity: sha512-5Ni4CU7XHQi32IJ398EEP4RrB8eV09sXP2ROqD4bksHrnTree52PsxvX8tpL8LvTZ3pFzXyPbNQReSN41CAhOg==}
    engines: {node: ^14.15.0 || ^16.10.0 || >=18.0.0}

  '@jest/core@29.7.0':
    resolution: {integrity: sha512-n7aeXWKMnGtDA48y8TLWJPJmLmmZ642Ceo78cYWEpiD7FzDgmNDV/GCVRorPABdXLJZ/9wzzgZAlHjXjxDHGsg==}
    engines: {node: ^14.15.0 || ^16.10.0 || >=18.0.0}
    peerDependencies:
      node-notifier: ^8.0.1 || ^9.0.0 || ^10.0.0
    peerDependenciesMeta:
      node-notifier:
        optional: true

  '@jest/environment@29.7.0':
    resolution: {integrity: sha512-aQIfHDq33ExsN4jP1NWGXhxgQ/wixs60gDiKO+XVMd8Mn0NWPWgc34ZQDTb2jKaUWQ7MuwoitXAsN2XVXNMpAw==}
    engines: {node: ^14.15.0 || ^16.10.0 || >=18.0.0}

  '@jest/expect-utils@29.7.0':
    resolution: {integrity: sha512-GlsNBWiFQFCVi9QVSx7f5AgMeLxe9YCCs5PuP2O2LdjDAA8Jh9eX7lA1Jq/xdXw3Wb3hyvlFNfZIfcRetSzYcA==}
    engines: {node: ^14.15.0 || ^16.10.0 || >=18.0.0}

  '@jest/expect@29.7.0':
    resolution: {integrity: sha512-8uMeAMycttpva3P1lBHB8VciS9V0XAr3GymPpipdyQXbBcuhkLQOSe8E/p92RyAdToS6ZD1tFkX+CkhoECE0dQ==}
    engines: {node: ^14.15.0 || ^16.10.0 || >=18.0.0}

  '@jest/fake-timers@29.7.0':
    resolution: {integrity: sha512-q4DH1Ha4TTFPdxLsqDXK1d3+ioSL7yL5oCMJZgDYm6i+6CygW5E5xVr/D1HdsGxjt1ZWSfUAs9OxSB/BNelWrQ==}
    engines: {node: ^14.15.0 || ^16.10.0 || >=18.0.0}

  '@jest/globals@29.7.0':
    resolution: {integrity: sha512-mpiz3dutLbkW2MNFubUGUEVLkTGiqW6yLVTA+JbP6fI6J5iL9Y0Nlg8k95pcF8ctKwCS7WVxteBs29hhfAotzQ==}
    engines: {node: ^14.15.0 || ^16.10.0 || >=18.0.0}

  '@jest/reporters@29.7.0':
    resolution: {integrity: sha512-DApq0KJbJOEzAFYjHADNNxAE3KbhxQB1y5Kplb5Waqw6zVbuWatSnMjE5gs8FUgEPmNsnZA3NCWl9NG0ia04Pg==}
    engines: {node: ^14.15.0 || ^16.10.0 || >=18.0.0}
    peerDependencies:
      node-notifier: ^8.0.1 || ^9.0.0 || ^10.0.0
    peerDependenciesMeta:
      node-notifier:
        optional: true

  '@jest/schemas@29.6.3':
    resolution: {integrity: sha512-mo5j5X+jIZmJQveBKeS/clAueipV7KgiX1vMgCxam1RNYiqE1w62n0/tJJnHtjW8ZHcQco5gY85jA3mi0L+nSA==}
    engines: {node: ^14.15.0 || ^16.10.0 || >=18.0.0}

  '@jest/source-map@29.6.3':
    resolution: {integrity: sha512-MHjT95QuipcPrpLM+8JMSzFx6eHp5Bm+4XeFDJlwsvVBjmKNiIAvasGK2fxz2WbGRlnvqehFbh07MMa7n3YJnw==}
    engines: {node: ^14.15.0 || ^16.10.0 || >=18.0.0}

  '@jest/test-result@29.7.0':
    resolution: {integrity: sha512-Fdx+tv6x1zlkJPcWXmMDAG2HBnaR9XPSd5aDWQVsfrZmLVT3lU1cwyxLgRmXR9yrq4NBoEm9BMsfgFzTQAbJYA==}
    engines: {node: ^14.15.0 || ^16.10.0 || >=18.0.0}

  '@jest/test-sequencer@29.7.0':
    resolution: {integrity: sha512-GQwJ5WZVrKnOJuiYiAF52UNUJXgTZx1NHjFSEB0qEMmSZKAkdMoIzw/Cj6x6NF4AvV23AUqDpFzQkN/eYCYTxw==}
    engines: {node: ^14.15.0 || ^16.10.0 || >=18.0.0}

  '@jest/transform@29.7.0':
    resolution: {integrity: sha512-ok/BTPFzFKVMwO5eOHRrvnBVHdRy9IrsrW1GpMaQ9MCnilNLXQKmAX8s1YXDFaai9xJpac2ySzV0YeRRECr2Vw==}
    engines: {node: ^14.15.0 || ^16.10.0 || >=18.0.0}

  '@jest/types@29.6.3':
    resolution: {integrity: sha512-u3UPsIilWKOM3F9CXtrG8LEJmNxwoCQC/XVj4IKYXvvpx7QIi/Kg1LI5uDmDpKlac62NUtX7eLjRh+jVZcLOzw==}
    engines: {node: ^14.15.0 || ^16.10.0 || >=18.0.0}

  '@jridgewell/gen-mapping@0.3.13':
    resolution: {integrity: sha512-2kkt/7niJ6MgEPxF0bYdQ6etZaA+fQvDcLKckhy1yIQOzaoKjBBjSj63/aLVjYE3qhRt5dvM+uUyfCg6UKCBbA==}

  '@jridgewell/remapping@2.3.5':
    resolution: {integrity: sha512-LI9u/+laYG4Ds1TDKSJW2YPrIlcVYOwi2fUC6xB43lueCjgxV4lffOCZCtYFiH6TNOX+tQKXx97T4IKHbhyHEQ==}

  '@jridgewell/resolve-uri@3.1.2':
    resolution: {integrity: sha512-bRISgCIjP20/tbWSPWMEi54QVPRZExkuD9lJL+UIxUKtwVJA8wW1Trb1jMs1RFXo1CBTNZ/5hpC9QvmKWdopKw==}
    engines: {node: '>=6.0.0'}

  '@jridgewell/sourcemap-codec@1.5.5':
    resolution: {integrity: sha512-cYQ9310grqxueWbl+WuIUIaiUaDcj7WOq5fVhEljNVgRfOUhY9fy2zTvfoqWsnebh8Sl70VScFbICvJnLKB0Og==}

  '@jridgewell/trace-mapping@0.3.31':
    resolution: {integrity: sha512-zzNR+SdQSDJzc8joaeP8QQoCQr8NuYx2dIIytl1QeBEZHJ9uW6hebsrYgbz8hJwUQao3TWCMtmfV8Nu1twOLAw==}

  '@kurkle/color@0.3.4':
    resolution: {integrity: sha512-M5UknZPHRu3DEDWoipU6sE8PdkZ6Z/S+v4dD+Ke8IaNlpdSQah50lz1KtcFBa2vsdOnwbbnxJwVM4wty6udA5w==}

  '@mediapipe/tasks-vision@0.10.17':
    resolution: {integrity: sha512-CZWV/q6TTe8ta61cZXjfnnHsfWIdFhms03M9T7Cnd5y2mdpylJM0rF1qRq+wsQVRMLz1OYPVEBU9ph2Bx8cxrg==}

  '@monogrid/gainmap-js@3.1.0':
    resolution: {integrity: sha512-Obb0/gEd/HReTlg8ttaYk+0m62gQJmCblMOjHSMHRrBP2zdfKMHLCRbh/6ex9fSUJMKdjjIEiohwkbGD3wj2Nw==}
    peerDependencies:
      three: '>= 0.159.0'

  '@nodelib/fs.scandir@2.1.5':
    resolution: {integrity: sha512-vq24Bq3ym5HEQm2NKCr3yXDwjc7vTsEThRDnkp2DK9p1uqLR+DHurm/NOTo0KG7HYHU7eppKZj3MyqYuMBf62g==}
    engines: {node: '>= 8'}

  '@nodelib/fs.stat@2.0.5':
    resolution: {integrity: sha512-RkhPPp2zrqDAQA/2jNhnztcPAlv64XdhIp7a7454A5ovI7Bukxgt7MX7udwAu3zg1DcpPU0rz3VV1SeaqvY4+A==}
    engines: {node: '>= 8'}

  '@nodelib/fs.walk@1.2.8':
    resolution: {integrity: sha512-oGB+UxlgWcgQkgwo8GcEGwemoTFt3FIO9ababBmaGwXIoBKZ+GTy0pP185beGg7Llih/NSHSV2XAs1lnznocSg==}
    engines: {node: '>= 8'}

  '@pinojs/redact@0.4.0':
    resolution: {integrity: sha512-k2ENnmBugE/rzQfEcdWHcCY+/FM3VLzH9cYEsbdsoqrvzAKRhUZeRNhAZvB8OitQJ1TBed3yqWtdjzS6wJKBwg==}

  '@pkgjs/parseargs@0.11.0':
    resolution: {integrity: sha512-+1VkjdD0QBLPodGrJUeqarH8VAIvQODIbwh9XpP5Syisf7YoQgsJKPNFoqqLQlu+VQ/tVSshMR6loPMn8U+dPg==}
    engines: {node: '>=14'}

  '@polka/url@1.0.0-next.29':
    resolution: {integrity: sha512-wwQAWhWSuHaag8c4q/KN/vCoeOJYshAIvMQwD4GpSb3OiZklFfvAgmj0VCBBImRpuF/aFgIRzllXlVX93Jevww==}

  '@react-spring/animated@9.7.5':
    resolution: {integrity: sha512-Tqrwz7pIlsSDITzxoLS3n/v/YCUHQdOIKtOJf4yL6kYVSDTSmVK1LI1Q3M/uu2Sx4X3pIWF3xLUhlsA6SPNTNg==}
    peerDependencies:
      react: ^16.8.0 || ^17.0.0 || ^18.0.0

  '@react-spring/core@9.7.5':
    resolution: {integrity: sha512-rmEqcxRcu7dWh7MnCcMXLvrf6/SDlSokLaLTxiPlAYi11nN3B5oiCUAblO72o+9z/87j2uzxa2Inm8UbLjXA+w==}
    peerDependencies:
      react: ^16.8.0 || ^17.0.0 || ^18.0.0

  '@react-spring/rafz@9.7.5':
    resolution: {integrity: sha512-5ZenDQMC48wjUzPAm1EtwQ5Ot3bLIAwwqP2w2owG5KoNdNHpEJV263nGhCeKKmuA3vG2zLLOdu3or6kuDjA6Aw==}

  '@react-spring/shared@9.7.5':
    resolution: {integrity: sha512-wdtoJrhUeeyD/PP/zo+np2s1Z820Ohr/BbuVYv+3dVLW7WctoiN7std8rISoYoHpUXtbkpesSKuPIw/6U1w1Pw==}
    peerDependencies:
      react: ^16.8.0 || ^17.0.0 || ^18.0.0

  '@react-spring/three@9.7.5':
    resolution: {integrity: sha512-RxIsCoQfUqOS3POmhVHa1wdWS0wyHAUway73uRLp3GAL5U2iYVNdnzQsep6M2NZ994BlW8TcKuMtQHUqOsy6WA==}
    peerDependencies:
      '@react-three/fiber': '>=6.0'
      react: ^16.8.0 || ^17.0.0 || ^18.0.0
      three: '>=0.126'

  '@react-spring/types@9.7.5':
    resolution: {integrity: sha512-HVj7LrZ4ReHWBimBvu2SKND3cDVUPWKLqRTmWe/fNY6o1owGOX0cAHbdPDTMelgBlVbrTKrre6lFkhqGZErK/g==}

  '@react-three/drei@9.122.0':
    resolution: {integrity: sha512-SEO/F/rBCTjlLez7WAlpys+iGe9hty4rNgjZvgkQeXFSiwqD4Hbk/wNHMAbdd8vprO2Aj81mihv4dF5bC7D0CA==}
    peerDependencies:
      '@react-three/fiber': ^8
      react: ^18
      react-dom: ^18
      three: '>=0.137'
    peerDependenciesMeta:
      react-dom:
        optional: true

  '@react-three/fiber@8.18.0':
    resolution: {integrity: sha512-FYZZqD0UUHUswKz3LQl2Z7H24AhD14XGTsIRw3SJaXUxyfVMi+1yiZGmqTcPt/CkPpdU7rrxqcyQ1zJE5DjvIQ==}
    peerDependencies:
      expo: '>=43.0'
      expo-asset: '>=8.4'
      expo-file-system: '>=11.0'
      expo-gl: '>=11.0'
      react: '>=18 <19'
      react-dom: '>=18 <19'
      react-native: '>=0.64'
      three: '>=0.133'
    peerDependenciesMeta:
      expo:
        optional: true
      expo-asset:
        optional: true
      expo-file-system:
        optional: true
      expo-gl:
        optional: true
      react-dom:
        optional: true
      react-native:
        optional: true

  '@reduxjs/toolkit@2.9.1':
    resolution: {integrity: sha512-sETJ3qO72y7L7WiR5K54UFLT3jRzAtqeBPVO15xC3bGA6kDqCH8m/v7BKCPH4czydXzz/1lPEGLvew7GjOO3Qw==}
    peerDependencies:
      react: ^16.9.0 || ^17.0.0 || ^18 || ^19
      react-redux: ^7.2.1 || ^8.1.3 || ^9.0.0
    peerDependenciesMeta:
      react:
        optional: true
      react-redux:
        optional: true

  '@rolldown/pluginutils@1.0.0-beta.27':
    resolution: {integrity: sha512-+d0F4MKMCbeVUJwG96uQ4SgAznZNSq93I3V+9NHA4OpvqG8mRCpGdKmK8l/dl02h2CCDHwW2FqilnTyDcAnqjA==}

  '@rollup/rollup-android-arm-eabi@4.52.5':
    resolution: {integrity: sha512-8c1vW4ocv3UOMp9K+gToY5zL2XiiVw3k7f1ksf4yO1FlDFQ1C2u72iACFnSOceJFsWskc2WZNqeRhFRPzv+wtQ==}
    cpu: [arm]
    os: [android]

  '@rollup/rollup-android-arm64@4.52.5':
    resolution: {integrity: sha512-mQGfsIEFcu21mvqkEKKu2dYmtuSZOBMmAl5CFlPGLY94Vlcm+zWApK7F/eocsNzp8tKmbeBP8yXyAbx0XHsFNA==}
    cpu: [arm64]
    os: [android]

  '@rollup/rollup-darwin-arm64@4.52.5':
    resolution: {integrity: sha512-takF3CR71mCAGA+v794QUZ0b6ZSrgJkArC+gUiG6LB6TQty9T0Mqh3m2ImRBOxS2IeYBo4lKWIieSvnEk2OQWA==}
    cpu: [arm64]
    os: [darwin]

  '@rollup/rollup-darwin-x64@4.52.5':
    resolution: {integrity: sha512-W901Pla8Ya95WpxDn//VF9K9u2JbocwV/v75TE0YIHNTbhqUTv9w4VuQ9MaWlNOkkEfFwkdNhXgcLqPSmHy0fA==}
    cpu: [x64]
    os: [darwin]

  '@rollup/rollup-freebsd-arm64@4.52.5':
    resolution: {integrity: sha512-QofO7i7JycsYOWxe0GFqhLmF6l1TqBswJMvICnRUjqCx8b47MTo46W8AoeQwiokAx3zVryVnxtBMcGcnX12LvA==}
    cpu: [arm64]
    os: [freebsd]

  '@rollup/rollup-freebsd-x64@4.52.5':
    resolution: {integrity: sha512-jr21b/99ew8ujZubPo9skbrItHEIE50WdV86cdSoRkKtmWa+DDr6fu2c/xyRT0F/WazZpam6kk7IHBerSL7LDQ==}
    cpu: [x64]
    os: [freebsd]

  '@rollup/rollup-linux-arm-gnueabihf@4.52.5':
    resolution: {integrity: sha512-PsNAbcyv9CcecAUagQefwX8fQn9LQ4nZkpDboBOttmyffnInRy8R8dSg6hxxl2Re5QhHBf6FYIDhIj5v982ATQ==}
    cpu: [arm]
    os: [linux]

  '@rollup/rollup-linux-arm-musleabihf@4.52.5':
    resolution: {integrity: sha512-Fw4tysRutyQc/wwkmcyoqFtJhh0u31K+Q6jYjeicsGJJ7bbEq8LwPWV/w0cnzOqR2m694/Af6hpFayLJZkG2VQ==}
    cpu: [arm]
    os: [linux]

  '@rollup/rollup-linux-arm64-gnu@4.52.5':
    resolution: {integrity: sha512-a+3wVnAYdQClOTlyapKmyI6BLPAFYs0JM8HRpgYZQO02rMR09ZcV9LbQB+NL6sljzG38869YqThrRnfPMCDtZg==}
    cpu: [arm64]
    os: [linux]

  '@rollup/rollup-linux-arm64-musl@4.52.5':
    resolution: {integrity: sha512-AvttBOMwO9Pcuuf7m9PkC1PUIKsfaAJ4AYhy944qeTJgQOqJYJ9oVl2nYgY7Rk0mkbsuOpCAYSs6wLYB2Xiw0Q==}
    cpu: [arm64]
    os: [linux]

  '@rollup/rollup-linux-loong64-gnu@4.52.5':
    resolution: {integrity: sha512-DkDk8pmXQV2wVrF6oq5tONK6UHLz/XcEVow4JTTerdeV1uqPeHxwcg7aFsfnSm9L+OO8WJsWotKM2JJPMWrQtA==}
    cpu: [loong64]
    os: [linux]

  '@rollup/rollup-linux-ppc64-gnu@4.52.5':
    resolution: {integrity: sha512-W/b9ZN/U9+hPQVvlGwjzi+Wy4xdoH2I8EjaCkMvzpI7wJUs8sWJ03Rq96jRnHkSrcHTpQe8h5Tg3ZzUPGauvAw==}
    cpu: [ppc64]
    os: [linux]

  '@rollup/rollup-linux-riscv64-gnu@4.52.5':
    resolution: {integrity: sha512-sjQLr9BW7R/ZiXnQiWPkErNfLMkkWIoCz7YMn27HldKsADEKa5WYdobaa1hmN6slu9oWQbB6/jFpJ+P2IkVrmw==}
    cpu: [riscv64]
    os: [linux]

  '@rollup/rollup-linux-riscv64-musl@4.52.5':
    resolution: {integrity: sha512-hq3jU/kGyjXWTvAh2awn8oHroCbrPm8JqM7RUpKjalIRWWXE01CQOf/tUNWNHjmbMHg/hmNCwc/Pz3k1T/j/Lg==}
    cpu: [riscv64]
    os: [linux]

  '@rollup/rollup-linux-s390x-gnu@4.52.5':
    resolution: {integrity: sha512-gn8kHOrku8D4NGHMK1Y7NA7INQTRdVOntt1OCYypZPRt6skGbddska44K8iocdpxHTMMNui5oH4elPH4QOLrFQ==}
    cpu: [s390x]
    os: [linux]

  '@rollup/rollup-linux-x64-gnu@4.52.5':
    resolution: {integrity: sha512-hXGLYpdhiNElzN770+H2nlx+jRog8TyynpTVzdlc6bndktjKWyZyiCsuDAlpd+j+W+WNqfcyAWz9HxxIGfZm1Q==}
    cpu: [x64]
    os: [linux]

  '@rollup/rollup-linux-x64-musl@4.52.5':
    resolution: {integrity: sha512-arCGIcuNKjBoKAXD+y7XomR9gY6Mw7HnFBv5Rw7wQRvwYLR7gBAgV7Mb2QTyjXfTveBNFAtPt46/36vV9STLNg==}
    cpu: [x64]
    os: [linux]

  '@rollup/rollup-openharmony-arm64@4.52.5':
    resolution: {integrity: sha512-QoFqB6+/9Rly/RiPjaomPLmR/13cgkIGfA40LHly9zcH1S0bN2HVFYk3a1eAyHQyjs3ZJYlXvIGtcCs5tko9Cw==}
    cpu: [arm64]
    os: [openharmony]

  '@rollup/rollup-win32-arm64-msvc@4.52.5':
    resolution: {integrity: sha512-w0cDWVR6MlTstla1cIfOGyl8+qb93FlAVutcor14Gf5Md5ap5ySfQ7R9S/NjNaMLSFdUnKGEasmVnu3lCMqB7w==}
    cpu: [arm64]
    os: [win32]

  '@rollup/rollup-win32-ia32-msvc@4.52.5':
    resolution: {integrity: sha512-Aufdpzp7DpOTULJCuvzqcItSGDH73pF3ko/f+ckJhxQyHtp67rHw3HMNxoIdDMUITJESNE6a8uh4Lo4SLouOUg==}
    cpu: [ia32]
    os: [win32]

  '@rollup/rollup-win32-x64-gnu@4.52.5':
    resolution: {integrity: sha512-UGBUGPFp1vkj6p8wCRraqNhqwX/4kNQPS57BCFc8wYh0g94iVIW33wJtQAx3G7vrjjNtRaxiMUylM0ktp/TRSQ==}
    cpu: [x64]
    os: [win32]

  '@rollup/rollup-win32-x64-msvc@4.52.5':
    resolution: {integrity: sha512-TAcgQh2sSkykPRWLrdyy2AiceMckNf5loITqXxFI5VuQjS5tSuw3WlwdN8qv8vzjLAUTvYaH/mVjSFpbkFbpTg==}
    cpu: [x64]
    os: [win32]

  '@sec-ant/readable-stream@0.4.1':
    resolution: {integrity: sha512-831qok9r2t8AlxLko40y2ebgSDhenenCatLVeW/uBtnHPyhHOvG0C7TvfgecV+wHzIm5KUICgzmVpWS+IMEAeg==}

  '@sentry-internal/feedback@7.120.4':
    resolution: {integrity: sha512-eSwgvTdrh03zYYaI6UVOjI9p4VmKg6+c2+CBQfRZX++6wwnCVsNv7XF7WUIpVGBAkJ0N2oapjQmCzJKGKBRWQg==}
    engines: {node: '>=12'}

  '@sentry-internal/replay-canvas@7.120.4':
    resolution: {integrity: sha512-2+W4CgUL1VzrPjArbTid4WhKh7HH21vREVilZdvffQPVwOEpgNTPAb69loQuTlhJVveh9hWTj2nE5UXLbLP+AA==}
    engines: {node: '>=12'}

  '@sentry-internal/tracing@7.120.4':
    resolution: {integrity: sha512-Fz5+4XCg3akeoFK+K7g+d7HqGMjmnLoY2eJlpONJmaeT9pXY7yfUyXKZMmMajdE2LxxKJgQ2YKvSCaGVamTjHw==}
    engines: {node: '>=8'}

  '@sentry/browser@7.120.4':
    resolution: {integrity: sha512-ymlNtIPG6HAKzM/JXpWVGCzCNufZNADfy+O/olZuVJW5Be1DtOFyRnBvz0LeKbmxJbXb2lX/XMhuen6PXPdoQw==}
    engines: {node: '>=8'}

  '@sentry/core@7.120.4':
    resolution: {integrity: sha512-TXu3Q5kKiq8db9OXGkWyXUbIxMMuttB5vJ031yolOl5T/B69JRyAoKuojLBjRv1XX583gS1rSSoX8YXX7ATFGA==}
    engines: {node: '>=8'}

  '@sentry/integrations@7.120.4':
    resolution: {integrity: sha512-kkBTLk053XlhDCg7OkBQTIMF4puqFibeRO3E3YiVc4PGLnocXMaVpOSCkMqAc1k1kZ09UgGi8DxfQhnFEjUkpA==}
    engines: {node: '>=8'}

  '@sentry/react@7.120.4':
    resolution: {integrity: sha512-Pj1MSezEncE+5riuwsk8peMncuz5HR72Yr1/RdZhMZvUxoxAR/tkwD3aPcK6ddQJTagd2TGwhdr9SHuDLtONew==}
    engines: {node: '>=8'}
    peerDependencies:
      react: 15.x || 16.x || 17.x || 18.x

  '@sentry/replay@7.120.4':
    resolution: {integrity: sha512-FW8sPenNFfnO/K7sncsSTX4rIVak9j7VUiLIagJrcqZIC7d1dInFNjy8CdVJUlyz3Y3TOgIl3L3+ZpjfyMnaZg==}
    engines: {node: '>=12'}

  '@sentry/tracing@7.120.4':
    resolution: {integrity: sha512-cAtpLh23qW3hoqZJ6c36EvFki5NhFWUSK71ALHefqDXEocMlfDc9I+IGn3B/ola2D2TDEDamCy3x32vctKqOag==}
    engines: {node: '>=8'}

  '@sentry/types@7.120.4':
    resolution: {integrity: sha512-cUq2hSSe6/qrU6oZsEP4InMI5VVdD86aypE+ENrQ6eZEVLTCYm1w6XhW1NvIu3UuWh7gZec4a9J7AFpYxki88Q==}
    engines: {node: '>=8'}

  '@sentry/utils@7.120.4':
    resolution: {integrity: sha512-zCKpyDIWKHwtervNK2ZlaK8mMV7gVUijAgFeJStH+CU/imcdquizV3pFLlSQYRswG+Lbyd6CT/LGRh3IbtkCFw==}
    engines: {node: '>=8'}

  '@sinclair/typebox@0.27.8':
    resolution: {integrity: sha512-+Fj43pSMwJs4KRrH/938Uf+uAELIgVBmQzg/q1YG10djyfA3TnrU8N8XzqCh/okZdszqBQTZf96idMfE5lnwTA==}

  '@sindresorhus/merge-streams@2.3.0':
    resolution: {integrity: sha512-LtoMMhxAlorcGhmFYI+LhPgbPZCkgP6ra1YL604EeF6U98pLlQ3iWIGMdWSC+vWmPBWBNgmDBAhnAobLROJmwg==}
    engines: {node: '>=18'}

  '@sindresorhus/merge-streams@4.0.0':
    resolution: {integrity: sha512-tlqY9xq5ukxTUZBmoOp+m61cqwQD5pHJtFY3Mn8CA8ps6yghLH/Hw8UPdqg4OLmFW3IFlcXnQNmo/dh8HzXYIQ==}
    engines: {node: '>=18'}

  '@sinonjs/commons@3.0.1':
    resolution: {integrity: sha512-K3mCHKQ9sVh8o1C9cxkwxaOmXoAMlDxC1mYyHrjqOWEcBjYr76t96zL2zlj5dUGZ3HSw240X1qgH3Mjf1yJWpQ==}

  '@sinonjs/fake-timers@10.3.0':
    resolution: {integrity: sha512-V4BG07kuYSUkTCSBHG8G8TNhM+F19jXFWnQtzj+we8DrkpSBCee9Z3Ms8yiGer/dlmhe35/Xdgyo3/0rQKg7YA==}

  '@socket.io/component-emitter@3.1.2':
    resolution: {integrity: sha512-9BCxFwvbGg/RsZK9tjXd8s4UcwR0MWeFQ1XEKIQVVvAGJyINdrqKMcTRyLoK8Rse1GjzLV9cwjWV1olXRWEXVA==}

  '@standard-schema/spec@1.0.0':
    resolution: {integrity: sha512-m2bOd0f2RT9k8QJx1JN85cZYyH1RqFBdlwtkSlf4tBDYLCiiZnv1fIIwacK6cqwXavOydf0NPToMQgpKq+dVlA==}

  '@standard-schema/utils@0.3.0':
    resolution: {integrity: sha512-e7Mew686owMaPJVNNLs55PUvgz371nKgwsc4vxE49zsODpJEnxgxRo2y/OKrqueavXgZNMDVj3DdHFlaSAeU8g==}

  '@supabase/auth-js@2.75.1':
    resolution: {integrity: sha512-zktlxtXstQuVys/egDpVsargD9hQtG20CMdtn+mMn7d2Ulkzy2tgUT5FUtpppvCJtd9CkhPHO/73rvi5W6Am5A==}

  '@supabase/functions-js@2.75.1':
    resolution: {integrity: sha512-xO+01SUcwVmmo67J7Htxq8FmhkYLFdWkxfR/taxBOI36wACEUNQZmroXGPl4PkpYxBO7TaDsRHYGxUpv9zTKkg==}

  '@supabase/node-fetch@2.6.15':
    resolution: {integrity: sha512-1ibVeYUacxWYi9i0cf5efil6adJ9WRyZBLivgjs+AUpewx1F3xPi7gLgaASI2SmIQxPoCEjAsLAzKPgMJVgOUQ==}
    engines: {node: 4.x || >=6.0.0}

  '@supabase/postgrest-js@2.75.1':
    resolution: {integrity: sha512-FiYBD0MaKqGW8eo4Xqu7/100Xm3ddgh+3qHtqS18yQRoglJTFRQCJzY1xkrGS0JFHE2YnbjL6XCiOBXiG8DK4Q==}

  '@supabase/realtime-js@2.75.1':
    resolution: {integrity: sha512-lBIJ855bUsBFScHA/AY+lxIFkubduUvmwbagbP1hq0wDBNAsYdg3ql80w8YmtXCDjkCwlE96SZqcFn7BGKKJKQ==}

  '@supabase/storage-js@2.75.1':
    resolution: {integrity: sha512-WdGEhroflt5O398Yg3dpf1uKZZ6N3CGloY9iGsdT873uWbkQKoP0wG8mtx98dh0fhj6dAlzBqOAvnlV12cJfzA==}

  '@supabase/supabase-js@2.75.1':
    resolution: {integrity: sha512-GEPVBvjQimcMd9z5K1eTKTixTRb6oVbudoLQ9JKqTUJnR6GQdBU4OifFZean1AnHfsQwtri1fop2OWwsMv019w==}

  '@tanstack/query-core@5.90.5':
    resolution: {integrity: sha512-wLamYp7FaDq6ZnNehypKI5fNvxHPfTYylE0m/ZpuuzJfJqhR5Pxg9gvGBHZx4n7J+V5Rg5mZxHHTlv25Zt5u+w==}

  '@tanstack/react-query@5.90.5':
    resolution: {integrity: sha512-pN+8UWpxZkEJ/Rnnj2v2Sxpx1WFlaa9L6a4UO89p6tTQbeo+m0MS8oYDjbggrR8QcTyjKoYWKS3xJQGr3ExT8Q==}
    peerDependencies:
      react: ^18 || ^19

  '@testing-library/dom@10.4.1':
    resolution: {integrity: sha512-o4PXJQidqJl82ckFaXUeoAW+XysPLauYI43Abki5hABd853iMhitooc6znOnczgbTYmEP6U6/y1ZyKAIsvMKGg==}
    engines: {node: '>=18'}

  '@testing-library/jest-dom@6.9.1':
    resolution: {integrity: sha512-zIcONa+hVtVSSep9UT3jZ5rizo2BsxgyDYU7WFD5eICBE7no3881HGeb/QkGfsJs6JTkY1aQhT7rIPC7e+0nnA==}
    engines: {node: '>=14', npm: '>=6', yarn: '>=1'}

  '@testing-library/react@16.3.0':
    resolution: {integrity: sha512-kFSyxiEDwv1WLl2fgsq6pPBbw5aWKrsY2/noi1Id0TK0UParSF62oFQFGHXIyaG4pp2tEub/Zlel+fjjZILDsw==}
    engines: {node: '>=18'}
    peerDependencies:
      '@testing-library/dom': ^10.0.0
      '@types/react': ^18.0.0 || ^19.0.0
      '@types/react-dom': ^18.0.0 || ^19.0.0
      react: ^18.0.0 || ^19.0.0
      react-dom: ^18.0.0 || ^19.0.0
    peerDependenciesMeta:
      '@types/react':
        optional: true
      '@types/react-dom':
        optional: true

  '@tootallnate/once@2.0.0':
    resolution: {integrity: sha512-XCuKFP5PS55gnMVu3dty8KPatLqUoy/ZYzDzAGCQ8JNFCkLXzmI7vNHCR+XpbZaMWQK/vQubr7PkYq8g470J/A==}
    engines: {node: '>= 10'}

  '@tweenjs/tween.js@23.1.3':
    resolution: {integrity: sha512-vJmvvwFxYuGnF2axRtPYocag6Clbb5YS7kLL+SO/TeVFzHqDIWrNKYtcsPMibjDx9O+bu+psAy9NKfWklassUA==}

  '@types/aria-query@5.0.4':
    resolution: {integrity: sha512-rfT93uj5s0PRL7EzccGMs3brplhcrghnDoV26NqKhCAS1hVo+WdNsPvE/yb6ilfr5hi2MEk6d5EWJTKdxg8jVw==}

  '@types/babel__core@7.20.5':
    resolution: {integrity: sha512-qoQprZvz5wQFJwMDqeseRXWv3rqMvhgpbXFfVyWhbx9X47POIA6i/+dXefEmZKoAgOaTdaIgNSMqMIU61yRyzA==}

  '@types/babel__generator@7.27.0':
    resolution: {integrity: sha512-ufFd2Xi92OAVPYsy+P4n7/U7e68fex0+Ee8gSG9KX7eo084CWiQ4sdxktvdl0bOPupXtVJPY19zk6EwWqUQ8lg==}

  '@types/babel__template@7.4.4':
    resolution: {integrity: sha512-h/NUaSyG5EyxBIp8YRxo4RMe2/qQgvyowRwVMzhYhBCONbW8PUsg4lkFMrhgZhUe5z3L3MiLDuvyJ/CaPa2A8A==}

  '@types/babel__traverse@7.28.0':
    resolution: {integrity: sha512-8PvcXf70gTDZBgt9ptxJ8elBeBjcLOAcOtoO/mPJjtji1+CdGbHgm77om1GrsPxsiE+uXIpNSK64UYaIwQXd4Q==}

  '@types/caseless@0.12.5':
    resolution: {integrity: sha512-hWtVTC2q7hc7xZ/RLbxapMvDMgUnDvKvMOpKal4DrMyfGBUfB1oKaZlIRr6mJL+If3bAP6sV/QneGzF6tJjZDg==}

  '@types/chai@5.2.2':
    resolution: {integrity: sha512-8kB30R7Hwqf40JPiKhVzodJs2Qc1ZJ5zuT3uzw5Hq/dhNCl3G3l83jfpdI1e20BP348+fV7VIL/+FxaXkqBmWg==}

  '@types/d3-array@3.2.2':
    resolution: {integrity: sha512-hOLWVbm7uRza0BYXpIIW5pxfrKe0W+D5lrFiAEYR+pb6w3N2SwSMaJbXdUfSEv+dT4MfHBLtn5js0LAWaO6otw==}

  '@types/d3-axis@3.0.6':
    resolution: {integrity: sha512-pYeijfZuBd87T0hGn0FO1vQ/cgLk6E1ALJjfkC0oJ8cbwkZl3TpgS8bVBLZN+2jjGgg38epgxb2zmoGtSfvgMw==}

  '@types/d3-brush@3.0.6':
    resolution: {integrity: sha512-nH60IZNNxEcrh6L1ZSMNA28rj27ut/2ZmI3r96Zd+1jrZD++zD3LsMIjWlvg4AYrHn/Pqz4CF3veCxGjtbqt7A==}

  '@types/d3-chord@3.0.6':
    resolution: {integrity: sha512-LFYWWd8nwfwEmTZG9PfQxd17HbNPksHBiJHaKuY1XeqscXacsS2tyoo6OdRsjf+NQYeB6XrNL3a25E3gH69lcg==}

  '@types/d3-color@3.1.3':
    resolution: {integrity: sha512-iO90scth9WAbmgv7ogoq57O9YpKmFBbmoEoCHDB2xMBY0+/KVrqAaCDyCE16dUspeOvIxFFRI+0sEtqDqy2b4A==}

  '@types/d3-contour@3.0.6':
    resolution: {integrity: sha512-BjzLgXGnCWjUSYGfH1cpdo41/hgdWETu4YxpezoztawmqsvCeep+8QGfiY6YbDvfgHz/DkjeIkkZVJavB4a3rg==}

  '@types/d3-delaunay@6.0.4':
    resolution: {integrity: sha512-ZMaSKu4THYCU6sV64Lhg6qjf1orxBthaC161plr5KuPHo3CNm8DTHiLw/5Eq2b6TsNP0W0iJrUOFscY6Q450Hw==}

  '@types/d3-dispatch@3.0.7':
    resolution: {integrity: sha512-5o9OIAdKkhN1QItV2oqaE5KMIiXAvDWBDPrD85e58Qlz1c1kI/J0NcqbEG88CoTwJrYe7ntUCVfeUl2UJKbWgA==}

  '@types/d3-drag@3.0.7':
    resolution: {integrity: sha512-HE3jVKlzU9AaMazNufooRJ5ZpWmLIoc90A37WU2JMmeq28w1FQqCZswHZ3xR+SuxYftzHq6WU6KJHvqxKzTxxQ==}

  '@types/d3-dsv@3.0.7':
    resolution: {integrity: sha512-n6QBF9/+XASqcKK6waudgL0pf/S5XHPPI8APyMLLUHd8NqouBGLsU8MgtO7NINGtPBtk9Kko/W4ea0oAspwh9g==}

  '@types/d3-ease@3.0.2':
    resolution: {integrity: sha512-NcV1JjO5oDzoK26oMzbILE6HW7uVXOHLQvHshBUW4UMdZGfiY6v5BeQwh9a9tCzv+CeefZQHJt5SRgK154RtiA==}

  '@types/d3-fetch@3.0.7':
    resolution: {integrity: sha512-fTAfNmxSb9SOWNB9IoG5c8Hg6R+AzUHDRlsXsDZsNp6sxAEOP0tkP3gKkNSO/qmHPoBFTxNrjDprVHDQDvo5aA==}

  '@types/d3-force@3.0.10':
    resolution: {integrity: sha512-ZYeSaCF3p73RdOKcjj+swRlZfnYpK1EbaDiYICEEp5Q6sUiqFaFQ9qgoshp5CzIyyb/yD09kD9o2zEltCexlgw==}

  '@types/d3-format@3.0.4':
    resolution: {integrity: sha512-fALi2aI6shfg7vM5KiR1wNJnZ7r6UuggVqtDA+xiEdPZQwy/trcQaHnwShLuLdta2rTymCNpxYTiMZX/e09F4g==}

  '@types/d3-geo@3.1.0':
    resolution: {integrity: sha512-856sckF0oP/diXtS4jNsiQw/UuK5fQG8l/a9VVLeSouf1/PPbBE1i1W852zVwKwYCBkFJJB7nCFTbk6UMEXBOQ==}

  '@types/d3-hierarchy@3.1.7':
    resolution: {integrity: sha512-tJFtNoYBtRtkNysX1Xq4sxtjK8YgoWUNpIiUee0/jHGRwqvzYxkq0hGVbbOGSz+JgFxxRu4K8nb3YpG3CMARtg==}

  '@types/d3-interpolate@3.0.4':
    resolution: {integrity: sha512-mgLPETlrpVV1YRJIglr4Ez47g7Yxjl1lj7YKsiMCb27VJH9W8NVM6Bb9d8kkpG/uAQS5AmbA48q2IAolKKo1MA==}

  '@types/d3-path@3.1.1':
    resolution: {integrity: sha512-VMZBYyQvbGmWyWVea0EHs/BwLgxc+MKi1zLDCONksozI4YJMcTt8ZEuIR4Sb1MMTE8MMW49v0IwI5+b7RmfWlg==}

  '@types/d3-polygon@3.0.2':
    resolution: {integrity: sha512-ZuWOtMaHCkN9xoeEMr1ubW2nGWsp4nIql+OPQRstu4ypeZ+zk3YKqQT0CXVe/PYqrKpZAi+J9mTs05TKwjXSRA==}

  '@types/d3-quadtree@3.0.6':
    resolution: {integrity: sha512-oUzyO1/Zm6rsxKRHA1vH0NEDG58HrT5icx/azi9MF1TWdtttWl0UIUsjEQBBh+SIkrpd21ZjEv7ptxWys1ncsg==}

  '@types/d3-random@3.0.3':
    resolution: {integrity: sha512-Imagg1vJ3y76Y2ea0871wpabqp613+8/r0mCLEBfdtqC7xMSfj9idOnmBYyMoULfHePJyxMAw3nWhJxzc+LFwQ==}

  '@types/d3-scale-chromatic@3.1.0':
    resolution: {integrity: sha512-iWMJgwkK7yTRmWqRB5plb1kadXyQ5Sj8V/zYlFGMUBbIPKQScw+Dku9cAAMgJG+z5GYDoMjWGLVOvjghDEFnKQ==}

  '@types/d3-scale@4.0.9':
    resolution: {integrity: sha512-dLmtwB8zkAeO/juAMfnV+sItKjlsw2lKdZVVy6LRr0cBmegxSABiLEpGVmSJJ8O08i4+sGR6qQtb6WtuwJdvVw==}

  '@types/d3-selection@3.0.11':
    resolution: {integrity: sha512-bhAXu23DJWsrI45xafYpkQ4NtcKMwWnAC/vKrd2l+nxMFuvOT3XMYTIj2opv8vq8AO5Yh7Qac/nSeP/3zjTK0w==}

  '@types/d3-shape@3.1.7':
    resolution: {integrity: sha512-VLvUQ33C+3J+8p+Daf+nYSOsjB4GXp19/S/aGo60m9h1v6XaxjiT82lKVWJCfzhtuZ3yD7i/TPeC/fuKLLOSmg==}

  '@types/d3-time-format@4.0.3':
    resolution: {integrity: sha512-5xg9rC+wWL8kdDj153qZcsJ0FWiFt0J5RB6LYUNZjwSnesfblqrI/bJ1wBdJ8OQfncgbJG5+2F+qfqnqyzYxyg==}

  '@types/d3-time@3.0.4':
    resolution: {integrity: sha512-yuzZug1nkAAaBlBBikKZTgzCeA+k1uy4ZFwWANOfKw5z5LRhV0gNA7gNkKm7HoK+HRN0wX3EkxGk0fpbWhmB7g==}

  '@types/d3-timer@3.0.2':
    resolution: {integrity: sha512-Ps3T8E8dZDam6fUyNiMkekK3XUsaUEik+idO9/YjPtfj2qruF8tFBXS7XhtE4iIXBLxhmLjP3SXpLhVf21I9Lw==}

  '@types/d3-transition@3.0.9':
    resolution: {integrity: sha512-uZS5shfxzO3rGlu0cC3bjmMFKsXv+SmZZcgp0KD22ts4uGXp5EVYGzu/0YdwZeKmddhcAccYtREJKkPfXkZuCg==}

  '@types/d3-zoom@3.0.8':
    resolution: {integrity: sha512-iqMC4/YlFCSlO8+2Ii1GGGliCAY4XdeG748w5vQUbevlbDu0zSjH/+jojorQVBK/se0j6DUFNPBGSqD3YWYnDw==}

  '@types/d3@7.4.3':
    resolution: {integrity: sha512-lZXZ9ckh5R8uiFVt8ogUNf+pIrK4EsWrx2Np75WvF/eTpJ0FMHNhjXk8CKEx/+gpHbNQyJWehbFaTvqmHWB3ww==}

  '@types/deep-eql@4.0.2':
    resolution: {integrity: sha512-c9h9dVVMigMPc4bwTvC5dxqtqJZwQPePsWjPlpSOnojbor6pGqdk541lfA7AqFQr5pB1BRdq0juY9db81BwyFw==}

  '@types/draco3d@1.4.10':
    resolution: {integrity: sha512-AX22jp8Y7wwaBgAixaSvkoG4M/+PlAcm3Qs4OW8yT9DM4xUpWKeFhLueTAyZF39pviAdcDdeJoACapiAceqNcw==}

  '@types/estree@1.0.8':
    resolution: {integrity: sha512-dWHzHa2WqEXI/O1E9OjrocMTKJl2mSrEolh1Iomrv6U+JuNwaHXsXx9bLu5gG7BUWFIN0skIQJQ/L1rIex4X6w==}

  '@types/geojson@7946.0.16':
    resolution: {integrity: sha512-6C8nqWur3j98U6+lXDfTUWIfgvZU+EumvpHKcYjujKH7woYyLj2sUmff0tRhrqM7BohUw7Pz3ZB1jj2gW9Fvmg==}

  '@types/graceful-fs@4.1.9':
    resolution: {integrity: sha512-olP3sd1qOEe5dXTSaFvQG+02VdRXcdytWLAZsAq1PecU8uqQAhkrnbli7DagjtXKW/Bl7YJbUsa8MPcuc8LHEQ==}

  '@types/history@4.7.11':
    resolution: {integrity: sha512-qjDJRrmvBMiTx+jyLxvLfJU7UznFuokDv4f3WRuriHKERccVpFU+8XMQUAbDzoiJCsmexxRExQeMwwCdamSKDA==}

  '@types/istanbul-lib-coverage@2.0.6':
    resolution: {integrity: sha512-2QF/t/auWm0lsy8XtKVPG19v3sSOQlJe/YHZgfjb/KBBHOGSV+J2q/S671rcq9uTBrLAXmZpqJiaQbMT+zNU1w==}

  '@types/istanbul-lib-report@3.0.3':
    resolution: {integrity: sha512-NQn7AHQnk/RSLOxrBbGyJM/aVQ+pjj5HCgasFxc0K/KhoATfQ/47AyUl15I2yBUpihjmas+a+VJBOqecrFH+uA==}

  '@types/istanbul-reports@3.0.4':
    resolution: {integrity: sha512-pk2B1NWalF9toCRu6gjBzR69syFjP4Od8WRAX+0mmf9lAjCRicLOWc+ZrxZHx/0XRjotgkF9t6iaMJ+aXcOdZQ==}

  '@types/jest@29.5.14':
    resolution: {integrity: sha512-ZN+4sdnLUbo8EVvVc2ao0GFW6oVrQRPn4K2lglySj7APvSrgzxHiNNK99us4WDMi57xxA2yggblIAMNhXOotLQ==}

  '@types/node@20.19.22':
    resolution: {integrity: sha512-hRnu+5qggKDSyWHlnmThnUqg62l29Aj/6vcYgUaSFL9oc7DVjeWEQN3PRgdSc6F8d9QRMWkf36CLMch1Do/+RQ==}

  '@types/node@24.8.1':
    resolution: {integrity: sha512-alv65KGRadQVfVcG69MuB4IzdYVpRwMG/mq8KWOaoOdyY617P5ivaDiMCGOFDWD2sAn5Q0mR3mRtUOgm99hL9Q==}

  '@types/offscreencanvas@2019.7.3':
    resolution: {integrity: sha512-ieXiYmgSRXUDeOntE1InxjWyvEelZGP63M+cGuquuRLuIKKT1osnkXjxev9B7d1nXSug5vpunx+gNlbVxMlC9A==}

  '@types/phoenix@1.6.6':
    resolution: {integrity: sha512-PIzZZlEppgrpoT2QgbnDU+MMzuR6BbCjllj0bM70lWoejMeNJAxCchxnv7J3XFkI8MpygtRpzXrIlmWUBclP5A==}

  '@types/prop-types@15.7.15':
    resolution: {integrity: sha512-F6bEyamV9jKGAFBEmlQnesRPGOQqS2+Uwi0Em15xenOxHaf2hv6L8YCVn3rPdPJOiJfPiCnLIRyvwVaqMY3MIw==}

  '@types/react-dom@18.3.7':
    resolution: {integrity: sha512-MEe3UeoENYVFXzoXEWsvcpg6ZvlrFNlOQ7EOsvhI3CfAXwzPfO8Qwuxd40nepsYKqyyVQnTdEfv68q91yLcKrQ==}
    peerDependencies:
      '@types/react': ^18.0.0

  '@types/react-reconciler@0.26.7':
    resolution: {integrity: sha512-mBDYl8x+oyPX/VBb3E638N0B7xG+SPk/EAMcVPeexqus/5aTpTphQi0curhhshOqRrc9t6OPoJfEUkbymse/lQ==}

  '@types/react-reconciler@0.28.9':
    resolution: {integrity: sha512-HHM3nxyUZ3zAylX8ZEyrDNd2XZOnQ0D5XfunJF5FLQnZbHHYq4UWvW1QfelQNXv1ICNkwYhfxjwfnqivYB6bFg==}
    peerDependencies:
      '@types/react': '*'

  '@types/react-router-dom@5.3.3':
    resolution: {integrity: sha512-kpqnYK4wcdm5UaWI3fLcELopqLrHgLqNsdpHauzlQktfkHL3npOSwtj1Uz9oKBAzs7lFtVkV8j83voAz2D8fhw==}

  '@types/react-router@5.1.20':
    resolution: {integrity: sha512-jGjmu/ZqS7FjSH6owMcD5qpq19+1RS9DeVRqfl1FeBMxTDQAGwlMWOcs52NDoXaNKyG3d1cYQFMs9rCrb88o9Q==}

  '@types/react@18.3.26':
    resolution: {integrity: sha512-RFA/bURkcKzx/X9oumPG9Vp3D3JUgus/d0b67KB0t5S/raciymilkOa66olh78MUI92QLbEJevO7rvqU/kjwKA==}

  '@types/request@2.48.13':
    resolution: {integrity: sha512-FGJ6udDNUCjd19pp0Q3iTiDkwhYup7J8hpMW9c4k53NrccQFFWKRho6hvtPPEhnXWKvukfwAlB6DbDz4yhH5Gg==}

  '@types/retry@0.12.2':
    resolution: {integrity: sha512-XISRgDJ2Tc5q4TRqvgJtzsRkFYNJzZrhTdtMoGVBttwzzQJkPnS3WWTFc7kuDRoPtPakl+T+OfdEUjYJj7Jbow==}

  '@types/socket.io-client@3.0.0':
    resolution: {integrity: sha512-s+IPvFoEIjKA3RdJz/Z2dGR4gLgysKi8owcnrVwNjgvc01Lk68LJDDsG2GRqegFITcxmvCMYM7bhMpwEMlHmDg==}
    deprecated: This is a stub types definition. socket.io-client provides its own type definitions, so you do not need this installed.

  '@types/stack-utils@2.0.3':
    resolution: {integrity: sha512-9aEbYZ3TbYMznPdcdr3SmIrLXwC/AKZXQeCf9Pgao5CKb8CyHuEX5jzWPTkvregvhRJHcpRO6BFoGW9ycaOkYw==}

  '@types/stats.js@0.17.4':
    resolution: {integrity: sha512-jIBvWWShCvlBqBNIZt0KAshWpvSjhkwkEu4ZUcASoAvhmrgAUI2t1dXrjSL4xXVLB4FznPrIsX3nKXFl/Dt4vA==}

  '@types/three@0.168.0':
    resolution: {integrity: sha512-qAGLGzbaYgkkonOBfwOr+TZpOskPfFjrDAj801WQSVkUz0/D9zwir4vhruJ/CC/GteywzR9pqeVVfs5th/2oKw==}

  '@types/tough-cookie@4.0.5':
    resolution: {integrity: sha512-/Ad8+nIOV7Rl++6f1BdKxFSMgmoqEoYbHRpPcx3JEfv8VRsQe9Z4mCXeJBzxs7mbHY/XOZZuXlRNfhpVPbs6ZA==}

  '@types/use-sync-external-store@0.0.6':
    resolution: {integrity: sha512-zFDAD+tlpf2r4asuHEj0XH6pY6i0g5NeAHPn+15wk3BV6JA69eERFXC1gyGThDkVa1zCyKr5jox1+2LbV/AMLg==}

  '@types/webxr@0.5.24':
    resolution: {integrity: sha512-h8fgEd/DpoS9CBrjEQXR+dIDraopAEfu4wYVNY2tEPwk60stPWhvZMf4Foo5FakuQ7HFZoa8WceaWFervK2Ovg==}

  '@types/ws@8.18.1':
    resolution: {integrity: sha512-ThVF6DCVhA8kUGy+aazFQ4kXQ7E1Ty7A3ypFOe0IcJV8O/M511G99AW24irKrW56Wt44yG9+ij8FaqoBGkuBXg==}

  '@types/yargs-parser@21.0.3':
    resolution: {integrity: sha512-I4q9QU9MQv4oEOz4tAHJtNz1cwuLxn2F3xcc2iV5WdqLPpUnj30aUuxt1mAxYTG+oe8CZMV/+6rU4S4gRDzqtQ==}

  '@types/yargs@17.0.33':
    resolution: {integrity: sha512-WpxBCKWPLr4xSsHgz511rFJAM+wS28w2zEO1QDNY5zM/S8ok70NNfztH0xwhqKyaK0OHCbN98LDAZuy1ctxDkA==}

  '@typescript-eslint/eslint-plugin@8.43.0':
    resolution: {integrity: sha512-8tg+gt7ENL7KewsKMKDHXR1vm8tt9eMxjJBYINf6swonlWgkYn5NwyIgXpbbDxTNU5DgpDFfj95prcTq2clIQQ==}
    engines: {node: ^18.18.0 || ^20.9.0 || >=21.1.0}
    peerDependencies:
      '@typescript-eslint/parser': ^8.43.0
      eslint: ^8.57.0 || ^9.0.0
      typescript: '>=4.8.4 <6.0.0'

  '@typescript-eslint/parser@8.43.0':
    resolution: {integrity: sha512-B7RIQiTsCBBmY+yW4+ILd6mF5h1FUwJsVvpqkrgpszYifetQ2Ke+Z4u6aZh0CblkUGIdR59iYVyXqqZGkZ3aBw==}
    engines: {node: ^18.18.0 || ^20.9.0 || >=21.1.0}
    peerDependencies:
      eslint: ^8.57.0 || ^9.0.0
      typescript: '>=4.8.4 <6.0.0'

  '@typescript-eslint/project-service@8.43.0':
    resolution: {integrity: sha512-htB/+D/BIGoNTQYffZw4uM4NzzuolCoaA/BusuSIcC8YjmBYQioew5VUZAYdAETPjeed0hqCaW7EHg+Robq8uw==}
    engines: {node: ^18.18.0 || ^20.9.0 || >=21.1.0}
    peerDependencies:
      typescript: '>=4.8.4 <6.0.0'

  '@typescript-eslint/scope-manager@8.43.0':
    resolution: {integrity: sha512-daSWlQ87ZhsjrbMLvpuuMAt3y4ba57AuvadcR7f3nl8eS3BjRc8L9VLxFLk92RL5xdXOg6IQ+qKjjqNEimGuAg==}
    engines: {node: ^18.18.0 || ^20.9.0 || >=21.1.0}

  '@typescript-eslint/tsconfig-utils@8.43.0':
    resolution: {integrity: sha512-ALC2prjZcj2YqqL5X/bwWQmHA2em6/94GcbB/KKu5SX3EBDOsqztmmX1kMkvAJHzxk7TazKzJfFiEIagNV3qEA==}
    engines: {node: ^18.18.0 || ^20.9.0 || >=21.1.0}
    peerDependencies:
      typescript: '>=4.8.4 <6.0.0'

  '@typescript-eslint/type-utils@8.43.0':
    resolution: {integrity: sha512-qaH1uLBpBuBBuRf8c1mLJ6swOfzCXryhKND04Igr4pckzSEW9JX5Aw9AgW00kwfjWJF0kk0ps9ExKTfvXfw4Qg==}
    engines: {node: ^18.18.0 || ^20.9.0 || >=21.1.0}
    peerDependencies:
      eslint: ^8.57.0 || ^9.0.0
      typescript: '>=4.8.4 <6.0.0'

  '@typescript-eslint/types@8.43.0':
    resolution: {integrity: sha512-vQ2FZaxJpydjSZJKiSW/LJsabFFvV7KgLC5DiLhkBcykhQj8iK9BOaDmQt74nnKdLvceM5xmhaTF+pLekrxEkw==}
    engines: {node: ^18.18.0 || ^20.9.0 || >=21.1.0}

  '@typescript-eslint/typescript-estree@8.43.0':
    resolution: {integrity: sha512-7Vv6zlAhPb+cvEpP06WXXy/ZByph9iL6BQRBDj4kmBsW98AqEeQHlj/13X+sZOrKSo9/rNKH4Ul4f6EICREFdw==}
    engines: {node: ^18.18.0 || ^20.9.0 || >=21.1.0}
    peerDependencies:
      typescript: '>=4.8.4 <6.0.0'

  '@typescript-eslint/utils@8.43.0':
    resolution: {integrity: sha512-S1/tEmkUeeswxd0GGcnwuVQPFWo8NzZTOMxCvw8BX7OMxnNae+i8Tm7REQen/SwUIPoPqfKn7EaZ+YLpiB3k9g==}
    engines: {node: ^18.18.0 || ^20.9.0 || >=21.1.0}
    peerDependencies:
      eslint: ^8.57.0 || ^9.0.0
      typescript: '>=4.8.4 <6.0.0'

  '@typescript-eslint/visitor-keys@8.43.0':
    resolution: {integrity: sha512-T+S1KqRD4sg/bHfLwrpF/K3gQLBM1n7Rp7OjjikjTEssI2YJzQpi5WXoynOaQ93ERIuq3O8RBTOUYDKszUCEHw==}
    engines: {node: ^18.18.0 || ^20.9.0 || >=21.1.0}

  '@ungap/structured-clone@1.3.0':
    resolution: {integrity: sha512-WmoN8qaIAo7WTYWbAZuG8PYEhn5fkz7dZrqTBZ7dtt//lL2Gwms1IcnQ5yHqjDfX8Ft5j4YzDM23f87zBfDe9g==}

  '@use-gesture/core@10.3.1':
    resolution: {integrity: sha512-WcINiDt8WjqBdUXye25anHiNxPc0VOrlT8F6LLkU6cycrOGUDyY/yyFmsg3k8i5OLvv25llc0QC45GhR/C8llw==}

  '@use-gesture/react@10.3.1':
    resolution: {integrity: sha512-Yy19y6O2GJq8f7CHf7L0nxL8bf4PZCPaVOCgJrusOeFHY1LvHgYXnmnXg6N5iwAnbgbZCDjo60SiM6IPJi9C5g==}
    peerDependencies:
      react: '>= 16.8.0'

  '@vitejs/plugin-react@4.7.0':
    resolution: {integrity: sha512-gUu9hwfWvvEDBBmgtAowQCojwZmJ5mcLn3aufeCsitijs3+f2NsrPtlAWIR6OPiqljl96GVCUbLe0HyqIpVaoA==}
    engines: {node: ^14.18.0 || >=16.0.0}
    peerDependencies:
      vite: ^4.2.0 || ^5.0.0 || ^6.0.0 || ^7.0.0

  '@vitest/expect@3.2.4':
    resolution: {integrity: sha512-Io0yyORnB6sikFlt8QW5K7slY4OjqNX9jmJQ02QDda8lyM6B5oNgVWoSoKPac8/kgnCUzuHQKrSLtu/uOqqrig==}

  '@vitest/mocker@3.2.4':
    resolution: {integrity: sha512-46ryTE9RZO/rfDd7pEqFl7etuyzekzEhUbTW3BvmeO/BcCMEgq59BKhek3dXDWgAj4oMK6OZi+vRr1wPW6qjEQ==}
    peerDependencies:
      msw: ^2.4.9
      vite: ^5.0.0 || ^6.0.0 || ^7.0.0-0
    peerDependenciesMeta:
      msw:
        optional: true
      vite:
        optional: true

  '@vitest/pretty-format@3.2.4':
    resolution: {integrity: sha512-IVNZik8IVRJRTr9fxlitMKeJeXFFFN0JaB9PHPGQ8NKQbGpfjlTx9zO4RefN8gp7eqjNy8nyK3NZmBzOPeIxtA==}

  '@vitest/runner@3.2.4':
    resolution: {integrity: sha512-oukfKT9Mk41LreEW09vt45f8wx7DordoWUZMYdY/cyAk7w5TWkTRCNZYF7sX7n2wB7jyGAl74OxgwhPgKaqDMQ==}

  '@vitest/snapshot@3.2.4':
    resolution: {integrity: sha512-dEYtS7qQP2CjU27QBC5oUOxLE/v5eLkGqPE0ZKEIDGMs4vKWe7IjgLOeauHsR0D5YuuycGRO5oSRXnwnmA78fQ==}

  '@vitest/spy@3.2.4':
    resolution: {integrity: sha512-vAfasCOe6AIK70iP5UD11Ac4siNUNJ9i/9PZ3NKx07sG6sUxeag1LWdNrMWeKKYBLlzuK+Gn65Yd5nyL6ds+nw==}

  '@vitest/ui@3.2.4':
    resolution: {integrity: sha512-hGISOaP18plkzbWEcP/QvtRW1xDXF2+96HbEX6byqQhAUbiS5oH6/9JwW+QsQCIYON2bI6QZBF+2PvOmrRZ9wA==}
    peerDependencies:
      vitest: 3.2.4

  '@vitest/utils@3.2.4':
    resolution: {integrity: sha512-fB2V0JFrQSMsCo9HiSq3Ezpdv4iYaXRG1Sx8edX3MwxfyNn83mKiGzOcH+Fkxt4MHxr3y42fQi1oeAInqgX2QA==}

  '@webgpu/types@0.1.66':
    resolution: {integrity: sha512-YA2hLrwLpDsRueNDXIMqN9NTzD6bCDkuXbOSe0heS+f8YE8usA6Gbv1prj81pzVHrbaAma7zObnIC+I6/sXJgA==}

  acorn-jsx@5.3.2:
    resolution: {integrity: sha512-rq9s+JNhf0IChjtDXxllJ7g41oZk5SlXtp0LHwyA5cejwn7vKmKp4pPri6YEePv2PU65sAsegbXtIinmDFDXgQ==}
    peerDependencies:
      acorn: ^6.0.0 || ^7.0.0 || ^8.0.0

  acorn@8.15.0:
    resolution: {integrity: sha512-NZyJarBfL7nWwIq+FDL6Zp/yHEhePMNnnJ0y3qfieCrmNvYct8uvtiV41UvlSe6apAfk0fY1FbWx+NwfmpvtTg==}
    engines: {node: '>=0.4.0'}
    hasBin: true

  agent-base@6.0.2:
    resolution: {integrity: sha512-RZNwNclF7+MS/8bDg70amg32dyeZGZxiDuQmZxKLAlQjr3jGyLx+4Kkk58UO7D2QdgFIQCovuSuZESne6RG6XQ==}
    engines: {node: '>= 6.0.0'}

  agent-base@7.1.4:
    resolution: {integrity: sha512-MnA+YT8fwfJPgBx3m60MNqakm30XOkyIoH1y6huTQvC0PwZG7ki8NacLBcrPbNoo8vEZy7Jpuk7+jMO+CUovTQ==}
    engines: {node: '>= 14'}

  ajv@6.12.6:
    resolution: {integrity: sha512-j3fVLgvTo527anyYyJOGTYJbG+vnnQYvE0m5mmkc1TK+nxAppkCLMIL0aZ4dblVCNoGShhm+kzE4ZUykBoMg4g==}

  ansi-escapes@4.3.2:
    resolution: {integrity: sha512-gKXj5ALrKWQLsYG9jlTRmR/xKluxHV+Z9QEwNIgCfM1/uwPMCuzVVnh5mwTd+OuBZcwSIMbqssNWRm1lE51QaQ==}
    engines: {node: '>=8'}

  ansi-regex@5.0.1:
    resolution: {integrity: sha512-quJQXlTSUGL2LH9SUXo8VwsY4soanhgo6LNSm84E1LBcE8s3O0wpdiRzyR9z/ZZJMlMWv37qOOb9pdJlMUEKFQ==}
    engines: {node: '>=8'}

  ansi-regex@6.2.2:
    resolution: {integrity: sha512-Bq3SmSpyFHaWjPk8If9yc6svM8c56dB5BAtW4Qbw5jHTwwXXcTLoRMkpDJp6VL0XzlWaCHTXrkFURMYmD0sLqg==}
    engines: {node: '>=12'}

  ansi-styles@4.3.0:
    resolution: {integrity: sha512-zbB9rCJAT1rbjiVDb2hqKFHNYLxgtk8NURxZ3IZwD3F6NtxbXZQCnnSi1Lkx+IDohdPlFp222wVALIheZJQSEg==}
    engines: {node: '>=8'}

  ansi-styles@5.2.0:
    resolution: {integrity: sha512-Cxwpt2SfTzTtXcfOlzGEee8O+c+MmUgGrNiBcXnuWxuFJHe6a5Hz7qwhwe5OgaSYI0IJvkLqWX1ASG+cJOkEiA==}
    engines: {node: '>=10'}

  ansi-styles@6.2.3:
    resolution: {integrity: sha512-4Dj6M28JB+oAH8kFkTLUo+a2jwOFkuqb3yucU0CANcRRUbxS0cP0nZYCGjcc3BNXwRIsUVmDGgzawme7zvJHvg==}
    engines: {node: '>=12'}

  any-promise@1.3.0:
    resolution: {integrity: sha512-7UvmKalWRt1wgjL1RrGxoSJW/0QZFIegpeGvZG9kjp8vrRu55XTHbwnqq2GpXm9uLbcuhxm3IqX9OB4MZR1b2A==}

  anymatch@3.1.3:
    resolution: {integrity: sha512-KMReFUr0B4t+D+OBkjR3KYqvocp2XaSzO55UcB6mgQMd3KbcE+mWTyvVV7D/zsdEbNnV6acZUutkiHQXvTr1Rw==}
    engines: {node: '>= 8'}

  arg@5.0.2:
    resolution: {integrity: sha512-PYjyFOLKQ9y57JvQ6QLo8dAgNqswh8M1RMJYdQduT6xbWSgK36P/Z/v+p888pM69jMMfS8Xd8F6I1kQ/I9HUGg==}

  argparse@1.0.10:
    resolution: {integrity: sha512-o5Roy6tNG4SL/FOkCAN6RzjiakZS25RLYFrcMttJqbdd8BWrnA+fGz57iN5Pb06pvBGvl5gQ0B48dJlslXvoTg==}

  argparse@2.0.1:
    resolution: {integrity: sha512-8+9WqebbFzpX9OR+Wa6O29asIogeRMzcGtAINdpMHHyAg10f05aSFVBbcEqGf/PXw1EjAZ+q2/bEBg3DvurK3Q==}

  aria-query@5.3.0:
    resolution: {integrity: sha512-b0P0sZPKtyu8HkeRAfCq0IfURZK+SuwMjY1UXGBU27wpAiTwQAIlq56IbIO+ytk/JjS1fMR14ee5WBBfKi5J6A==}

  aria-query@5.3.2:
    resolution: {integrity: sha512-COROpnaoap1E2F000S62r6A60uHZnmlvomhfyT2DlTcrY1OrBKn2UhH7qn5wTC9zMvD0AY7csdPSNwKP+7WiQw==}
    engines: {node: '>= 0.4'}

  arrify@2.0.1:
    resolution: {integrity: sha512-3duEwti880xqi4eAMN8AyR4a0ByT90zoYdLlevfrvU43vb0YZwZVfxOgxWrLXXXpyugL0hNZc9G6BiB5B3nUug==}
    engines: {node: '>=8'}

  assertion-error@2.0.1:
    resolution: {integrity: sha512-Izi8RQcffqCeNVgFigKli1ssklIbpHnCYc6AknXGYoB6grJqyeby7jv12JUQgmTAnIDnbck1uxksT4dzN3PWBA==}
    engines: {node: '>=12'}

  asynckit@0.4.0:
    resolution: {integrity: sha512-Oei9OH4tRh0YqU3GxhX79dM/mwVgvbZJaSNaRk+bshkj0S5cfHcgYakreBjrHwatXKbz+IoIdYLxrKim2MjW0Q==}

  atomic-sleep@1.0.0:
    resolution: {integrity: sha512-kNOjDqAh7px0XWNI+4QbzoiR/nTkHAWNud2uvnJquD1/x5a7EQZMJT0AczqK0Qn67oY/TTQ1LbUKajZpp3I9tQ==}
    engines: {node: '>=8.0.0'}

  autoprefixer@10.4.21:
    resolution: {integrity: sha512-O+A6LWV5LDHSJD3LjHYoNi4VLsj/Whi7k6zG12xTYaU4cQ8oxQGckXNX8cRHK5yOZ/ppVHe0ZBXGzSV9jXdVbQ==}
    engines: {node: ^10 || ^12 || >=14}
    hasBin: true
    peerDependencies:
      postcss: ^8.1.0

  axios@1.12.2:
    resolution: {integrity: sha512-vMJzPewAlRyOgxV2dU0Cuz2O8zzzx9VYtbJOaBgXFeLc4IV/Eg50n4LowmehOOR61S8ZMpc2K5Sa7g6A4jfkUw==}

  babel-jest@29.7.0:
    resolution: {integrity: sha512-BrvGY3xZSwEcCzKvKsCi2GgHqDqsYkOP4/by5xCgIwGXQxIEh+8ew3gmrE1y7XRR6LHZIj6yLYnUi/mm2KXKBg==}
    engines: {node: ^14.15.0 || ^16.10.0 || >=18.0.0}
    peerDependencies:
      '@babel/core': ^7.8.0

  babel-plugin-istanbul@6.1.1:
    resolution: {integrity: sha512-Y1IQok9821cC9onCx5otgFfRm7Lm+I+wwxOx738M/WLPZ9Q42m4IG5W0FNX8WLL2gYMZo3JkuXIH2DOpWM+qwA==}
    engines: {node: '>=8'}

  babel-plugin-jest-hoist@29.6.3:
    resolution: {integrity: sha512-ESAc/RJvGTFEzRwOTT4+lNDk/GNHMkKbNzsvT0qKRfDyyYTskxB5rnU2njIDYVxXCBHHEI1c0YwHob3WaYujOg==}
    engines: {node: ^14.15.0 || ^16.10.0 || >=18.0.0}

  babel-preset-current-node-syntax@1.2.0:
    resolution: {integrity: sha512-E/VlAEzRrsLEb2+dv8yp3bo4scof3l9nR4lrld+Iy5NyVqgVYUJnDAmunkhPMisRI32Qc4iRiz425d8vM++2fg==}
    peerDependencies:
      '@babel/core': ^7.0.0 || ^8.0.0-0

  babel-preset-jest@29.6.3:
    resolution: {integrity: sha512-0B3bhxR6snWXJZtR/RliHTDPRgn1sNHOR0yVtq/IiQFyuOVjFS+wuio/R4gSNkyYmKmJB4wGZv2NZanmKmTnNA==}
    engines: {node: ^14.15.0 || ^16.10.0 || >=18.0.0}
    peerDependencies:
      '@babel/core': ^7.0.0

  balanced-match@1.0.2:
    resolution: {integrity: sha512-3oSeUO0TMV67hN1AmbXsK4yaqU7tjiHlbxRDZOpH0KW9+CeX4bRAaX0Anxt0tx2MrpRpWwQaPwIlISEJhYU5Pw==}

  base64-js@1.5.1:
    resolution: {integrity: sha512-AKpaYlHn8t4SVbOHCy+b5+KKgvR4vrsD8vbvrbiQJps7fKDTkjkDry6ji0rUJjC0kzbNePLwzxq8iypo41qeWA==}

  baseline-browser-mapping@2.8.18:
    resolution: {integrity: sha512-UYmTpOBwgPScZpS4A+YbapwWuBwasxvO/2IOHArSsAhL/+ZdmATBXTex3t+l2hXwLVYK382ibr/nKoY9GKe86w==}
    hasBin: true

  bidi-js@1.0.3:
    resolution: {integrity: sha512-RKshQI1R3YQ+n9YJz2QQ147P66ELpa1FQEg20Dk8oW9t2KgLbpDLLp9aGZ7y8WHSshDknG0bknqGw5/tyCs5tw==}

  big.js@6.2.2:
    resolution: {integrity: sha512-y/ie+Faknx7sZA5MfGA2xKlu0GDv8RWrXGsmlteyJQ2lvoKv9GBK/fpRMc2qlSoBAgNxrixICFCBefIq8WCQpQ==}

  bignumber.js@9.3.1:
    resolution: {integrity: sha512-Ko0uX15oIUS7wJ3Rb30Fs6SkVbLmPBAKdlm7q9+ak9bbIeFf0MwuBsQV6z7+X768/cHsfg+WlysDWJcmthjsjQ==}

  binary-extensions@2.3.0:
    resolution: {integrity: sha512-Ceh+7ox5qe7LJuLHoY0feh3pHuUDHAcRUeyL2VYghZwfpkNIy/+8Ocg0a3UuSoYzavmylwuLWQOf3hl0jjMMIw==}
    engines: {node: '>=8'}

  brace-expansion@1.1.12:
    resolution: {integrity: sha512-9T9UjW3r0UW5c1Q7GTwllptXwhvYmEzFhzMfZ9H7FQWt+uZePjZPjBP/W1ZEyZ1twGWom5/56TF4lPcqjnDHcg==}

  brace-expansion@2.0.2:
    resolution: {integrity: sha512-Jt0vHyM+jmUBqojB7E1NIYadt0vI0Qxjxd2TErW94wDz+E2LAm5vKMXXwg6ZZBTHPuUlDgQHKXvjGBdfcF1ZDQ==}

  braces@3.0.3:
    resolution: {integrity: sha512-yQbXgO/OSZVD2IsiLlro+7Hf6Q18EJrKSEsdoMzKePKXct3gvD8oLcOQdIzGupr5Fj+EDe8gO/lxc1BzfMpxvA==}
    engines: {node: '>=8'}

  browserslist@4.26.3:
    resolution: {integrity: sha512-lAUU+02RFBuCKQPj/P6NgjlbCnLBMp4UtgTx7vNHd3XSIJF87s9a5rA3aH2yw3GS9DqZAUbOtZdCCiZeVRqt0w==}
    engines: {node: ^6 || ^7 || ^8 || ^9 || ^10 || ^11 || ^12 || >=13.7}
    hasBin: true

  bs-logger@0.2.6:
    resolution: {integrity: sha512-pd8DCoxmbgc7hyPKOvxtqNcjYoOsABPQdcCUjGp3d42VR2CX1ORhk2A87oqqu5R1kk+76nsxZupkmyd+MVtCog==}
    engines: {node: '>= 6'}

  bser@2.1.1:
    resolution: {integrity: sha512-gQxTNE/GAfIIrmHLUE3oJyp5FO6HRBfhjnw4/wMmA63ZGDJnWBmgY/lyQBpnDUkGmAhbSe39tx2d/iTOAfglwQ==}

  buffer-equal-constant-time@1.0.1:
    resolution: {integrity: sha512-zRpUiDwd/xk6ADqPMATG8vc9VPrkck7T07OIx0gnjmJAnHnTVXNQG3vfvWNuiZIkwu9KrKdA1iJKfsfTVxE6NA==}

  buffer-from@1.1.2:
    resolution: {integrity: sha512-E+XQCRwSbaaiChtv6k6Dwgc+bx+Bs6vuKJHHl5kox/BaKbhiXzqQOwK4cO22yElGp2OCmjwVhT3HmxgyPGnJfQ==}

  buffer@6.0.3:
    resolution: {integrity: sha512-FTiCpNxtwiZZHEZbcbTIcZjERVICn9yq/pDFkTl95/AxzD1naBctN7YO68riM/gLSDY7sdrMby8hofADYuuqOA==}

  cac@6.7.14:
    resolution: {integrity: sha512-b6Ilus+c3RrdDk+JhLKUAQfzzgLEPy6wcXqS7f/xe1EETvsDP6GORG7SFuOs6cID5YkqchW/LXZbX5bc8j7ZcQ==}
    engines: {node: '>=8'}

  call-bind-apply-helpers@1.0.2:
    resolution: {integrity: sha512-Sp1ablJ0ivDkSzjcaJdxEunN5/XvksFJ2sMBFfq6x0ryhQV/2b/KwFe21cMpmHtPOSij8K99/wSfoEuTObmuMQ==}
    engines: {node: '>= 0.4'}

  callsites@3.1.0:
    resolution: {integrity: sha512-P8BjAsXvZS+VIDUI11hHCQEv74YT67YUi5JJFNWIqL235sBmjX4+qx9Muvls5ivyNENctx46xQLQ3aTuE7ssaQ==}
    engines: {node: '>=6'}

  camelcase-css@2.0.1:
    resolution: {integrity: sha512-QOSvevhslijgYwRx6Rv7zKdMF8lbRmx+uQGx2+vDc+KI/eBnsy9kit5aj23AgGu3pa4t9AgwbnXWqS+iOY+2aA==}
    engines: {node: '>= 6'}

  camelcase@5.3.1:
    resolution: {integrity: sha512-L28STB170nwWS63UjtlEOE3dldQApaJXZkOI1uMFfzf3rRuPegHaHesyee+YxQ+W6SvRDQV6UrdOdRiR153wJg==}
    engines: {node: '>=6'}

  camelcase@6.3.0:
    resolution: {integrity: sha512-Gmy6FhYlCY7uOElZUSbxo2UCDH8owEk996gkbrpsgGtrJLM3J7jGxl9Ic7Qwwj4ivOE5AWZWRMecDdF7hqGjFA==}
    engines: {node: '>=10'}

  camera-controls@2.10.1:
    resolution: {integrity: sha512-KnaKdcvkBJ1Irbrzl8XD6WtZltkRjp869Jx8c0ujs9K+9WD+1D7ryBsCiVqJYUqt6i/HR5FxT7RLASieUD+Q5w==}
    peerDependencies:
      three: '>=0.126.1'

  caniuse-lite@1.0.30001751:
    resolution: {integrity: sha512-A0QJhug0Ly64Ii3eIqHu5X51ebln3k4yTUkY1j8drqpWHVreg/VLijN48cZ1bYPiqOQuqpkIKnzr/Ul8V+p6Cw==}

  chai@5.3.3:
    resolution: {integrity: sha512-4zNhdJD/iOjSH0A05ea+Ke6MU5mmpQcbQsSOkgdaUMJ9zTlDTD/GYlwohmIE2u0gaxHYiVHEn1Fw9mZ/ktJWgw==}
    engines: {node: '>=18'}

  chalk@4.1.2:
    resolution: {integrity: sha512-oKnbhFyRIXpUuez8iBMmyEa4nbj4IOQyuhc/wy9kY7/WVPcwIO9VA668Pu8RkO7+0G76SLROeyw9CpQ061i4mA==}
    engines: {node: '>=10'}

  char-regex@1.0.2:
    resolution: {integrity: sha512-kWWXztvZ5SBQV+eRgKFeh8q5sLuZY2+8WUIzlxWVTg+oGwY14qylx1KbKzHd8P6ZYkAg0xyIDU9JMHhyJMZ1jw==}
    engines: {node: '>=10'}

  chart.js@4.5.1:
    resolution: {integrity: sha512-GIjfiT9dbmHRiYi6Nl2yFCq7kkwdkp1W/lp2J99rX0yo9tgJGn3lKQATztIjb5tVtevcBtIdICNWqlq5+E8/Pw==}
    engines: {pnpm: '>=8'}

  check-error@2.1.1:
    resolution: {integrity: sha512-OAlb+T7V4Op9OwdkjmguYRqncdlx5JiofwOAUkmTF+jNdHwzTaTs4sRAGpzLF3oOz5xAyDGrPgeIDFQmDOTiJw==}
    engines: {node: '>= 16'}

  chokidar@3.6.0:
    resolution: {integrity: sha512-7VT13fmjotKpGipCW9JEQAusEPE+Ei8nl6/g4FBAmIm0GOOLMua9NDDo/DWp0ZAxCr3cPq5ZpBqmPAQgDda2Pw==}
    engines: {node: '>= 8.10.0'}

  chokidar@4.0.3:
    resolution: {integrity: sha512-Qgzu8kfBvo+cA4962jnP1KkS6Dop5NS6g7R5LFYJr4b8Ub94PPQXUksCw9PvXoeXPRRddRNC5C1JQUR2SMGtnA==}
    engines: {node: '>= 14.16.0'}

  ci-info@3.9.0:
    resolution: {integrity: sha512-NIxF55hv4nSqQswkAeiOi1r83xy8JldOFDTWiug55KBu9Jnblncd2U6ViHmYgHf01TPZS77NJBhBMKdWj9HQMQ==}
    engines: {node: '>=8'}

  cjs-module-lexer@1.4.3:
    resolution: {integrity: sha512-9z8TZaGM1pfswYeXrUpzPrkx8UnWYdhJclsiYMm6x/w5+nN+8Tf/LnAgfLGQCm59qAOxU8WwHEq2vNwF6i4j+Q==}

  class-variance-authority@0.7.1:
    resolution: {integrity: sha512-Ka+9Trutv7G8M6WT6SeiRWz792K5qEqIGEGzXKhAE6xOWAY6pPH8U+9IY3oCMv6kqTmLsv7Xh/2w2RigkePMsg==}

  cliui@8.0.1:
    resolution: {integrity: sha512-BSeNnyus75C4//NQ9gQt1/csTXyo/8Sb+afLAkzAptFuMsod9HFokGNudZpi/oQV73hnVK+sR+5PVRMd+Dr7YQ==}
    engines: {node: '>=12'}

  clsx@2.1.1:
    resolution: {integrity: sha512-eYm0QWBtUrBWZWG0d386OGAw16Z995PiOVo2B7bjWSbHedGl5e0ZWaq65kOGgUSNesEIDkB9ISbTg/JK9dhCZA==}
    engines: {node: '>=6'}

  co@4.6.0:
    resolution: {integrity: sha512-QVb0dM5HvG+uaxitm8wONl7jltx8dqhfU33DcqtOZcLSVIKSDDLDi7+0LbAKiyI8hD9u42m2YxXSkMGWThaecQ==}
    engines: {iojs: '>= 1.0.0', node: '>= 0.12.0'}

  collect-v8-coverage@1.0.3:
    resolution: {integrity: sha512-1L5aqIkwPfiodaMgQunkF1zRhNqifHBmtbbbxcr6yVxxBnliw4TDOW6NxpO8DJLgJ16OT+Y4ztZqP6p/FtXnAw==}

  color-convert@2.0.1:
    resolution: {integrity: sha512-RRECPsj7iu/xb5oKYcsFHSppFNnsj/52OVTRKb4zP5onXwVF3zVmmToNcOfGC+CRDpfK/U584fMg38ZHCaElKQ==}
    engines: {node: '>=7.0.0'}

  color-name@1.1.4:
    resolution: {integrity: sha512-dOy+3AuW3a2wNbZHIuMZpTcgjGuLU/uBL/ubcZF9OXbDo8ff4O8yVp5Bf0efS8uEoYo5q4Fx7dY9OgQGXgAsQA==}

  combined-stream@1.0.8:
    resolution: {integrity: sha512-FQN4MRfuJeHf7cBbBMJFXhKSDq+2kAArBlmRBvcvFE5BB1HZKXtSFASDhdlz9zOYwxh8lDdnvmMOe/+5cdoEdg==}
    engines: {node: '>= 0.8'}

  commander@4.1.1:
    resolution: {integrity: sha512-NOKm8xhkzAjzFx8B2v5OAHT+u5pRQc2UCa2Vq9jYL/31o2wi9mxBA7LIFs3sV5VSC49z6pEhfbMULvShKj26WA==}
    engines: {node: '>= 6'}

  commander@7.2.0:
    resolution: {integrity: sha512-QrWXB+ZQSVPmIWIhtEO9H+gwHaMGYiF5ChvoJ+K9ZGHG/sVsa6yiesAD1GC/x46sET00Xlwo1u49RVVVzvcSkw==}
    engines: {node: '>= 10'}

  concat-map@0.0.1:
    resolution: {integrity: sha512-/Srv4dswyQNBfohGpz9o6Yb3Gz3SrUDqBH5rTuhGR7ahtlbYKnVxw2bCFMRljaA7EXHaXZ8wsHdodFvbkhKmqg==}

  convert-source-map@2.0.0:
    resolution: {integrity: sha512-Kvp459HrV2FEJ1CAsi1Ku+MY3kasH19TFykTz2xWmMeq6bk2NU3XXvfJ+Q61m0xktWwt+1HSYf3JZsTms3aRJg==}

  cookie@1.0.2:
    resolution: {integrity: sha512-9Kr/j4O16ISv8zBBhJoi4bXOYNTkFLOqSL3UDB0njXxCXNezjeyVrJyGOWtgfs/q2km1gwBcfH8q1yEGoMYunA==}
    engines: {node: '>=18'}

  create-jest@29.7.0:
    resolution: {integrity: sha512-Adz2bdH0Vq3F53KEMJOoftQFutWCukm6J24wbPWRO4k1kMY7gS7ds/uoJkNuV8wDCtWWnuwGcJwpWcih+zEW1Q==}
    engines: {node: ^14.15.0 || ^16.10.0 || >=18.0.0}
    hasBin: true

  cross-env@7.0.3:
    resolution: {integrity: sha512-+/HKd6EgcQCJGh2PSjZuUitQBQynKor4wrFbRg4DtAgS1aWO+gU52xpH7M9ScGgXSYmAVS9bIJ8EzuaGw0oNAw==}
    engines: {node: '>=10.14', npm: '>=6', yarn: '>=1'}
    hasBin: true

  cross-spawn@7.0.6:
    resolution: {integrity: sha512-uV2QOWP2nWzsy2aMp8aRibhi9dlzF5Hgh5SHaB9OiTGEyDTiJJyx0uy51QXdyWbtAHNua4XJzUKca3OzKUd3vA==}
    engines: {node: '>= 8'}

  css-tree@3.1.0:
    resolution: {integrity: sha512-0eW44TGN5SQXU1mWSkKwFstI/22X2bG1nYzZTYMAWjylYURhse752YgbE4Cx46AC+bAvI+/dYTPRk1LqSUnu6w==}
    engines: {node: ^10 || ^12.20.0 || ^14.13.0 || >=15.0.0}

  css.escape@1.5.1:
    resolution: {integrity: sha512-YUifsXXuknHlUsmlgyY0PKzgPOr7/FjCePfHNt0jxm83wHZi44VDMQ7/fGNkjY3/jV1MC+1CmZbaHzugyeRtpg==}

  cssesc@3.0.0:
    resolution: {integrity: sha512-/Tb/JcjK111nNScGob5MNtsntNM1aCNUDipB/TkwZFhyDrrE47SOx/18wF2bbjgc3ZzCSKW1T5nt5EbFoAz/Vg==}
    engines: {node: '>=4'}
    hasBin: true

  cssstyle@5.3.1:
    resolution: {integrity: sha512-g5PC9Aiph9eiczFpcgUhd9S4UUO3F+LHGRIi5NUMZ+4xtoIYbHNZwZnWA2JsFGe8OU8nl4WyaEFiZuGuxlutJQ==}
    engines: {node: '>=20'}

  csstype@3.1.3:
    resolution: {integrity: sha512-M1uQkMl8rQK/szD0LNhtqxIPLpimGm8sOBwU7lLnCpSbTyY3yeU1Vc7l4KT5zT4s/yOxHH5O7tIuuLOCnLADRw==}

  d3-array@3.2.4:
    resolution: {integrity: sha512-tdQAmyA18i4J7wprpYq8ClcxZy3SC31QMeByyCFyRt7BVHdREQZ5lpzoe5mFEYZUWe+oq8HBvk9JjpibyEV4Jg==}
    engines: {node: '>=12'}

  d3-axis@3.0.0:
    resolution: {integrity: sha512-IH5tgjV4jE/GhHkRV0HiVYPDtvfjHQlQfJHs0usq7M30XcSBvOotpmH1IgkcXsO/5gEQZD43B//fc7SRT5S+xw==}
    engines: {node: '>=12'}

  d3-brush@3.0.0:
    resolution: {integrity: sha512-ALnjWlVYkXsVIGlOsuWH1+3udkYFI48Ljihfnh8FZPF2QS9o+PzGLBslO0PjzVoHLZ2KCVgAM8NVkXPJB2aNnQ==}
    engines: {node: '>=12'}

  d3-chord@3.0.1:
    resolution: {integrity: sha512-VE5S6TNa+j8msksl7HwjxMHDM2yNK3XCkusIlpX5kwauBfXuyLAtNg9jCp/iHH61tgI4sb6R/EIMWCqEIdjT/g==}
    engines: {node: '>=12'}

  d3-color@3.1.0:
    resolution: {integrity: sha512-zg/chbXyeBtMQ1LbD/WSoW2DpC3I0mpmPdW+ynRTj/x2DAWYrIY7qeZIHidozwV24m4iavr15lNwIwLxRmOxhA==}
    engines: {node: '>=12'}

  d3-contour@4.0.2:
    resolution: {integrity: sha512-4EzFTRIikzs47RGmdxbeUvLWtGedDUNkTcmzoeyg4sP/dvCexO47AaQL7VKy/gul85TOxw+IBgA8US2xwbToNA==}
    engines: {node: '>=12'}

  d3-delaunay@6.0.4:
    resolution: {integrity: sha512-mdjtIZ1XLAM8bm/hx3WwjfHt6Sggek7qH043O8KEjDXN40xi3vx/6pYSVTwLjEgiXQTbvaouWKynLBiUZ6SK6A==}
    engines: {node: '>=12'}

  d3-dispatch@3.0.1:
    resolution: {integrity: sha512-rzUyPU/S7rwUflMyLc1ETDeBj0NRuHKKAcvukozwhshr6g6c5d8zh4c2gQjY2bZ0dXeGLWc1PF174P2tVvKhfg==}
    engines: {node: '>=12'}

  d3-drag@3.0.0:
    resolution: {integrity: sha512-pWbUJLdETVA8lQNJecMxoXfH6x+mO2UQo8rSmZ+QqxcbyA3hfeprFgIT//HW2nlHChWeIIMwS2Fq+gEARkhTkg==}
    engines: {node: '>=12'}

  d3-dsv@3.0.1:
    resolution: {integrity: sha512-UG6OvdI5afDIFP9w4G0mNq50dSOsXHJaRE8arAS5o9ApWnIElp8GZw1Dun8vP8OyHOZ/QJUKUJwxiiCCnUwm+Q==}
    engines: {node: '>=12'}
    hasBin: true

  d3-ease@3.0.1:
    resolution: {integrity: sha512-wR/XK3D3XcLIZwpbvQwQ5fK+8Ykds1ip7A2Txe0yxncXSdq1L9skcG7blcedkOX+ZcgxGAmLX1FrRGbADwzi0w==}
    engines: {node: '>=12'}

  d3-fetch@3.0.1:
    resolution: {integrity: sha512-kpkQIM20n3oLVBKGg6oHrUchHM3xODkTzjMoj7aWQFq5QEM+R6E4WkzT5+tojDY7yjez8KgCBRoj4aEr99Fdqw==}
    engines: {node: '>=12'}

  d3-force@3.0.0:
    resolution: {integrity: sha512-zxV/SsA+U4yte8051P4ECydjD/S+qeYtnaIyAs9tgHCqfguma/aAQDjo85A9Z6EKhBirHRJHXIgJUlffT4wdLg==}
    engines: {node: '>=12'}

  d3-format@3.1.0:
    resolution: {integrity: sha512-YyUI6AEuY/Wpt8KWLgZHsIU86atmikuoOmCfommt0LYHiQSPjvX2AcFc38PX0CBpr2RCyZhjex+NS/LPOv6YqA==}
    engines: {node: '>=12'}

  d3-geo@3.1.1:
    resolution: {integrity: sha512-637ln3gXKXOwhalDzinUgY83KzNWZRKbYubaG+fGVuc/dxO64RRljtCTnf5ecMyE1RIdtqpkVcq0IbtU2S8j2Q==}
    engines: {node: '>=12'}

  d3-hierarchy@3.1.2:
    resolution: {integrity: sha512-FX/9frcub54beBdugHjDCdikxThEqjnR93Qt7PvQTOHxyiNCAlvMrHhclk3cD5VeAaq9fxmfRp+CnWw9rEMBuA==}
    engines: {node: '>=12'}

  d3-interpolate@3.0.1:
    resolution: {integrity: sha512-3bYs1rOD33uo8aqJfKP3JWPAibgw8Zm2+L9vBKEHJ2Rg+viTR7o5Mmv5mZcieN+FRYaAOWX5SJATX6k1PWz72g==}
    engines: {node: '>=12'}

  d3-path@3.1.0:
    resolution: {integrity: sha512-p3KP5HCf/bvjBSSKuXid6Zqijx7wIfNW+J/maPs+iwR35at5JCbLUT0LzF1cnjbCHWhqzQTIN2Jpe8pRebIEFQ==}
    engines: {node: '>=12'}

  d3-polygon@3.0.1:
    resolution: {integrity: sha512-3vbA7vXYwfe1SYhED++fPUQlWSYTTGmFmQiany/gdbiWgU/iEyQzyymwL9SkJjFFuCS4902BSzewVGsHHmHtXg==}
    engines: {node: '>=12'}

  d3-quadtree@3.0.1:
    resolution: {integrity: sha512-04xDrxQTDTCFwP5H6hRhsRcb9xxv2RzkcsygFzmkSIOJy3PeRJP7sNk3VRIbKXcog561P9oU0/rVH6vDROAgUw==}
    engines: {node: '>=12'}

  d3-random@3.0.1:
    resolution: {integrity: sha512-FXMe9GfxTxqd5D6jFsQ+DJ8BJS4E/fT5mqqdjovykEB2oFbTMDVdg1MGFxfQW+FBOGoB++k8swBrgwSHT1cUXQ==}
    engines: {node: '>=12'}

  d3-scale-chromatic@3.1.0:
    resolution: {integrity: sha512-A3s5PWiZ9YCXFye1o246KoscMWqf8BsD9eRiJ3He7C9OBaxKhAd5TFCdEx/7VbKtxxTsu//1mMJFrEt572cEyQ==}
    engines: {node: '>=12'}

  d3-scale@4.0.2:
    resolution: {integrity: sha512-GZW464g1SH7ag3Y7hXjf8RoUuAFIqklOAq3MRl4OaWabTFJY9PN/E1YklhXLh+OQ3fM9yS2nOkCoS+WLZ6kvxQ==}
    engines: {node: '>=12'}

  d3-selection@3.0.0:
    resolution: {integrity: sha512-fmTRWbNMmsmWq6xJV8D19U/gw/bwrHfNXxrIN+HfZgnzqTHp9jOmKMhsTUjXOJnZOdZY9Q28y4yebKzqDKlxlQ==}
    engines: {node: '>=12'}

  d3-shape@3.2.0:
    resolution: {integrity: sha512-SaLBuwGm3MOViRq2ABk3eLoxwZELpH6zhl3FbAoJ7Vm1gofKx6El1Ib5z23NUEhF9AsGl7y+dzLe5Cw2AArGTA==}
    engines: {node: '>=12'}

  d3-time-format@4.1.0:
    resolution: {integrity: sha512-dJxPBlzC7NugB2PDLwo9Q8JiTR3M3e4/XANkreKSUxF8vvXKqm1Yfq4Q5dl8budlunRVlUUaDUgFt7eA8D6NLg==}
    engines: {node: '>=12'}

  d3-time@3.1.0:
    resolution: {integrity: sha512-VqKjzBLejbSMT4IgbmVgDjpkYrNWUYJnbCGo874u7MMKIWsILRX+OpX/gTk8MqjpT1A/c6HY2dCA77ZN0lkQ2Q==}
    engines: {node: '>=12'}

  d3-timer@3.0.1:
    resolution: {integrity: sha512-ndfJ/JxxMd3nw31uyKoY2naivF+r29V+Lc0svZxe1JvvIRmi8hUsrMvdOwgS1o6uBHmiz91geQ0ylPP0aj1VUA==}
    engines: {node: '>=12'}

  d3-transition@3.0.1:
    resolution: {integrity: sha512-ApKvfjsSR6tg06xrL434C0WydLr7JewBB3V+/39RMHsaXTOG0zmt/OAXeng5M5LBm0ojmxJrpomQVZ1aPvBL4w==}
    engines: {node: '>=12'}
    peerDependencies:
      d3-selection: 2 - 3

  d3-zoom@3.0.0:
    resolution: {integrity: sha512-b8AmV3kfQaqWAuacbPuNbL6vahnOJflOhexLzMMNLga62+/nh0JzvJ0aO/5a5MVgUFGS7Hu1P9P03o3fJkDCyw==}
    engines: {node: '>=12'}

  d3@7.9.0:
    resolution: {integrity: sha512-e1U46jVP+w7Iut8Jt8ri1YsPOvFpg46k+K8TpCb0P+zjCkjkPnV7WzfDJzMHy1LnA+wj5pLT1wjO901gLXeEhA==}
    engines: {node: '>=12'}

  data-urls@6.0.0:
    resolution: {integrity: sha512-BnBS08aLUM+DKamupXs3w2tJJoqU+AkaE/+6vQxi/G/DPmIZFJJp9Dkb1kM03AZx8ADehDUZgsNxju3mPXZYIA==}
    engines: {node: '>=20'}

  debug@4.3.7:
    resolution: {integrity: sha512-Er2nc/H7RrMXZBFCEim6TCmMk02Z8vLC2Rbi1KEBggpo0fS6l0S1nnapwmIi3yW/+GOJap1Krg4w0Hg80oCqgQ==}
    engines: {node: '>=6.0'}
    peerDependencies:
      supports-color: '*'
    peerDependenciesMeta:
      supports-color:
        optional: true

  debug@4.4.3:
    resolution: {integrity: sha512-RGwwWnwQvkVfavKVt22FGLw+xYSdzARwm0ru6DhTVA3umU5hZc28V3kO4stgYryrTlLpuvgI9GiijltAjNbcqA==}
    engines: {node: '>=6.0'}
    peerDependencies:
      supports-color: '*'
    peerDependenciesMeta:
      supports-color:
        optional: true

  decimal.js-light@2.5.1:
    resolution: {integrity: sha512-qIMFpTMZmny+MMIitAB6D7iVPEorVw6YQRWkvarTkT4tBeSLLiHzcwj6q0MmYSFCiVpiqPJTJEYIrpcPzVEIvg==}

  decimal.js@10.6.0:
    resolution: {integrity: sha512-YpgQiITW3JXGntzdUmyUR1V812Hn8T1YVXhCu+wO3OpS4eU9l4YdD3qjyiKdV6mvV29zapkMeD390UVEf2lkUg==}

  dedent@1.7.0:
    resolution: {integrity: sha512-HGFtf8yhuhGhqO07SV79tRp+br4MnbdjeVxotpn1QBl30pcLLCQjX5b2295ll0fv8RKDKsmWYrl05usHM9CewQ==}
    peerDependencies:
      babel-plugin-macros: ^3.1.0
    peerDependenciesMeta:
      babel-plugin-macros:
        optional: true

  deep-eql@5.0.2:
    resolution: {integrity: sha512-h5k/5U50IJJFpzfL6nO9jaaumfjO/f2NjK/oYB2Djzm4p9L+3T9qWpZqZ2hAbLPuuYq9wrU08WQyBTL5GbPk5Q==}
    engines: {node: '>=6'}

  deep-is@0.1.4:
    resolution: {integrity: sha512-oIPzksmTg4/MriiaYGO+okXDT7ztn/w3Eptv/+gSIdMdKsJo0u4CfYNFJPy+4SKMuCqGw2wxnA+URMg3t8a/bQ==}

  deepmerge@4.3.1:
    resolution: {integrity: sha512-3sUqbMEc77XqpdNO7FRyRog+eW3ph+GYCbj+rK+uYyRMuwsVy0rMiVtPn+QJlKFvWP/1PYpapqYn0Me2knFn+A==}
    engines: {node: '>=0.10.0'}

  delaunator@5.0.1:
    resolution: {integrity: sha512-8nvh+XBe96aCESrGOqMp/84b13H9cdKbG5P2ejQCh4d4sK9RL4371qou9drQjMhvnPmhWl5hnmqbEE0fXr9Xnw==}

  delayed-stream@1.0.0:
    resolution: {integrity: sha512-ZySD7Nf91aLB0RxL4KGrKHBXl7Eds1DAmEdcoVawXnLD7SDhpNgtuII2aAkg7a7QS41jxPSZ17p4VdGnMHk3MQ==}
    engines: {node: '>=0.4.0'}

  dequal@2.0.3:
    resolution: {integrity: sha512-0je+qPKHEMohvfRTCEo3CrPG6cAzAYgmzKyxRiYSSDkS6eGJdyVJm7WaYA5ECaAD9wLB2T4EEeymA5aFVcYXCA==}
    engines: {node: '>=6'}

  detect-gpu@5.0.70:
    resolution: {integrity: sha512-bqerEP1Ese6nt3rFkwPnGbsUF9a4q+gMmpTVVOEzoCyeCc+y7/RvJnQZJx1JwhgQI5Ntg0Kgat8Uu7XpBqnz1w==}

  detect-newline@3.1.0:
    resolution: {integrity: sha512-TLz+x/vEXm/Y7P7wn1EJFNLxYpUD4TgMosxY6fAVJUnJMbupHBOncxyWUG9OpTaH9EBD7uFI5LfEgmMOc54DsA==}
    engines: {node: '>=8'}

  didyoumean@1.2.2:
    resolution: {integrity: sha512-gxtyfqMg7GKyhQmb056K7M3xszy/myH8w+B4RT+QXBQsvAOdc3XymqDDPHx1BgPgsdAA5SIifona89YtRATDzw==}

  diff-sequences@29.6.3:
    resolution: {integrity: sha512-EjePK1srD3P08o2j4f0ExnylqRs5B9tJjcp9t1krH2qRi8CCdsYfwe9JgSLurFBWwq4uOlipzfk5fHNvwFKr8Q==}
    engines: {node: ^14.15.0 || ^16.10.0 || >=18.0.0}

  diff@8.0.2:
    resolution: {integrity: sha512-sSuxWU5j5SR9QQji/o2qMvqRNYRDOcBTgsJ/DeCf4iSN4gW+gNMXM7wFIP+fdXZxoNiAnHUTGjCr+TSWXdRDKg==}
    engines: {node: '>=0.3.1'}

  dlv@1.1.3:
    resolution: {integrity: sha512-+HlytyjlPKnIG8XuRG8WvmBP8xs8P71y+SKKS6ZXWoEgLuePxtDoUEiH7WkdePWrQ5JBpE6aoVqfZfJUQkjXwA==}

  doctrine@3.0.0:
    resolution: {integrity: sha512-yS+Q5i3hBf7GBkd4KG8a7eBNNWNGLTaEwwYWUijIYM7zrlYDM0BFXHjjPWlWZ1Rg7UaddZeIDmi9jF3HmqiQ2w==}
    engines: {node: '>=6.0.0'}

  dom-accessibility-api@0.5.16:
    resolution: {integrity: sha512-X7BJ2yElsnOJ30pZF4uIIDfBEVgF4XEBxL9Bxhy6dnrm5hkzqmsWHGTiHqRiITNhMyFLyAiWndIJP7Z1NTteDg==}

  dom-accessibility-api@0.6.3:
    resolution: {integrity: sha512-7ZgogeTnjuHbo+ct10G9Ffp0mif17idi0IyWNVA/wcwcm7NPOD/WEHVP3n7n3MhXqxoIYm8d6MuZohYWIZ4T3w==}

  draco3d@1.5.7:
    resolution: {integrity: sha512-m6WCKt/erDXcw+70IJXnG7M3awwQPAsZvJGX5zY7beBqpELw6RDGkYVU0W43AFxye4pDZ5i2Lbyc/NNGqwjUVQ==}

  dunder-proto@1.0.1:
    resolution: {integrity: sha512-KIN/nDJBQRcXw0MLVhZE9iQHmG68qAVIBg9CqmUYjmQIhgij9U5MFvrqkUL5FbtyyzZuOeOt0zdeRe4UY7ct+A==}
    engines: {node: '>= 0.4'}

  duplexify@4.1.3:
    resolution: {integrity: sha512-M3BmBhwJRZsSx38lZyhE53Csddgzl5R7xGJNk7CVddZD6CcmwMCH8J+7AprIrQKH7TonKxaCjcv27Qmf+sQ+oA==}

  eastasianwidth@0.2.0:
    resolution: {integrity: sha512-I88TYZWc9XiYHRQ4/3c5rjjfgkjhLyW2luGIheGERbNQ6OY7yTybanSpDXZa8y7VUP9YmDcYa+eyq4ca7iLqWA==}

  ecdsa-sig-formatter@1.0.11:
    resolution: {integrity: sha512-nagl3RYrbNv6kQkeJIpt6NJZy8twLB/2vtz6yN9Z4vRKHN4/QZJIEbqohALSgwKdnksuY3k5Addp5lg8sVoVcQ==}

  electron-to-chromium@1.5.237:
    resolution: {integrity: sha512-icUt1NvfhGLar5lSWH3tHNzablaA5js3HVHacQimfP8ViEBOQv+L7DKEuHdbTZ0SKCO1ogTJTIL1Gwk9S6Qvcg==}

  emittery@0.13.1:
    resolution: {integrity: sha512-DeWwawk6r5yR9jFgnDKYt4sLS0LmHJJi3ZOnb5/JdbYwj3nW+FxQnHIjhBKz8YLC7oRNPVM9NQ47I3CVx34eqQ==}
    engines: {node: '>=12'}

  emoji-regex@8.0.0:
    resolution: {integrity: sha512-MSjYzcWNOA0ewAHpz0MxpYFvwg6yjy1NG3xteoqz644VCo/RPgnr1/GGt+ic3iJTzQ8Eu3TdM14SawnVUmGE6A==}

  emoji-regex@9.2.2:
    resolution: {integrity: sha512-L18DaJsXSUk2+42pv8mLs5jJT2hqFkFE4j21wOmgbUqsZ2hL72NsUU785g9RXgo3s0ZNgVl42TiHp3ZtOv/Vyg==}

  end-of-stream@1.4.5:
    resolution: {integrity: sha512-ooEGc6HP26xXq/N+GCGOT0JKCLDGrq2bQUZrQ7gyrJiZANJ/8YDTxTpQBXGMn+WbIQXNVpyWymm7KYVICQnyOg==}

  engine.io-client@6.6.3:
    resolution: {integrity: sha512-T0iLjnyNWahNyv/lcjS2y4oE358tVS/SYQNxYXGAJ9/GLgH4VCvOQ/mhTjqU88mLZCQgiG8RIegFHYCdVC+j5w==}

  engine.io-parser@5.2.3:
    resolution: {integrity: sha512-HqD3yTBfnBxIrbnM1DoD6Pcq8NECnh8d4As1Qgh0z5Gg3jRRIqijury0CL3ghu/edArpUYiYqQiDUQBIs4np3Q==}
    engines: {node: '>=10.0.0'}

  entities@6.0.1:
    resolution: {integrity: sha512-aN97NXWF6AWBTahfVOIrB/NShkzi5H7F9r1s9mD3cDj4Ko5f2qhhVoYMibXF7GlLveb/D2ioWay8lxI97Ven3g==}
    engines: {node: '>=0.12'}

  error-ex@1.3.4:
    resolution: {integrity: sha512-sqQamAnR14VgCr1A618A3sGrygcpK+HEbenA/HiEAkkUwcZIIB/tgWqHFxWgOyDh4nB4JCRimh79dR5Ywc9MDQ==}

  es-define-property@1.0.1:
    resolution: {integrity: sha512-e3nRfgfUZ4rNGL232gUgX06QNyyez04KdjFrF+LTRoOXmrOgFKDg4BCdsjW8EnT69eqdYGmRpJwiPVYNrCaW3g==}
    engines: {node: '>= 0.4'}

  es-errors@1.3.0:
    resolution: {integrity: sha512-Zf5H2Kxt2xjTvbJvP2ZWLEICxA6j+hAmMzIlypy4xcBg1vKVnx89Wy0GbS+kf5cwCVFFzdCFh2XSCFNULS6csw==}
    engines: {node: '>= 0.4'}

  es-module-lexer@1.7.0:
    resolution: {integrity: sha512-jEQoCwk8hyb2AZziIOLhDqpm5+2ww5uIE6lkO/6jcOCusfk6LhMHpXXfBLXTZ7Ydyt0j4VoUQv6uGNYbdW+kBA==}

  es-object-atoms@1.1.1:
    resolution: {integrity: sha512-FGgH2h8zKNim9ljj7dankFPcICIK9Cp5bm+c2gQSYePhpaG5+esrLODihIorn+Pe6FGJzWhXQotPv73jTaldXA==}
    engines: {node: '>= 0.4'}

  es-set-tostringtag@2.1.0:
    resolution: {integrity: sha512-j6vWzfrGVfyXxge+O0x5sh6cvxAog0a/4Rdd2K36zCMV5eJ+/+tOAngRO8cODMNWbVRdVlmGZQL2YS3yR8bIUA==}
    engines: {node: '>= 0.4'}

  es-toolkit@1.40.0:
    resolution: {integrity: sha512-8o6w0KFmU0CiIl0/Q/BCEOabF2IJaELM1T2PWj6e8KqzHv1gdx+7JtFnDwOx1kJH/isJ5NwlDG1nCr1HrRF94Q==}

  esbuild@0.25.11:
    resolution: {integrity: sha512-KohQwyzrKTQmhXDW1PjCv3Tyspn9n5GcY2RTDqeORIdIJY8yKIF7sTSopFmn/wpMPW4rdPXI0UE5LJLuq3bx0Q==}
    engines: {node: '>=18'}
    hasBin: true

  escalade@3.2.0:
    resolution: {integrity: sha512-WUj2qlxaQtO4g6Pq5c29GTcWGDyd8itL8zTlipgECz3JesAiiOKotd8JU6otB3PACgG6xkJUyVhboMS+bje/jA==}
    engines: {node: '>=6'}

  escape-string-regexp@2.0.0:
    resolution: {integrity: sha512-UpzcLCXolUWcNu5HtVMHYdXJjArjsF9C0aNnquZYY4uW/Vu0miy5YoWvbV345HauVvcAUnpRuhMMcqTcGOY2+w==}
    engines: {node: '>=8'}

  escape-string-regexp@4.0.0:
    resolution: {integrity: sha512-TtpcNJ3XAzx3Gq8sWRzJaVajRs0uVxA2YAkdb1jm2YkPz4G6egUFAyA3n5vtEIZefPk5Wa4UXbKuS5fKkJWdgA==}
    engines: {node: '>=10'}

  eslint-scope@7.2.2:
    resolution: {integrity: sha512-dOt21O7lTMhDM+X9mB4GX+DZrZtCUJPL/wlcTqxyrx5IvO0IYtILdtrQGQp+8n5S0gwSVmOf9NQrjMOgfQZlIg==}
    engines: {node: ^12.22.0 || ^14.17.0 || >=16.0.0}

  eslint-visitor-keys@3.4.3:
    resolution: {integrity: sha512-wpc+LXeiyiisxPlEkUzU6svyS1frIO3Mgxj1fdy7Pm8Ygzguax2N3Fa/D/ag1WqbOprdI+uY6wMUl8/a2G+iag==}
    engines: {node: ^12.22.0 || ^14.17.0 || >=16.0.0}

  eslint-visitor-keys@4.2.1:
    resolution: {integrity: sha512-Uhdk5sfqcee/9H/rCOJikYz67o0a2Tw2hGRPOG2Y1R2dg7brRe1uG0yaNQDHu+TO/uQPF/5eCapvYSmHUjt7JQ==}
    engines: {node: ^18.18.0 || ^20.9.0 || >=21.1.0}

<<<<<<< HEAD
  eslint@8.57.1:
    resolution: {integrity: sha512-ypowyDxpVSYpkXr9WPv2PAZCtNip1Mv5KTW0SCurXv/9iOpcrH9PaqUElksqEB6pChqHGDRCFTyrZlGhnLNGiA==}
    engines: {node: ^12.22.0 || ^14.17.0 || >=16.0.0}
    deprecated: This version is no longer supported. Please see https://eslint.org/version-support for other options.
=======
  eslint@9.0.0:
    resolution: {integrity: sha512-IMryZ5SudxzQvuod6rUdIUz29qFItWx281VhtFVc2Psy/ZhlCeD/5DT6lBIJ4H3G+iamGJoTln1v+QSuPw0p7Q==}
    engines: {node: ^18.18.0 || ^20.9.0 || >=21.1.0}
>>>>>>> a3c5b613
    hasBin: true

  espree@9.6.1:
    resolution: {integrity: sha512-oruZaFkjorTpF32kDSI5/75ViwGeZginGGy2NoOSg3Q9bnwlnmDm4HLnkl0RE3n+njDXR037aY1+x58Z/zFdwQ==}
    engines: {node: ^12.22.0 || ^14.17.0 || >=16.0.0}

  esprima@4.0.1:
    resolution: {integrity: sha512-eGuFFw7Upda+g4p+QHvnW0RyTX/SVeJBDM/gCtMARO0cLuT2HcEKnTPvhjV6aGeqrCB/sbNop0Kszm0jsaWU4A==}
    engines: {node: '>=4'}
    hasBin: true

  esquery@1.6.0:
    resolution: {integrity: sha512-ca9pw9fomFcKPvFLXhBKUK90ZvGibiGOvRJNbjljY7s7uq/5YO4BOzcYtJqExdx99rF6aAcnRxHmcUHcz6sQsg==}
    engines: {node: '>=0.10'}

  esrecurse@4.3.0:
    resolution: {integrity: sha512-KmfKL3b6G+RXvP8N1vr3Tq1kL/oCFgn2NYXEtqP8/L3pKapUA4G8cFVaoF3SU323CD4XypR/ffioHmkti6/Tag==}
    engines: {node: '>=4.0'}

  estraverse@5.3.0:
    resolution: {integrity: sha512-MMdARuVEQziNTeJD8DgMqmhwR11BRQ/cBP+pLtYdSTnf3MIO8fFeiINEbX36ZdNlfU/7A9f3gUw49B3oQsvwBA==}
    engines: {node: '>=4.0'}

  estree-walker@3.0.3:
    resolution: {integrity: sha512-7RUKfXgSMMkzt6ZuXmqapOurLGPPfgj6l9uRZ7lRGolvk0y2yocc35LdcxKC5PQZdn2DMqioAQ2NoWcrTKmm6g==}

  esutils@2.0.3:
    resolution: {integrity: sha512-kVscqXk4OCp68SZ0dkgEKVi6/8ij300KBWTJq32P/dYeWTSwK41WyTxalN1eRmA5Z9UU/LX9D7FWSmV9SAYx6g==}
    engines: {node: '>=0.10.0'}

  eventemitter3@5.0.1:
    resolution: {integrity: sha512-GWkBvjiSZK87ELrYOSESUYeVIc9mvLLf/nXalMOS5dYrgZq9o5OVkbZAVM06CVxYsCwH9BDZFPlQTlPA1j4ahA==}

  execa@5.1.1:
    resolution: {integrity: sha512-8uSpZZocAZRBAPIEINJj3Lo9HyGitllczc27Eh5YYojjMFMn8yHMDMaUHE2Jqfq05D/wucwI4JGURyXt1vchyg==}
    engines: {node: '>=10'}

  execa@9.6.0:
    resolution: {integrity: sha512-jpWzZ1ZhwUmeWRhS7Qv3mhpOhLfwI+uAX4e5fOcXqwMR7EcJ0pj2kV1CVzHVMX/LphnKWD3LObjZCoJ71lKpHw==}
    engines: {node: ^18.19.0 || >=20.5.0}

  exit@0.1.2:
    resolution: {integrity: sha512-Zk/eNKV2zbjpKzrsQ+n1G6poVbErQxJ0LBOJXaKZ1EViLzH+hrLu9cdXI4zw9dBQJslwBEpbQ2P1oS7nDxs6jQ==}
    engines: {node: '>= 0.8.0'}

  expect-type@1.2.2:
    resolution: {integrity: sha512-JhFGDVJ7tmDJItKhYgJCGLOWjuK9vPxiXoUFLwLDc99NlmklilbiQJwoctZtt13+xMw91MCk/REan6MWHqDjyA==}
    engines: {node: '>=12.0.0'}

  expect@29.7.0:
    resolution: {integrity: sha512-2Zks0hf1VLFYI1kbh0I5jP3KHHyCHpkfyHBzsSXRFgl/Bg9mWYfMW8oD+PdMPlEwy5HNsR9JutYy6pMeOh61nw==}
    engines: {node: ^14.15.0 || ^16.10.0 || >=18.0.0}

  extend@3.0.2:
    resolution: {integrity: sha512-fjquC59cD7CyW6urNXK0FBufkZcoiGG80wTuPujX590cB5Ttln20E2UB4S/WARVqhXffZl2LNgS+gQdPIIim/g==}

  fast-deep-equal@3.1.3:
    resolution: {integrity: sha512-f3qQ9oQy9j2AhBe/H9VC91wLmKBCCU/gDOnKNAYG5hswO7BLKj09Hc5HYNz9cGI++xlpDCIgDaitVs03ATR84Q==}

  fast-glob@3.3.3:
    resolution: {integrity: sha512-7MptL8U0cqcFdzIzwOTHoilX9x5BrNqye7Z/LuC7kCMRio1EMSyqRK3BEAUD7sXRq4iT4AzTVuZdhgQ2TCvYLg==}
    engines: {node: '>=8.6.0'}

  fast-json-stable-stringify@2.1.0:
    resolution: {integrity: sha512-lhd/wF+Lk98HZoTCtlVraHtfh5XYijIjalXck7saUtuanSDyLMxnHhSXEDJqHxD7msR8D0uCmqlkwjCV8xvwHw==}

  fast-levenshtein@2.0.6:
    resolution: {integrity: sha512-DCXu6Ifhqcks7TZKY3Hxp3y6qphY5SJZmrWMDrKcERSOXWQdMhU9Ig/PYrzyw/ul9jOIyh0N4M0tbC5hodg8dw==}

  fastq@1.19.1:
    resolution: {integrity: sha512-GwLTyxkCXjXbxqIhTsMI2Nui8huMPtnxg7krajPJAjnEG/iiOS7i+zCtWGZR9G0NBKbXKh6X9m9UIsYX/N6vvQ==}

  fb-watchman@2.0.2:
    resolution: {integrity: sha512-p5161BqbuCaSnB8jIbzQHOlpgsPmK5rJVDfDKO91Axs5NC1uu3HRQm6wt9cd9/+GtQQIO53JdGXXoyDpTAsgYA==}

  fdir@6.5.0:
    resolution: {integrity: sha512-tIbYtZbucOs0BRGqPJkshJUYdL+SDH7dVM8gjy+ERp3WAUjLEFJE+02kanyHtwjWOnwrKYBiwAmM0p4kLJAnXg==}
    engines: {node: '>=12.0.0'}
    peerDependencies:
      picomatch: ^3 || ^4
    peerDependenciesMeta:
      picomatch:
        optional: true

  fflate@0.6.10:
    resolution: {integrity: sha512-IQrh3lEPM93wVCEczc9SaAOvkmcoQn/G8Bo1e8ZPlY3X3bnAxWaBdvTdvM1hP62iZp0BXWDy4vTAy4fF0+Dlpg==}

  fflate@0.8.2:
    resolution: {integrity: sha512-cPJU47OaAoCbg0pBvzsgpTPhmhqI5eJjh/JIu8tPj5q+T7iLvW/JAYUqmE7KOB4R1ZyEhzBaIQpQpardBF5z8A==}

  figures@6.1.0:
    resolution: {integrity: sha512-d+l3qxjSesT4V7v2fh+QnmFnUWv9lSpjarhShNTgBOfA0ttejbQUAlHLitbjkoRiDulW0OPoQPYIGhIC8ohejg==}
    engines: {node: '>=18'}

  file-entry-cache@6.0.1:
    resolution: {integrity: sha512-7Gps/XWymbLk2QLYK4NzpMOrYjMhdIxXuIvy2QBsLE6ljuodKvdkWs/cpyJJ3CVIVpH0Oi1Hvg1ovbMzLdFBBg==}
    engines: {node: ^10.12.0 || >=12.0.0}

  fill-range@7.1.1:
    resolution: {integrity: sha512-YsGpe3WHLK8ZYi4tWDg2Jy3ebRz2rXowDxnld4bkQB00cc/1Zw9AWnC0i9ztDJitivtQvaI9KaLyKrc+hBW0yg==}
    engines: {node: '>=8'}

  find-up@4.1.0:
    resolution: {integrity: sha512-PpOwAdQ/YlXQ2vj8a3h8IipDuYRi3wceVQQGYWxNINccq40Anw7BlsEXCMbt1Zt+OLA6Fq9suIpIWD0OsnISlw==}
    engines: {node: '>=8'}

  find-up@5.0.0:
    resolution: {integrity: sha512-78/PXT1wlLLDgTzDs7sjq9hzz0vXD+zn+7wypEe4fXQxCmdmqfGsEPQxmiCSQI3ajFV91bVSsvNtrJRiW6nGng==}
    engines: {node: '>=10'}

  flat-cache@3.2.0:
    resolution: {integrity: sha512-CYcENa+FtcUKLmhhqyctpclsq7QF38pKjZHsGNiSQF5r4FtoKDWabFDl3hzaEQMvT1LHEysw5twgLvpYYb4vbw==}
    engines: {node: ^10.12.0 || >=12.0.0}

  flatted@3.3.3:
    resolution: {integrity: sha512-GX+ysw4PBCz0PzosHDepZGANEuFCMLrnRTiEy9McGjmkCQYwRq4A/X786G/fjM/+OjsWSU1ZrY5qyARZmO/uwg==}

  follow-redirects@1.15.11:
    resolution: {integrity: sha512-deG2P0JfjrTxl50XGCDyfI97ZGVCxIpfKYmfyrQ54n5FO/0gfIES8C/Psl6kWVDolizcaaxZJnTS0QSMxvnsBQ==}
    engines: {node: '>=4.0'}
    peerDependencies:
      debug: '*'
    peerDependenciesMeta:
      debug:
        optional: true

  foreground-child@3.3.1:
    resolution: {integrity: sha512-gIXjKqtFuWEgzFRJA9WCQeSJLZDjgJUOMCMzxtvFq/37KojM1BFGufqsCy0r4qSQmYLsZYMeyRqzIWOMup03sw==}
    engines: {node: '>=14'}

  form-data@2.5.5:
    resolution: {integrity: sha512-jqdObeR2rxZZbPSGL+3VckHMYtu+f9//KXBsVny6JSX/pa38Fy+bGjuG8eW/H6USNQWhLi8Num++cU2yOCNz4A==}
    engines: {node: '>= 0.12'}

  form-data@4.0.4:
    resolution: {integrity: sha512-KrGhL9Q4zjj0kiUt5OO4Mr/A/jlI2jDYs5eHBpYHPcBEVSiipAvn2Ko2HnPe20rmcuuvMHNdZFp+4IlGTMF0Ow==}
    engines: {node: '>= 6'}

  fraction.js@4.3.7:
    resolution: {integrity: sha512-ZsDfxO51wGAXREY55a7la9LScWpwv9RxIrYABrlvOFBlH/ShPnrtsXeuUIfXKKOVicNxQ+o8JTbJvjS4M89yew==}

  framer-motion@12.23.24:
    resolution: {integrity: sha512-HMi5HRoRCTou+3fb3h9oTLyJGBxHfW+HnNE25tAXOvVx/IvwMHK0cx7IR4a2ZU6sh3IX1Z+4ts32PcYBOqka8w==}
    peerDependencies:
      '@emotion/is-prop-valid': '*'
      react: ^18.0.0 || ^19.0.0
      react-dom: ^18.0.0 || ^19.0.0
    peerDependenciesMeta:
      '@emotion/is-prop-valid':
        optional: true
      react:
        optional: true
      react-dom:
        optional: true

  fs-extra@11.3.2:
    resolution: {integrity: sha512-Xr9F6z6up6Ws+NjzMCZc6WXg2YFRlrLP9NQDO3VQrWrfiojdhS56TzueT88ze0uBdCTwEIhQ3ptnmKeWGFAe0A==}
    engines: {node: '>=14.14'}

  fs.realpath@1.0.0:
    resolution: {integrity: sha512-OO0pH2lK6a0hZnAdau5ItzHPI6pUlvI7jMVnxUQRtw4owF2wk8lOSabtGDCTP4Ggrg2MbGnWO9X8K1t4+fGMDw==}

  fsevents@2.3.3:
    resolution: {integrity: sha512-5xoDfX+fL7faATnagmWPpbFtwh/R77WmMMqqHGS65C3vvB0YHrgF+B1YmZ3441tMj5n63k0212XNoJwzlhffQw==}
    engines: {node: ^8.16.0 || ^10.6.0 || >=11.0.0}
    os: [darwin]

  function-bind@1.1.2:
    resolution: {integrity: sha512-7XHNxH7qX9xG5mIwxkhumTox/MIRNcOgDrxWsMt2pAr23WHp6MrRlN7FBSFpCpr+oVO0F744iUgR82nJMfG2SA==}

  gaxios@6.7.1:
    resolution: {integrity: sha512-LDODD4TMYx7XXdpwxAVRAIAuB0bzv0s+ywFonY46k126qzQHT9ygyoa9tncmOiQmmDrik65UYsEkv3lbfqQ3yQ==}
    engines: {node: '>=14'}

  gcp-metadata@6.1.1:
    resolution: {integrity: sha512-a4tiq7E0/5fTjxPAaH4jpjkSv/uCaU2p5KC6HVGrvl0cDjA8iBZv4vv1gyzlmK0ZUKqwpOyQMKzZQe3lTit77A==}
    engines: {node: '>=14'}

  gensync@1.0.0-beta.2:
    resolution: {integrity: sha512-3hN7NaskYvMDLQY55gnW3NQ+mesEAepTqlg+VEbj7zzqEMBVNhzcGYYeqFo/TlYz6eQiFcp1HcsCZO+nGgS8zg==}
    engines: {node: '>=6.9.0'}

  get-caller-file@2.0.5:
    resolution: {integrity: sha512-DyFP3BM/3YHTQOCUL/w0OZHR0lpKeGrxotcHWcqNEdnltqFwXVfhEBQ94eIo34AfQpo0rGki4cyIiftY06h2Fg==}
    engines: {node: 6.* || 8.* || >= 10.*}

  get-intrinsic@1.3.0:
    resolution: {integrity: sha512-9fSjSaos/fRIVIp+xSJlE6lfwhES7LNtKaCBIamHsjr2na1BiABJPo0mOjjz8GJDURarmCPGqaiVg5mfjb98CQ==}
    engines: {node: '>= 0.4'}

  get-package-type@0.1.0:
    resolution: {integrity: sha512-pjzuKtY64GYfWizNAJ0fr9VqttZkNiK2iS430LtIHzjBEr6bX8Am2zm4sW4Ro5wjWW5cAlRL1qAMTcXbjNAO2Q==}
    engines: {node: '>=8.0.0'}

  get-proto@1.0.1:
    resolution: {integrity: sha512-sTSfBjoXBp89JvIKIefqw7U2CCebsc74kiY6awiGogKtoSGbgjYE/G/+l9sF3MWFPNc9IcoOC4ODfKHfxFmp0g==}
    engines: {node: '>= 0.4'}

  get-stream@6.0.1:
    resolution: {integrity: sha512-ts6Wi+2j3jQjqi70w5AlN8DFnkSwC+MqmxEzdEALB2qXZYV3X/b1CTfgPLGJNMeAWxdPfU8FO1ms3NUfaHCPYg==}
    engines: {node: '>=10'}

  get-stream@9.0.1:
    resolution: {integrity: sha512-kVCxPF3vQM/N0B1PmoqVUqgHP+EeVjmZSQn+1oCRPxd2P21P2F19lIgbR3HBosbB1PUhOAoctJnfEn2GbN2eZA==}
    engines: {node: '>=18'}

  get-tsconfig@4.12.0:
    resolution: {integrity: sha512-LScr2aNr2FbjAjZh2C6X6BxRx1/x+aTDExct/xyq2XKbYOiG5c0aK7pMsSuyc0brz3ibr/lbQiHD9jzt4lccJw==}

  glob-parent@5.1.2:
    resolution: {integrity: sha512-AOIgSQCepiJYwP3ARnGx+5VnTu2HBYdzbGP45eLw1vr3zB3vZLeyed1sC9hnbcOc9/SrMyM5RPQrkGz4aS9Zow==}
    engines: {node: '>= 6'}

  glob-parent@6.0.2:
    resolution: {integrity: sha512-XxwI8EOhVQgWp6iDL+3b0r86f4d6AX6zSU55HfB4ydCEuXLXc5FcYeOu+nnGftS4TEju/11rt4KJPTMgbfmv4A==}
    engines: {node: '>=10.13.0'}

  glob@10.4.5:
    resolution: {integrity: sha512-7Bv8RF0k6xjo7d4A/PxYLbUCfb6c+Vpd2/mB2yRDlew7Jb5hEXiCD9ibfO7wpk8i4sevK6DFny9h7EYbM3/sHg==}
    hasBin: true

  glob@7.2.3:
    resolution: {integrity: sha512-nFR0zLpU2YCaRxwoCJvL6UvCH2JFyFVIvwTLsIf21AuHlMskA1hhTdk+LlYJtOlYt9v6dvszD2BGRqBL+iQK9Q==}
    deprecated: Glob versions prior to v9 are no longer supported

  globals@13.24.0:
    resolution: {integrity: sha512-AhO5QUcj8llrbG09iWhPU2B204J1xnPeL8kQmVorSsy+Sjj1sk8gIyh6cUocGmH4L0UuhAJy+hJMRA4mgA4mFQ==}
    engines: {node: '>=8'}

  globals@15.15.0:
    resolution: {integrity: sha512-7ACyT3wmyp3I61S4fG682L0VA2RGD9otkqGJIwNUMF1SWUombIIk+af1unuDYgMm082aHYwD+mzJvv9Iu8dsgg==}
    engines: {node: '>=18'}

  globby@14.1.0:
    resolution: {integrity: sha512-0Ia46fDOaT7k4og1PDW4YbodWWr3scS2vAr2lTbsplOt2WkKp0vQbkI9wKis/T5LV/dqPjO3bpS/z6GTJB82LA==}
    engines: {node: '>=18'}

  glsl-noise@0.0.0:
    resolution: {integrity: sha512-b/ZCF6amfAUb7dJM/MxRs7AetQEahYzJ8PtgfrmEdtw6uyGOr+ZSGtgjFm6mfsBkxJ4d2W7kg+Nlqzqvn3Bc0w==}

  goober@2.1.18:
    resolution: {integrity: sha512-2vFqsaDVIT9Gz7N6kAL++pLpp41l3PfDuusHcjnGLfR6+huZkl6ziX+zgVC3ZxpqWhzH6pyDdGrCeDhMIvwaxw==}
    peerDependencies:
      csstype: ^3.0.10

  google-auth-library@9.15.1:
    resolution: {integrity: sha512-Jb6Z0+nvECVz+2lzSMt9u98UsoakXxA2HGHMCxh+so3n90XgYWkq5dur19JAJV7ONiJY22yBTyJB1TSkvPq9Ng==}
    engines: {node: '>=14'}

  google-logging-utils@0.0.2:
    resolution: {integrity: sha512-NEgUnEcBiP5HrPzufUkBzJOD/Sxsco3rLNo1F1TNf7ieU8ryUzBhqba8r756CjLX7rn3fHl6iLEwPYuqpoKgQQ==}
    engines: {node: '>=14'}

  gopd@1.2.0:
    resolution: {integrity: sha512-ZUKRh6/kUFoAiTAtTYPZJ3hw9wNxx+BIBOijnlG9PnrJsCcSjs1wyyD6vJpaYtgnzDrKYRSqf3OO6Rfa93xsRg==}
    engines: {node: '>= 0.4'}

  graceful-fs@4.2.11:
    resolution: {integrity: sha512-RbJ5/jmFcNNCcDV5o9eTnBLJ/HszWV0P73bc+Ff4nS/rJj+YaS6IGyiOL0VoBYX+l1Wrl3k63h/KrH+nhJ0XvQ==}

  graphemer@1.4.0:
    resolution: {integrity: sha512-EtKwoO6kxCL9WO5xipiHTZlSzBm7WLT627TqC/uVRd0HKmq8NXyebnNYxDoBi7wt8eTWrUrKXCOVaFq9x1kgag==}

  gtoken@7.1.0:
    resolution: {integrity: sha512-pCcEwRi+TKpMlxAQObHDQ56KawURgyAf6jtIY046fJ5tIv3zDe/LEIubckAO8fj6JnAxLdmWkUfNyulQ2iKdEw==}
    engines: {node: '>=14.0.0'}

  handlebars@4.7.8:
    resolution: {integrity: sha512-vafaFqs8MZkRrSX7sFVUdo3ap/eNiLnb4IakshzvP56X5Nr1iGKAIqdX6tMlm6HcNRIkr6AxO5jFEoJzzpT8aQ==}
    engines: {node: '>=0.4.7'}
    hasBin: true

  has-flag@4.0.0:
    resolution: {integrity: sha512-EykJT/Q1KjTWctppgIAgfSO0tKVuZUjhgMr17kqTumMl6Afv3EISleU7qZUzoXDFTAHTDC4NOoG/ZxU3EvlMPQ==}
    engines: {node: '>=8'}

  has-symbols@1.1.0:
    resolution: {integrity: sha512-1cDNdwJ2Jaohmb3sg4OmKaMBwuC48sYni5HUw2DvsC8LjGTLK9h+eb1X6RyuOHe4hT0ULCW68iomhjUoKUqlPQ==}
    engines: {node: '>= 0.4'}

  has-tostringtag@1.0.2:
    resolution: {integrity: sha512-NqADB8VjPFLM2V0VvHUewwwsw0ZWBaIdgo+ieHtK3hasLz4qeCRjYcqfB6AQrBggRKppKF8L52/VqdVsO47Dlw==}
    engines: {node: '>= 0.4'}

  hasown@2.0.2:
    resolution: {integrity: sha512-0hJU9SCPvmMzIBdZFqNPXWa6dqh7WdH0cII9y+CyS8rG3nL48Bclra9HmKhVVUHyPWNH5Y7xDwAB7bfgSjkUMQ==}
    engines: {node: '>= 0.4'}

  hls.js@1.6.13:
    resolution: {integrity: sha512-hNEzjZNHf5bFrUNvdS4/1RjIanuJ6szpWNfTaX5I6WfGynWXGT7K/YQLYtemSvFExzeMdgdE4SsyVLJbd5PcZA==}

  hoist-non-react-statics@3.3.2:
    resolution: {integrity: sha512-/gGivxi8JPKWNm/W0jSmzcMPpfpPLc3dY/6GxhX2hQ9iGj3aDfklV4ET7NjKpSinLpJ5vafa9iiGIEZg10SfBw==}

  html-encoding-sniffer@4.0.0:
    resolution: {integrity: sha512-Y22oTqIU4uuPgEemfz7NDJz6OeKf12Lsu+QC+s3BVpda64lTiMYCyGwg5ki4vFxkMwQdeZDl2adZoqUgdFuTgQ==}
    engines: {node: '>=18'}

  html-entities@2.6.0:
    resolution: {integrity: sha512-kig+rMn/QOVRvr7c86gQ8lWXq+Hkv6CbAH1hLu+RG338StTpE8Z0b44SDVaqVu7HGKf27frdmUYEs9hTUX/cLQ==}

  html-escaper@2.0.2:
    resolution: {integrity: sha512-H2iMtd0I4Mt5eYiapRdIDjp+XzelXQ0tFE4JS7YFwFevXXMmOp9myNrUvCg0D6ws8iqkRPBfKHgbwig1SmlLfg==}

  http-proxy-agent@5.0.0:
    resolution: {integrity: sha512-n2hY8YdoRE1i7r6M0w9DIw5GgZN0G25P8zLCRQ8rjXtTU3vsNFBI/vWK/UIeE6g5MUUz6avwAPXmL6Fy9D/90w==}
    engines: {node: '>= 6'}

  http-proxy-agent@7.0.2:
    resolution: {integrity: sha512-T1gkAiYYDWYx3V5Bmyu7HcfcvL7mUrTWiM6yOfa3PIphViJ/gFPbvidQ+veqSOHci/PxBcDabeUNCzpOODJZig==}
    engines: {node: '>= 14'}

  https-proxy-agent@5.0.1:
    resolution: {integrity: sha512-dFcAjpTQFgoLMzC2VwU+C/CbS7uRL0lWmxDITmqm7C+7F0Odmj6s9l6alZc6AELXhrnggM2CeWSXHGOdX2YtwA==}
    engines: {node: '>= 6'}

  https-proxy-agent@7.0.6:
    resolution: {integrity: sha512-vK9P5/iUfdl95AI+JVyUuIcVtd4ofvtrOr3HNtM2yxC9bnMbEdp3x01OhQNnjb8IJYi38VlTE3mBXwcfvywuSw==}
    engines: {node: '>= 14'}

  human-signals@2.1.0:
    resolution: {integrity: sha512-B4FFZ6q/T2jhhksgkbEW3HBvWIfDW85snkQgawt07S7J5QXTk6BkNV+0yAeZrM5QpMAdYlocGoljn0sJ/WQkFw==}
    engines: {node: '>=10.17.0'}

  human-signals@8.0.1:
    resolution: {integrity: sha512-eKCa6bwnJhvxj14kZk5NCPc6Hb6BdsU9DZcOnmQKSnO1VKrfV0zCvtttPZUsBvjmNDn8rpcJfpwSYnHBjc95MQ==}
    engines: {node: '>=18.18.0'}

  husky@9.1.7:
    resolution: {integrity: sha512-5gs5ytaNjBrh5Ow3zrvdUUY+0VxIuWVL4i9irt6friV+BqdCfmV11CQTWMiBYWHbXhco+J1kHfTOUkePhCDvMA==}
    engines: {node: '>=18'}
    hasBin: true

  iconv-lite@0.6.3:
    resolution: {integrity: sha512-4fCk79wshMdzMp2rH06qWrJE4iolqLhCUH+OiuIgU++RB0+94NlDL81atO7GX55uUKueo0txHNtvEyI6D7WdMw==}
    engines: {node: '>=0.10.0'}

  ieee754@1.2.1:
    resolution: {integrity: sha512-dcyqhDvX1C46lXZcVqCpK+FtMRQVdIMN6/Df5js2zouUsqG7I6sFxitIC+7KYK29KdXOLHdu9zL4sFnoVQnqaA==}

  ignore@5.3.2:
    resolution: {integrity: sha512-hsBTNUqQTDwkWtcdYI2i06Y/nUBEsNEDJKjWdigLvegy8kDuJAS8uRlpkkcQpyEXL0Z/pjDy5HBmMjRCJ2gq+g==}
    engines: {node: '>= 4'}

  ignore@7.0.5:
    resolution: {integrity: sha512-Hs59xBNfUIunMFgWAbGX5cq6893IbWg4KnrjbYwX3tx0ztorVgTDA6B2sxf8ejHJ4wz8BqGUMYlnzNBer5NvGg==}
    engines: {node: '>= 4'}

  immediate@3.0.6:
    resolution: {integrity: sha512-XXOFtyqDjNDAQxVfYxuF7g9Il/IbWmmlQg2MYKOH8ExIT1qg6xc4zyS3HaEEATgs1btfzxq15ciUiY7gjSXRGQ==}

  immer@10.1.3:
    resolution: {integrity: sha512-tmjF/k8QDKydUlm3mZU+tjM6zeq9/fFpPqH9SzWmBnVVKsPBg/V66qsMwb3/Bo90cgUN+ghdVBess+hPsxUyRw==}

  import-fresh@3.3.1:
    resolution: {integrity: sha512-TR3KfrTZTYLPB6jUjfx6MF9WcWrHL9su5TObK4ZkYgBdWKPOFoSoQIdEuTuR82pmtxH2spWG9h6etwfr1pLBqQ==}
    engines: {node: '>=6'}

  import-local@3.2.0:
    resolution: {integrity: sha512-2SPlun1JUPWoM6t3F0dw0FkCF/jWY8kttcY4f599GLTSjh2OCuuhdTkJQsEcZzBqbXZGKMK2OqW1oZsjtf/gQA==}
    engines: {node: '>=8'}
    hasBin: true

  imurmurhash@0.1.4:
    resolution: {integrity: sha512-JmXMZ6wuvDmLiHEml9ykzqO6lwFbof0GG4IkcGaENdCRDDmMVnny7s5HsIgHCbaq0w2MyPhDqkhTUgS2LU2PHA==}
    engines: {node: '>=0.8.19'}

  indent-string@4.0.0:
    resolution: {integrity: sha512-EdDDZu4A2OyIK7Lr/2zG+w5jmbuk1DVBnEwREQvBzspBJkCEbRa8GxU1lghYcaGJCnRWibjDXlq779X1/y5xwg==}
    engines: {node: '>=8'}

  inflight@1.0.6:
    resolution: {integrity: sha512-k92I/b08q4wvFscXCLvqfsHCrjrF7yiXsQuIVvVE7N82W3+aqpzuUdBbfhWcy/FZR3/4IgflMgKLOsvPDrGCJA==}
    deprecated: This module is not supported, and leaks memory. Do not use it. Check out lru-cache if you want a good and tested way to coalesce async requests by a key value, which is much more comprehensive and powerful.

  inherits@2.0.4:
    resolution: {integrity: sha512-k/vGaX4/Yla3WzyMCvTQOXYeIHvqOKtnqBduzTHpzpQZzAskKMhZ2K+EnBiSM9zGSoIFeMpXKxa4dYeZIQqewQ==}

  internmap@2.0.3:
    resolution: {integrity: sha512-5Hh7Y1wQbvY5ooGgPbDaL5iYLAPzMTUrjMulskHLH6wnv/A+1q5rgEaiuqEjB+oxGXIVZs1FF+R/KPN3ZSQYYg==}
    engines: {node: '>=12'}

  is-arrayish@0.2.1:
    resolution: {integrity: sha512-zz06S8t0ozoDXMG+ube26zeCTNXcKIPJZJi8hBrF4idCLms4CG9QtK7qBl1boi5ODzFpjswb5JPmHCbMpjaYzg==}

  is-binary-path@2.1.0:
    resolution: {integrity: sha512-ZMERYes6pDydyuGidse7OsHxtbI7WVeUEozgR/g7rd0xUimYNlvZRE/K2MgZTjWy725IfelLeVcEM97mmtRGXw==}
    engines: {node: '>=8'}

  is-core-module@2.16.1:
    resolution: {integrity: sha512-UfoeMA6fIJ8wTYFEUjelnaGI67v6+N7qXJEvQuIGa99l4xsCruSYOVSQ0uPANn4dAzm8lkYPaKLrrijLq7x23w==}
    engines: {node: '>= 0.4'}

  is-extglob@2.1.1:
    resolution: {integrity: sha512-SbKbANkN603Vi4jEZv49LeVJMn4yGwsbzZworEoyEiutsN3nJYdbO36zfhGJ6QEDpOZIFkDtnq5JRxmvl3jsoQ==}
    engines: {node: '>=0.10.0'}

  is-fullwidth-code-point@3.0.0:
    resolution: {integrity: sha512-zymm5+u+sCsSWyD9qNaejV3DFvhCKclKdizYaJUuHA83RLjb7nSuGnddCHGv0hk+KY7BMAlsWeK4Ueg6EV6XQg==}
    engines: {node: '>=8'}

  is-generator-fn@2.1.0:
    resolution: {integrity: sha512-cTIB4yPYL/Grw0EaSzASzg6bBy9gqCofvWN8okThAYIxKJZC+udlRAmGbM0XLeniEJSs8uEgHPGuHSe1XsOLSQ==}
    engines: {node: '>=6'}

  is-glob@4.0.3:
    resolution: {integrity: sha512-xelSayHH36ZgE7ZWhli7pW34hNbNl8Ojv5KVmkJD4hBdD3th8Tfk9vYasLM+mXWOZhFkgZfxhLSnrwRr4elSSg==}
    engines: {node: '>=0.10.0'}

  is-network-error@1.3.0:
    resolution: {integrity: sha512-6oIwpsgRfnDiyEDLMay/GqCl3HoAtH5+RUKW29gYkL0QA+ipzpDLA16yQs7/RHCSu+BwgbJaOUqa4A99qNVQVw==}
    engines: {node: '>=16'}

  is-number@7.0.0:
    resolution: {integrity: sha512-41Cifkg6e8TylSpdtTpeLVMqvSBEVzTttHvERD741+pnZ8ANv0004MRL43QKPDlK9cGvNp6NZWZUBlbGXYxxng==}
    engines: {node: '>=0.12.0'}

  is-path-inside@3.0.3:
    resolution: {integrity: sha512-Fd4gABb+ycGAmKou8eMftCupSir5lRxqf4aD/vd0cD2qc4HL07OjCeuHMr8Ro4CoMaeCKDB0/ECBOVWjTwUvPQ==}
    engines: {node: '>=8'}

  is-plain-obj@4.1.0:
    resolution: {integrity: sha512-+Pgi+vMuUNkJyExiMBt5IlFoMyKnr5zhJ4Uspz58WOhBF5QoIZkFyNHIbBAtHwzVAgk5RtndVNsDRN61/mmDqg==}
    engines: {node: '>=12'}

  is-potential-custom-element-name@1.0.1:
    resolution: {integrity: sha512-bCYeRA2rVibKZd+s2625gGnGF/t7DSqDs4dP7CrLA1m7jKWz6pps0LpYLJN8Q64HtmPKJ1hrN3nzPNKFEKOUiQ==}

  is-promise@2.2.2:
    resolution: {integrity: sha512-+lP4/6lKUBfQjZ2pdxThZvLUAafmZb8OAxFb8XXtiQmS35INgr85hdOGoEs124ez1FCnZJt6jau/T+alh58QFQ==}

  is-stream@2.0.1:
    resolution: {integrity: sha512-hFoiJiTl63nn+kstHGBtewWSKnQLpyb155KHheA1l39uvtO9nWIop1p3udqPcUd/xbF1VLMO4n7OI6p7RbngDg==}
    engines: {node: '>=8'}

  is-stream@4.0.1:
    resolution: {integrity: sha512-Dnz92NInDqYckGEUJv689RbRiTSEHCQ7wOVeALbkOz999YpqT46yMRIGtSNl2iCL1waAZSx40+h59NV/EwzV/A==}
    engines: {node: '>=18'}

  is-unicode-supported@2.1.0:
    resolution: {integrity: sha512-mE00Gnza5EEB3Ds0HfMyllZzbBrmLOX3vfWoj9A9PEnTfratQ/BcaJOuMhnkhjXvb2+FkY3VuHqtAGpTPmglFQ==}
    engines: {node: '>=18'}

  is@3.3.2:
    resolution: {integrity: sha512-a2xr4E3s1PjDS8ORcGgXpWx6V+liNs+O3JRD2mb9aeugD7rtkkZ0zgLdYgw0tWsKhsdiezGYptSiMlVazCBTuQ==}
    engines: {node: '>= 0.4'}

  isexe@2.0.0:
    resolution: {integrity: sha512-RHxMLp9lnKHGHRng9QFhRCMbYAcVpn69smSGcq3f36xjgVVWThj4qqLbTLlq7Ssj8B+fIQ1EuCEGI2lKsyQeIw==}

  istanbul-lib-coverage@3.2.2:
    resolution: {integrity: sha512-O8dpsF+r0WV/8MNRKfnmrtCWhuKjxrq2w+jpzBL5UZKTi2LeVWnWOmWRxFlesJONmc+wLAGvKQZEOanko0LFTg==}
    engines: {node: '>=8'}

  istanbul-lib-instrument@5.2.1:
    resolution: {integrity: sha512-pzqtp31nLv/XFOzXGuvhCb8qhjmTVo5vjVk19XE4CRlSWz0KoeJ3bw9XsA7nOp9YBf4qHjwBxkDzKcME/J29Yg==}
    engines: {node: '>=8'}

  istanbul-lib-instrument@6.0.3:
    resolution: {integrity: sha512-Vtgk7L/R2JHyyGW07spoFlB8/lpjiOLTjMdms6AFMraYt3BaJauod/NGrfnVG/y4Ix1JEuMRPDPEj2ua+zz1/Q==}
    engines: {node: '>=10'}

  istanbul-lib-report@3.0.1:
    resolution: {integrity: sha512-GCfE1mtsHGOELCU8e/Z7YWzpmybrx/+dSTfLrvY8qRmaY6zXTKWn6WQIjaAFw069icm6GVMNkgu0NzI4iPZUNw==}
    engines: {node: '>=10'}

  istanbul-lib-source-maps@4.0.1:
    resolution: {integrity: sha512-n3s8EwkdFIJCG3BPKBYvskgXGoy88ARzvegkitk60NxRdwltLOTaH7CUiMRXvwYorl0Q712iEjcWB+fK/MrWVw==}
    engines: {node: '>=10'}

  istanbul-reports@3.2.0:
    resolution: {integrity: sha512-HGYWWS/ehqTV3xN10i23tkPkpH46MLCIMFNCaaKNavAXTF1RkqxawEPtnjnGZ6XKSInBKkiOA5BKS+aZiY3AvA==}
    engines: {node: '>=8'}

  its-fine@1.2.5:
    resolution: {integrity: sha512-fXtDA0X0t0eBYAGLVM5YsgJGsJ5jEmqZEPrGbzdf5awjv0xE7nqv3TVnvtUF060Tkes15DbDAKW/I48vsb6SyA==}
    peerDependencies:
      react: '>=18.0'

  jackspeak@3.4.3:
    resolution: {integrity: sha512-OGlZQpz2yfahA/Rd1Y8Cd9SIEsqvXkLVoSw/cgwhnhFMDbsQFeZYoJJ7bIZBS9BcamUW96asq/npPWugM+RQBw==}

  jest-changed-files@29.7.0:
    resolution: {integrity: sha512-fEArFiwf1BpQ+4bXSprcDc3/x4HSzL4al2tozwVpDFpsxALjLYdyiIK4e5Vz66GQJIbXJ82+35PtysofptNX2w==}
    engines: {node: ^14.15.0 || ^16.10.0 || >=18.0.0}

  jest-circus@29.7.0:
    resolution: {integrity: sha512-3E1nCMgipcTkCocFwM90XXQab9bS+GMsjdpmPrlelaxwD93Ad8iVEjX/vvHPdLPnFf+L40u+5+iutRdA1N9myw==}
    engines: {node: ^14.15.0 || ^16.10.0 || >=18.0.0}

  jest-cli@29.7.0:
    resolution: {integrity: sha512-OVVobw2IubN/GSYsxETi+gOe7Ka59EFMR/twOU3Jb2GnKKeMGJB5SGUUrEz3SFVmJASUdZUzy83sLNNQ2gZslg==}
    engines: {node: ^14.15.0 || ^16.10.0 || >=18.0.0}
    hasBin: true
    peerDependencies:
      node-notifier: ^8.0.1 || ^9.0.0 || ^10.0.0
    peerDependenciesMeta:
      node-notifier:
        optional: true

  jest-config@29.7.0:
    resolution: {integrity: sha512-uXbpfeQ7R6TZBqI3/TxCU4q4ttk3u0PJeC+E0zbfSoSjq6bJ7buBPxzQPL0ifrkY4DNu4JUdk0ImlBUYi840eQ==}
    engines: {node: ^14.15.0 || ^16.10.0 || >=18.0.0}
    peerDependencies:
      '@types/node': '*'
      ts-node: '>=9.0.0'
    peerDependenciesMeta:
      '@types/node':
        optional: true
      ts-node:
        optional: true

  jest-diff@29.7.0:
    resolution: {integrity: sha512-LMIgiIrhigmPrs03JHpxUh2yISK3vLFPkAodPeo0+BuF7wA2FoQbkEg1u8gBYBThncu7e1oEDUfIXVuTqLRUjw==}
    engines: {node: ^14.15.0 || ^16.10.0 || >=18.0.0}

  jest-docblock@29.7.0:
    resolution: {integrity: sha512-q617Auw3A612guyaFgsbFeYpNP5t2aoUNLwBUbc/0kD1R4t9ixDbyFTHd1nok4epoVFpr7PmeWHrhvuV3XaJ4g==}
    engines: {node: ^14.15.0 || ^16.10.0 || >=18.0.0}

  jest-each@29.7.0:
    resolution: {integrity: sha512-gns+Er14+ZrEoC5fhOfYCY1LOHHr0TI+rQUHZS8Ttw2l7gl+80eHc/gFf2Ktkw0+SIACDTeWvpFcv3B04VembQ==}
    engines: {node: ^14.15.0 || ^16.10.0 || >=18.0.0}

  jest-environment-node@29.7.0:
    resolution: {integrity: sha512-DOSwCRqXirTOyheM+4d5YZOrWcdu0LNZ87ewUoywbcb2XR4wKgqiG8vNeYwhjFMbEkfju7wx2GYH0P2gevGvFw==}
    engines: {node: ^14.15.0 || ^16.10.0 || >=18.0.0}

  jest-get-type@29.6.3:
    resolution: {integrity: sha512-zrteXnqYxfQh7l5FHyL38jL39di8H8rHoecLH3JNxH3BwOrBsNeabdap5e0I23lD4HHI8W5VFBZqG4Eaq5LNcw==}
    engines: {node: ^14.15.0 || ^16.10.0 || >=18.0.0}

  jest-haste-map@29.7.0:
    resolution: {integrity: sha512-fP8u2pyfqx0K1rGn1R9pyE0/KTn+G7PxktWidOBTqFPLYX0b9ksaMFkhK5vrS3DVun09pckLdlx90QthlW7AmA==}
    engines: {node: ^14.15.0 || ^16.10.0 || >=18.0.0}

  jest-junit@16.0.0:
    resolution: {integrity: sha512-A94mmw6NfJab4Fg/BlvVOUXzXgF0XIH6EmTgJ5NDPp4xoKq0Kr7sErb+4Xs9nZvu58pJojz5RFGpqnZYJTrRfQ==}
    engines: {node: '>=10.12.0'}

  jest-leak-detector@29.7.0:
    resolution: {integrity: sha512-kYA8IJcSYtST2BY9I+SMC32nDpBT3J2NvWJx8+JCuCdl/CR1I4EKUJROiP8XtCcxqgTTBGJNdbB1A8XRKbTetw==}
    engines: {node: ^14.15.0 || ^16.10.0 || >=18.0.0}

  jest-matcher-utils@29.7.0:
    resolution: {integrity: sha512-sBkD+Xi9DtcChsI3L3u0+N0opgPYnCRPtGcQYrgXmR+hmt/fYfWAL0xRXYU8eWOdfuLgBe0YCW3AFtnRLagq/g==}
    engines: {node: ^14.15.0 || ^16.10.0 || >=18.0.0}

  jest-message-util@29.7.0:
    resolution: {integrity: sha512-GBEV4GRADeP+qtB2+6u61stea8mGcOT4mCtrYISZwfu9/ISHFJ/5zOMXYbpBE9RsS5+Gb63DW4FgmnKJ79Kf6w==}
    engines: {node: ^14.15.0 || ^16.10.0 || >=18.0.0}

  jest-mock@29.7.0:
    resolution: {integrity: sha512-ITOMZn+UkYS4ZFh83xYAOzWStloNzJFO2s8DWrE4lhtGD+AorgnbkiKERe4wQVBydIGPx059g6riW5Btp6Llnw==}
    engines: {node: ^14.15.0 || ^16.10.0 || >=18.0.0}

  jest-pnp-resolver@1.2.3:
    resolution: {integrity: sha512-+3NpwQEnRoIBtx4fyhblQDPgJI0H1IEIkX7ShLUjPGA7TtUTvI1oiKi3SR4oBR0hQhQR80l4WAe5RrXBwWMA8w==}
    engines: {node: '>=6'}
    peerDependencies:
      jest-resolve: '*'
    peerDependenciesMeta:
      jest-resolve:
        optional: true

  jest-regex-util@29.6.3:
    resolution: {integrity: sha512-KJJBsRCyyLNWCNBOvZyRDnAIfUiRJ8v+hOBQYGn8gDyF3UegwiP4gwRR3/SDa42g1YbVycTidUF3rKjyLFDWbg==}
    engines: {node: ^14.15.0 || ^16.10.0 || >=18.0.0}

  jest-resolve-dependencies@29.7.0:
    resolution: {integrity: sha512-un0zD/6qxJ+S0et7WxeI3H5XSe9lTBBR7bOHCHXkKR6luG5mwDDlIzVQ0V5cZCuoTgEdcdwzTghYkTWfubi+nA==}
    engines: {node: ^14.15.0 || ^16.10.0 || >=18.0.0}

  jest-resolve@29.7.0:
    resolution: {integrity: sha512-IOVhZSrg+UvVAshDSDtHyFCCBUl/Q3AAJv8iZ6ZjnZ74xzvwuzLXid9IIIPgTnY62SJjfuupMKZsZQRsCvxEgA==}
    engines: {node: ^14.15.0 || ^16.10.0 || >=18.0.0}

  jest-runner@29.7.0:
    resolution: {integrity: sha512-fsc4N6cPCAahybGBfTRcq5wFR6fpLznMg47sY5aDpsoejOcVYFb07AHuSnR0liMcPTgBsA3ZJL6kFOjPdoNipQ==}
    engines: {node: ^14.15.0 || ^16.10.0 || >=18.0.0}

  jest-runtime@29.7.0:
    resolution: {integrity: sha512-gUnLjgwdGqW7B4LvOIkbKs9WGbn+QLqRQQ9juC6HndeDiezIwhDP+mhMwHWCEcfQ5RUXa6OPnFF8BJh5xegwwQ==}
    engines: {node: ^14.15.0 || ^16.10.0 || >=18.0.0}

  jest-snapshot@29.7.0:
    resolution: {integrity: sha512-Rm0BMWtxBcioHr1/OX5YCP8Uov4riHvKPknOGs804Zg9JGZgmIBkbtlxJC/7Z4msKYVbIJtfU+tKb8xlYNfdkw==}
    engines: {node: ^14.15.0 || ^16.10.0 || >=18.0.0}

  jest-util@29.7.0:
    resolution: {integrity: sha512-z6EbKajIpqGKU56y5KBUgy1dt1ihhQJgWzUlZHArA/+X2ad7Cb5iF+AK1EWVL/Bo7Rz9uurpqw6SiBCefUbCGA==}
    engines: {node: ^14.15.0 || ^16.10.0 || >=18.0.0}

  jest-validate@29.7.0:
    resolution: {integrity: sha512-ZB7wHqaRGVw/9hST/OuFUReG7M8vKeq0/J2egIGLdvjHCmYqGARhzXmtgi+gVeZ5uXFF219aOc3Ls2yLg27tkw==}
    engines: {node: ^14.15.0 || ^16.10.0 || >=18.0.0}

  jest-watcher@29.7.0:
    resolution: {integrity: sha512-49Fg7WXkU3Vl2h6LbLtMQ/HyB6rXSIX7SqvBLQmssRBGN9I0PNvPmAmCWSOY6SOvrjhI/F7/bGAv9RtnsPA03g==}
    engines: {node: ^14.15.0 || ^16.10.0 || >=18.0.0}

  jest-worker@29.7.0:
    resolution: {integrity: sha512-eIz2msL/EzL9UFTFFx7jBTkeZfku0yUAyZZZmJ93H2TYEiroIx2PQjEXcwYtYl8zXCxb+PAmA2hLIt/6ZEkPHw==}
    engines: {node: ^14.15.0 || ^16.10.0 || >=18.0.0}

  jest@29.7.0:
    resolution: {integrity: sha512-NIy3oAFp9shda19hy4HK0HRTWKtPJmGdnvywu01nOqNC2vZg+Z+fvJDxpMQA88eb2I9EcafcdjYgsDthnYTvGw==}
    engines: {node: ^14.15.0 || ^16.10.0 || >=18.0.0}
    hasBin: true
    peerDependencies:
      node-notifier: ^8.0.1 || ^9.0.0 || ^10.0.0
    peerDependenciesMeta:
      node-notifier:
        optional: true

  jiti@1.21.7:
    resolution: {integrity: sha512-/imKNG4EbWNrVjoNC/1H5/9GFy+tqjGBHCaSsN+P2RnPqjsLmv6UD3Ej+Kj8nBWaRAwyk7kK5ZUc+OEatnTR3A==}
    hasBin: true

  js-tokens@4.0.0:
    resolution: {integrity: sha512-RdJUflcE3cUzKiMqQgsCu06FPu9UdIJO0beYbPhHN4k6apgJtifcoCtT9bcxOpYBtpD2kCM6Sbzg4CausW/PKQ==}

  js-tokens@9.0.1:
    resolution: {integrity: sha512-mxa9E9ITFOt0ban3j6L5MpjwegGz6lBQmM1IJkWeBZGcMxto50+eWdjC/52xDbS2vy0k7vIMK0Fe2wfL9OQSpQ==}

  js-yaml@3.14.1:
    resolution: {integrity: sha512-okMH7OXXJ7YrN9Ok3/SXrnu4iX9yOk+25nqX4imS2npuvTYDmo/QEZoqwZkYaIDk3jVvBOTOIEgEhaLOynBS9g==}
    hasBin: true

  js-yaml@4.1.0:
    resolution: {integrity: sha512-wpxZs9NoxZaJESJGIZTyDEaYpl0FKSA+FB9aJiyemKhMwkxQg63h4T1KJgUGHpTqPDNRcmmYLugrRjJlBtWvRA==}
    hasBin: true

  jsdom@27.0.1:
    resolution: {integrity: sha512-SNSQteBL1IlV2zqhwwolaG9CwhIhTvVHWg3kTss/cLE7H/X4644mtPQqYvCfsSrGQWt9hSZcgOXX8bOZaMN+kA==}
    engines: {node: '>=20'}
    peerDependencies:
      canvas: ^3.0.0
    peerDependenciesMeta:
      canvas:
        optional: true

  jsesc@3.1.0:
    resolution: {integrity: sha512-/sM3dO2FOzXjKQhJuo0Q173wf2KOo8t4I8vHy6lF9poUp7bKT0/NHE8fPX23PwfhnykfqnC2xRxOnVw5XuGIaA==}
    engines: {node: '>=6'}
    hasBin: true

  json-bigint@1.0.0:
    resolution: {integrity: sha512-SiPv/8VpZuWbvLSMtTDU8hEfrZWg/mH/nV/b4o0CYbSxu1UIQPLdwKOCIyLQX+VIPO5vrLX3i8qtqFyhdPSUSQ==}

  json-buffer@3.0.1:
    resolution: {integrity: sha512-4bV5BfR2mqfQTJm+V5tPPdf+ZpuhiIvTuAB5g8kcrXOZpTT/QwwVRWBywX1ozr6lEuPdbHxwaJlm9G6mI2sfSQ==}

  json-parse-even-better-errors@2.3.1:
    resolution: {integrity: sha512-xyFwyhro/JEof6Ghe2iz2NcXoj2sloNsWr/XsERDK/oiPCfaNhl5ONfp+jQdAZRQQ0IJWNzH9zIZF7li91kh2w==}

  json-schema-traverse@0.4.1:
    resolution: {integrity: sha512-xbbCH5dCYU5T8LcEhhuh7HJ88HXuW3qsI3Y0zOZFKfZEHcpWiHU/Jxzk629Brsab/mMiHQti9wMP+845RPe3Vg==}

  json-stable-stringify-without-jsonify@1.0.1:
    resolution: {integrity: sha512-Bdboy+l7tA3OGW6FjyFHWkP5LuByj1Tk33Ljyq0axyzdk9//JSi2u3fP1QSmd1KNwq6VOKYGlAu87CisVir6Pw==}

  json5@2.2.3:
    resolution: {integrity: sha512-XmOWe7eyHYH14cLdVPoyg+GOH3rYX++KpzrylJwSW98t3Nk+U8XOl8FWKOgwtzdb8lXGf6zYwDUzeHMWfxasyg==}
    engines: {node: '>=6'}
    hasBin: true

  jsonfile@6.2.0:
    resolution: {integrity: sha512-FGuPw30AdOIUTRMC2OMRtQV+jkVj2cfPqSeWXv1NEAJ1qZ5zb1X6z1mFhbfOB/iy3ssJCD+3KuZ8r8C3uVFlAg==}

  jwa@2.0.1:
    resolution: {integrity: sha512-hRF04fqJIP8Abbkq5NKGN0Bbr3JxlQ+qhZufXVr0DvujKy93ZCbXZMHDL4EOtodSbCWxOqR8MS1tXA5hwqCXDg==}

  jws@4.0.0:
    resolution: {integrity: sha512-KDncfTmOZoOMTFG4mBlG0qUIOlc03fmzH+ru6RgYVZhPkyiy/92Owlt/8UEN+a4TXR1FQetfIpJE8ApdvdVxTg==}

  keyv@4.5.4:
    resolution: {integrity: sha512-oxVHkHR/EJf2CNXnWxRLW6mg7JyCCUcG0DtEGmL2ctUo1PNTin1PUil+r/+4r5MpVgC/fn1kjsx7mjSujKqIpw==}

  kleur@3.0.3:
    resolution: {integrity: sha512-eTIzlVOSUR+JxdDFepEYcBMtZ9Qqdef+rnzWdRZuMbOywu5tO2w2N7rqjoANZ5k9vywhL6Br1VRjUIgTQx4E8w==}
    engines: {node: '>=6'}

  ky@1.12.0:
    resolution: {integrity: sha512-YRLmSUHCwOJRBMArtqMRLOmO7fewn3yOoui6aB8ERkRVXupa0UiaQaKbIXteMt4jUElhbdqTMsLFHs8APxxUoQ==}
    engines: {node: '>=18'}

  leven@3.1.0:
    resolution: {integrity: sha512-qsda+H8jTaUaN/x5vzW2rzc+8Rw4TAQ/4KjB46IwK5VH+IlVeeeje/EoZRpiXvIqjFgK84QffqPztGI3VBLG1A==}
    engines: {node: '>=6'}

  levn@0.4.1:
    resolution: {integrity: sha512-+bT2uH4E5LGE7h/n3evcS/sQlJXCpIp6ym8OWJ5eV6+67Dsql/LaaT7qJBAt2rzfoa/5QBGBhxDix1dMt2kQKQ==}
    engines: {node: '>= 0.8.0'}

  lie@3.1.1:
    resolution: {integrity: sha512-RiNhHysUjhrDQntfYSfY4MU24coXXdEOgw9WGcKHNeEwffDYbF//u87M1EWaMGzuFoSbqW0C9C6lEEhDOAswfw==}

  lie@3.3.0:
    resolution: {integrity: sha512-UaiMJzeWRlEujzAuw5LokY1L5ecNQYZKfmyZ9L7wDHb/p5etKaxXhohBcrw0EYby+G/NA52vRSN4N39dxHAIwQ==}

  lilconfig@3.1.3:
    resolution: {integrity: sha512-/vlFKAoH5Cgt3Ie+JLhRbwOsCQePABiU3tJ1egGvyQ+33R/vcwM2Zl2QR/LzjsBeItPt3oSVXapn+m4nQDvpzw==}
    engines: {node: '>=14'}

  lines-and-columns@1.2.4:
    resolution: {integrity: sha512-7ylylesZQ/PV29jhEDl3Ufjo6ZX7gCqJr5F7PKrqc93v7fzSymt1BpwEU8nAUXs8qzzvqhbjhK5QZg6Mt/HkBg==}

  localforage@1.10.0:
    resolution: {integrity: sha512-14/H1aX7hzBBmmh7sGPd+AOMkkIrHM3Z1PAyGgZigA1H1p5O5ANnMyWzvpAETtG68/dC4pC0ncy3+PPGzXZHPg==}

  locate-path@5.0.0:
    resolution: {integrity: sha512-t7hw9pI+WvuwNJXwk5zVHpyhIqzg2qTlklJOf0mVxGSbe3Fp2VieZcduNYjaLDoy6p9uGpQEGWG87WpMKlNq8g==}
    engines: {node: '>=8'}

  locate-path@6.0.0:
    resolution: {integrity: sha512-iPZK6eYjbxRu3uB4/WZ3EsEIMJFMqAoopl3R+zuq0UjcAm/MO6KCweDgPfP3elTztoKP3KtnVHxTn2NHBSDVUw==}
    engines: {node: '>=10'}

  lodash.memoize@4.1.2:
    resolution: {integrity: sha512-t7j+NzmgnQzTAYXcsHYLgimltOV1MXHtlOWf6GjL9Kj8GK5FInw5JotxvbOs+IvV1/Dzo04/fCGfLVs7aXb4Ag==}

  lodash.merge@4.6.2:
    resolution: {integrity: sha512-0KpjqXRVvrYyCsX1swR/XTK0va6VQkQM6MNo7PqW77ByjAhoARA8EfrP1N4+KlKj8YS0ZUCtRT/YUuhyYDujIQ==}

  loose-envify@1.4.0:
    resolution: {integrity: sha512-lyuxPGr/Wfhrlem2CL/UcnUc1zcqKAImBDzukY7Y5F/yQiNdko6+fRLevlw1HgMySw7f611UIY408EtxRSoK3Q==}
    hasBin: true

  loupe@3.2.1:
    resolution: {integrity: sha512-CdzqowRJCeLU72bHvWqwRBBlLcMEtIvGrlvef74kMnV2AolS9Y8xUv1I0U/MNAWMhBlKIoyuEgoJ0t/bbwHbLQ==}

  lru-cache@10.4.3:
    resolution: {integrity: sha512-JNAzZcXrCt42VGLuYz0zfAzDfAvJWW6AfYlDBQyDV5DClI2m5sAmK+OIO7s59XfsRsWHp02jAJrRadPRGTt6SQ==}

  lru-cache@11.2.2:
    resolution: {integrity: sha512-F9ODfyqML2coTIsQpSkRHnLSZMtkU8Q+mSfcaIyKwy58u+8k5nvAYeiNhsyMARvzNcXJ9QfWVrcPsC9e9rAxtg==}
    engines: {node: 20 || >=22}

  lru-cache@5.1.1:
    resolution: {integrity: sha512-KpNARQA3Iwv+jTA0utUVVbrh+Jlrr1Fv0e56GGzAFOXN7dk/FviaDW8LHmK52DlcH4WP2n6gI8vN1aesBFgo9w==}

  lucide-react@0.446.0:
    resolution: {integrity: sha512-BU7gy8MfBMqvEdDPH79VhOXSEgyG8TSPOKWaExWGCQVqnGH7wGgDngPbofu+KdtVjPQBWbEmnfMTq90CTiiDRg==}
    peerDependencies:
      react: ^16.5.1 || ^17.0.0 || ^18.0.0 || ^19.0.0-rc

  lz-string@1.5.0:
    resolution: {integrity: sha512-h5bgJWpxJNswbU7qCrV0tIKQCaS3blPDrqKWx+QxzuzL1zGUzij9XCWLrSLsJPu5t+eWA/ycetzYAO5IOMcWAQ==}
    hasBin: true

  maath@0.10.8:
    resolution: {integrity: sha512-tRvbDF0Pgqz+9XUa4jjfgAQ8/aPKmQdWXilFu2tMy4GWj4NOsx99HlULO4IeREfbO3a0sA145DZYyvXPkybm0g==}
    peerDependencies:
      '@types/three': '>=0.134.0'
      three: '>=0.134.0'

  magic-string@0.30.19:
    resolution: {integrity: sha512-2N21sPY9Ws53PZvsEpVtNuSW+ScYbQdp4b9qUaL+9QkHUrGFKo56Lg9Emg5s9V/qrtNBmiR01sYhUOwu3H+VOw==}

  make-dir@4.0.0:
    resolution: {integrity: sha512-hXdUTZYIVOt1Ex//jAQi+wTZZpUpwBj/0QsOzqegb3rGMMeJiSEu5xLHnYfBrRV4RH2+OCSOO95Is/7x1WJ4bw==}
    engines: {node: '>=10'}

  make-error@1.3.6:
    resolution: {integrity: sha512-s8UhlNe7vPKomQhC1qFelMokr/Sc3AgNbso3n74mVPA5LTZwkB9NlXf4XPamLxJE8h0gh73rM94xvwRT2CVInw==}

  makeerror@1.0.12:
    resolution: {integrity: sha512-JmqCvUhmt43madlpFzG4BQzG2Z3m6tvQDNKdClZnO3VbIudJYmxsT0FNJMeiB2+JTSlTQTSbU8QdesVmwJcmLg==}

  math-intrinsics@1.1.0:
    resolution: {integrity: sha512-/IXtbwEk5HTPyEwyKX6hGkYXxM9nbj64B+ilVJnC/R6B0pH5G4V3b0pVbL7DBj4tkhBAppbQUlf6F6Xl9LHu1g==}
    engines: {node: '>= 0.4'}

  mdn-data@2.12.2:
    resolution: {integrity: sha512-IEn+pegP1aManZuckezWCO+XZQDplx1366JoVhTpMpBB1sPey/SbveZQUosKiKiGYjg1wH4pMlNgXbCiYgihQA==}

  merge-stream@2.0.0:
    resolution: {integrity: sha512-abv/qOcuPfk3URPfDzmZU1LKmuw8kT+0nIHvKrKgFrwifol/doWcdA4ZqsWQ8ENrFKkd67Mfpo/LovbIUsbt3w==}

  merge2@1.4.1:
    resolution: {integrity: sha512-8q7VEgMJW4J8tcfVPy8g09NcQwZdbwFEqhe/WZkoIzjn/3TGDwtOCYtXGxA3O8tPzpczCCDgv+P2P5y00ZJOOg==}
    engines: {node: '>= 8'}

  meshline@3.3.1:
    resolution: {integrity: sha512-/TQj+JdZkeSUOl5Mk2J7eLcYTLiQm2IDzmlSvYm7ov15anEcDJ92GHqqazxTSreeNgfnYu24kiEvvv0WlbCdFQ==}
    peerDependencies:
      three: '>=0.137'

  meshoptimizer@0.18.1:
    resolution: {integrity: sha512-ZhoIoL7TNV4s5B6+rx5mC//fw8/POGyNxS/DZyCJeiZ12ScLfVwRE/GfsxwiTkMYYD5DmK2/JXnEVXqL4rF+Sw==}

  micromatch@4.0.8:
    resolution: {integrity: sha512-PXwfBhYu0hBCPw8Dn0E+WDYb7af3dSLVWKi3HGv84IdF4TyFoC0ysxFd0Goxw7nSv4T/PzEJQxsYsEiFCKo2BA==}
    engines: {node: '>=8.6'}

  mime-db@1.52.0:
    resolution: {integrity: sha512-sPU4uV7dYlvtWJxwwxHD0PuihVNiE7TyAbQ5SWxDCB9mUYvOgroQOwYQQOKPJ8CIbE+1ETVlOoK1UC2nU3gYvg==}
    engines: {node: '>= 0.6'}

  mime-types@2.1.35:
    resolution: {integrity: sha512-ZDY+bPm5zTTF+YpCrAU9nK0UgICYPT0QtT1NZWFv4s++TNkcgVaT0g6+4R2uI4MjQjzysHB1zxuWL50hzaeXiw==}
    engines: {node: '>= 0.6'}

  mimic-fn@2.1.0:
    resolution: {integrity: sha512-OqbOk5oEQeAZ8WXWydlu9HJjz9WVdEIvamMCcXmuqUYjTknH/sqsWvhQ3vgwKFRR1HpjvNBKQ37nbJgYzGqGcg==}
    engines: {node: '>=6'}

  min-indent@1.0.1:
    resolution: {integrity: sha512-I9jwMn07Sy/IwOj3zVkVik2JTvgpaykDZEigL6Rx6N9LbMywwUSMtxET+7lVoDLLd3O3IXwJwvuuns8UB/HeAg==}
    engines: {node: '>=4'}

  minimatch@3.1.2:
    resolution: {integrity: sha512-J7p63hRiAjw1NDEww1W7i37+ByIrOWO5XQQAzZ3VOcL0PNybwpfmV/N05zFAzwQ9USyEcX6t3UO+K5aqBQOIHw==}

  minimatch@9.0.5:
    resolution: {integrity: sha512-G6T0ZX48xgozx7587koeX9Ys2NYy6Gmv//P89sEte9V9whIapMNF4idKxnW2QtCcLiTWlb/wfCabAtAFWhhBow==}
    engines: {node: '>=16 || 14 >=14.17'}

  minimist@1.2.8:
    resolution: {integrity: sha512-2yyAR8qBkN3YuheJanUpWC5U3bb5osDywNB8RzDVlDwDHbocAJveqqj1u8+SVD7jkWT4yvsHCpWqqWqAxb0zCA==}

  minipass@7.1.2:
    resolution: {integrity: sha512-qOOzS1cBTWYF4BH8fVePDBOO9iptMnGUEZwNc/cMWnTV2nVLZ7VoNWEPHkYczZA0pdoA7dl6e7FL659nX9S2aw==}
    engines: {node: '>=16 || 14 >=14.17'}

  mkdirp@1.0.4:
    resolution: {integrity: sha512-vVqVZQyf3WLx2Shd0qJ9xuvqgAyKPLAiqITEtqW0oIUjzo3PePDd6fW9iFz30ef7Ysp/oiWqbhszeGWW2T6Gzw==}
    engines: {node: '>=10'}
    hasBin: true

  motion-dom@12.23.23:
    resolution: {integrity: sha512-n5yolOs0TQQBRUFImrRfs/+6X4p3Q4n1dUEqt/H58Vx7OW6RF+foWEgmTVDhIWJIMXOuNNL0apKH2S16en9eiA==}

  motion-utils@12.23.6:
    resolution: {integrity: sha512-eAWoPgr4eFEOFfg2WjIsMoqJTW6Z8MTUCgn/GZ3VRpClWBdnbjryiA3ZSNLyxCTmCQx4RmYX6jX1iWHbenUPNQ==}

  mrmime@2.0.1:
    resolution: {integrity: sha512-Y3wQdFg2Va6etvQ5I82yUhGdsKrcYox6p7FfL1LbK2J4V01F9TGlepTIhnK24t7koZibmg82KGglhA1XK5IsLQ==}
    engines: {node: '>=10'}

  ms@2.1.3:
    resolution: {integrity: sha512-6FlzubTLZG3J2a/NVCAleEhjzq5oxgHyaCU9yYXvcLsvoVaHJq/s5xXI6/XXP6tz7R9xAOtHnSO/tXtF3WRTlA==}

  mz@2.7.0:
    resolution: {integrity: sha512-z81GNO7nnYMEhrGh9LeymoE4+Yr0Wn5McHIZMK5cfQCl+NDX08sCZgUc9/6MHni9IWuFLm1Z3HTCXu2z9fN62Q==}

  nanoid@3.3.11:
    resolution: {integrity: sha512-N8SpfPUnUp1bK+PMYW8qSWdl9U+wwNWI4QKxOYDy9JAro3WMX7p2OeVRF9v+347pnakNevPmiHhNmZ2HbFA76w==}
    engines: {node: ^10 || ^12 || ^13.7 || ^14 || >=15.0.1}
    hasBin: true

  natural-compare@1.4.0:
    resolution: {integrity: sha512-OWND8ei3VtNC9h7V60qff3SVobHr996CTwgxubgyQYEpg290h9J0buyECNNJexkFm5sOajh5G116RYA1c8ZMSw==}

  neo-async@2.6.2:
    resolution: {integrity: sha512-Yd3UES5mWCSqR+qNT93S3UoYUkqAZ9lLg8a7g9rimsWmYGK8cVToA4/sF3RrshdyV3sAGMXVUmpMYOw+dLpOuw==}

  node-fetch@2.7.0:
    resolution: {integrity: sha512-c4FRfUm/dbcWZ7U+1Wq0AwCyFL+3nt2bEw05wfxSz+DWpWsitgmSgYmy2dQdWyKC1694ELPqMs/YzUSNozLt8A==}
    engines: {node: 4.x || >=6.0.0}
    peerDependencies:
      encoding: ^0.1.0
    peerDependenciesMeta:
      encoding:
        optional: true

  node-int64@0.4.0:
    resolution: {integrity: sha512-O5lz91xSOeoXP6DulyHfllpq+Eg00MWitZIbtPfoSEvqIHdl5gfcY6hYzDWnj0qD5tz52PI08u9qUvSVeUBeHw==}

  node-releases@2.0.25:
    resolution: {integrity: sha512-4auku8B/vw5psvTiiN9j1dAOsXvMoGqJuKJcR+dTdqiXEK20mMTk1UEo3HS16LeGQsVG6+qKTPM9u/qQ2LqATA==}

  normalize-path@3.0.0:
    resolution: {integrity: sha512-6eZs5Ls3WtCisHWp9S2GUy8dqkpGi4BVSz3GaqiE6ezub0512ESztXUwUB6C6IKbQkY2Pnb/mD4WYojCRwcwLA==}
    engines: {node: '>=0.10.0'}

  normalize-range@0.1.2:
    resolution: {integrity: sha512-bdok/XvKII3nUpklnV6P2hxtMNrCboOjAcyBuQnWEhO665FwrSNRxU+AqpsyvO6LgGYPspN+lu5CLtw4jPRKNA==}
    engines: {node: '>=0.10.0'}

  npm-run-path@4.0.1:
    resolution: {integrity: sha512-S48WzZW777zhNIrn7gxOlISNAqi9ZC/uQFnRdbeIHhZhCA6UqpkOT8T1G7BvfdgP4Er8gF4sUbaS0i7QvIfCWw==}
    engines: {node: '>=8'}

  npm-run-path@6.0.0:
    resolution: {integrity: sha512-9qny7Z9DsQU8Ou39ERsPU4OZQlSTP47ShQzuKZ6PRXpYLtIFgl/DEBYEXKlvcEa+9tHVcK8CF81Y2V72qaZhWA==}
    engines: {node: '>=18'}

  object-assign@4.1.1:
    resolution: {integrity: sha512-rJgTQnkUnH1sFw8yT6VSU3zD3sWmu6sZhIseY8VX+GRu3P6F7Fu+JNDoXfklElbLJSnc3FUQHVe4cU5hj+BcUg==}
    engines: {node: '>=0.10.0'}

  object-hash@3.0.0:
    resolution: {integrity: sha512-RSn9F68PjH9HqtltsSnqYC1XXoWe9Bju5+213R98cNGttag9q9yAOTzdbsqvIa7aNm5WffBZFpWYr2aWrklWAw==}
    engines: {node: '>= 6'}

  on-exit-leak-free@2.1.2:
    resolution: {integrity: sha512-0eJJY6hXLGf1udHwfNftBqH+g73EU4B504nZeKpz1sYRKafAghwxEJunB2O7rDZkL4PGfsMVnTXZ2EjibbqcsA==}
    engines: {node: '>=14.0.0'}

  once@1.4.0:
    resolution: {integrity: sha512-lNaJgI+2Q5URQBkccEKHTQOPaXdUxnZZElQTZY0MFUAuaEqe1E+Nyvgdz/aIyNi6Z9MzO5dv1H8n58/GELp3+w==}

  onetime@5.1.2:
    resolution: {integrity: sha512-kbpaSSGJTWdAY5KPVeMOKXSrPtr8C8C7wodJbcsd51jRnmD+GZu8Y0VoU6Dm5Z4vWr0Ig/1NKuWRKf7j5aaYSg==}
    engines: {node: '>=6'}

  optionator@0.9.4:
    resolution: {integrity: sha512-6IpQ7mKUxRcZNLIObR0hz7lxsapSSIYNZJwXPGeF0mTVqGKFIXj1DQcMoT22S3ROcLyY/rz0PWaWZ9ayWmad9g==}
    engines: {node: '>= 0.8.0'}

  p-limit@2.3.0:
    resolution: {integrity: sha512-//88mFWSJx8lxCzwdAABTJL2MyWB12+eIY7MDL2SqLmAkeKU9qxRvWuSyTjm3FUmpBEMuFfckAIqEaVGUDxb6w==}
    engines: {node: '>=6'}

  p-limit@3.1.0:
    resolution: {integrity: sha512-TYOanM3wGwNGsZN2cVTYPArw454xnXj5qmWF1bEoAc4+cU/ol7GVh7odevjp1FNHduHc3KZMcFduxU5Xc6uJRQ==}
    engines: {node: '>=10'}

  p-locate@4.1.0:
    resolution: {integrity: sha512-R79ZZ/0wAxKGu3oYMlz8jy/kbhsNrS7SKZ7PxEHBgJ5+F2mtFW2fK2cOtBh1cHYkQsbzFV7I+EoRKe6Yt0oK7A==}
    engines: {node: '>=8'}

  p-locate@5.0.0:
    resolution: {integrity: sha512-LaNjtRWUBY++zB5nE/NwcaoMylSPk+S+ZHNB1TzdbMJMny6dynpAGt7X/tl/QYq3TIeE6nxHppbo2LGymrG5Pw==}
    engines: {node: '>=10'}

  p-retry@6.2.1:
    resolution: {integrity: sha512-hEt02O4hUct5wtwg4H4KcWgDdm+l1bOaEy/hWzd8xtXB9BqxTWBBhb+2ImAtH4Cv4rPjV76xN3Zumqk3k3AhhQ==}
    engines: {node: '>=16.17'}

  p-try@2.2.0:
    resolution: {integrity: sha512-R4nPAVTAU0B9D35/Gk3uJf/7XYbQcyohSKdvAxIRSNghFl4e71hVoGnBNQz9cWaXxO2I10KTC+3jMdvvoKw6dQ==}
    engines: {node: '>=6'}

  package-json-from-dist@1.0.1:
    resolution: {integrity: sha512-UEZIS3/by4OC8vL3P2dTXRETpebLI2NiI5vIrjaD/5UtrkFX/tNbwjTSRAGC/+7CAo2pIcBaRgWmcBBHcsaCIw==}

  parent-module@1.0.1:
    resolution: {integrity: sha512-GQ2EWRpQV8/o+Aw8YqtfZZPfNRWZYkbidE9k5rpl/hC3vtHHBfGm2Ifi6qWV+coDGkrUKZAxE3Lot5kcsRlh+g==}
    engines: {node: '>=6'}

  parse-json@5.2.0:
    resolution: {integrity: sha512-ayCKvm/phCGxOkYRSCM82iDwct8/EonSEgCSxWxD7ve6jHggsFl4fZVQBPRNgQoKiuV/odhFrGzQXZwbifC8Rg==}
    engines: {node: '>=8'}

  parse-ms@4.0.0:
    resolution: {integrity: sha512-TXfryirbmq34y8QBwgqCVLi+8oA3oWx2eAnSn62ITyEhEYaWRlVZ2DvMM9eZbMs/RfxPu/PK/aBLyGj4IrqMHw==}
    engines: {node: '>=18'}

  parse5@8.0.0:
    resolution: {integrity: sha512-9m4m5GSgXjL4AjumKzq1Fgfp3Z8rsvjRNbnkVwfu2ImRqE5D0LnY2QfDen18FSY9C573YU5XxSapdHZTZ2WolA==}

  path-exists@4.0.0:
    resolution: {integrity: sha512-ak9Qy5Q7jYb2Wwcey5Fpvg2KoAc/ZIhLSLOSBmRmygPsGwkVVt0fZa0qrtMz+m6tJTAHfZQ8FnmB4MG4LWy7/w==}
    engines: {node: '>=8'}

  path-is-absolute@1.0.1:
    resolution: {integrity: sha512-AVbw3UJ2e9bq64vSaS9Am0fje1Pa8pbGqTTsmXfaIiMpnr5DlDhfJOuLj9Sf95ZPVDAUerDfEk88MPmPe7UCQg==}
    engines: {node: '>=0.10.0'}

  path-key@3.1.1:
    resolution: {integrity: sha512-ojmeN0qd+y0jszEtoY48r0Peq5dwMEkIlCOu6Q5f41lfkswXuKtYrhgoTpLnyIcHm24Uhqx+5Tqm2InSwLhE6Q==}
    engines: {node: '>=8'}

  path-key@4.0.0:
    resolution: {integrity: sha512-haREypq7xkM7ErfgIyA0z+Bj4AGKlMSdlQE2jvJo6huWD1EdkKYV+G/T4nq0YEF2vgTT8kqMFKo1uHn950r4SQ==}
    engines: {node: '>=12'}

  path-parse@1.0.7:
    resolution: {integrity: sha512-LDJzPVEEEPR+y48z93A0Ed0yXb8pAByGWo/k5YYdYgpY2/2EsOsksJrq7lOHxryrVOn1ejG6oAp8ahvOIQD8sw==}

  path-scurry@1.11.1:
    resolution: {integrity: sha512-Xa4Nw17FS9ApQFJ9umLiJS4orGjm7ZzwUrwamcGQuHSzDyth9boKDaycYdDcZDuqYATXw4HFXgaqWTctW/v1HA==}
    engines: {node: '>=16 || 14 >=14.18'}

  path-type@6.0.0:
    resolution: {integrity: sha512-Vj7sf++t5pBD637NSfkxpHSMfWaeig5+DKWLhcqIYx6mWQz5hdJTGDVMQiJcw1ZYkhs7AazKDGpRVji1LJCZUQ==}
    engines: {node: '>=18'}

  pathe@2.0.3:
    resolution: {integrity: sha512-WUjGcAqP1gQacoQe+OBJsFA7Ld4DyXuUIjZ5cc75cLHvJ7dtNsTugphxIADwspS+AraAUePCKrSVtPLFj/F88w==}

  pathval@2.0.1:
    resolution: {integrity: sha512-//nshmD55c46FuFw26xV/xFAaB5HF9Xdap7HJBBnrKdAd6/GxDBaNA1870O79+9ueg61cZLSVc+OaFlfmObYVQ==}
    engines: {node: '>= 14.16'}

  picocolors@1.1.1:
    resolution: {integrity: sha512-xceH2snhtb5M9liqDsmEw56le376mTZkEX/jEb/RxNFyegNul7eNslCXP9FDj/Lcu0X8KEyMceP2ntpaHrDEVA==}

  picomatch@2.3.1:
    resolution: {integrity: sha512-JU3teHTNjmE2VCGFzuY8EXzCDVwEqB2a8fsIvwaStHhAWJEeVd1o1QD80CU6+ZdEXXSLbSsuLwJjkCBWqRQUVA==}
    engines: {node: '>=8.6'}

  picomatch@4.0.3:
    resolution: {integrity: sha512-5gTmgEY/sqK6gFXLIsQNH19lWb4ebPDLA4SdLP7dsWkIXHWlG66oPuVvXSGFPppYZz8ZDZq0dYYrbHfBCVUb1Q==}
    engines: {node: '>=12'}

  pify@2.3.0:
    resolution: {integrity: sha512-udgsAY+fTnvv7kI7aaxbqwWNb0AHiB0qBO89PZKPkoTmGOgdbrHDKD+0B2X4uTfJ/FT1R09r9gTsjUjNJotuog==}
    engines: {node: '>=0.10.0'}

  pino-abstract-transport@2.0.0:
    resolution: {integrity: sha512-F63x5tizV6WCh4R6RHyi2Ml+M70DNRXt/+HANowMflpgGFMAym/VKm6G7ZOQRjqN7XbGxK1Lg9t6ZrtzOaivMw==}

  pino-std-serializers@7.0.0:
    resolution: {integrity: sha512-e906FRY0+tV27iq4juKzSYPbUj2do2X2JX4EzSca1631EB2QJQUqGbDuERal7LCtOpxl6x3+nvo9NPZcmjkiFA==}

  pino@9.14.0:
    resolution: {integrity: sha512-8OEwKp5juEvb/MjpIc4hjqfgCNysrS94RIOMXYvpYCdm/jglrKEiAYmiumbmGhCvs+IcInsphYDFwqrjr7398w==}
    hasBin: true

  pirates@4.0.7:
    resolution: {integrity: sha512-TfySrs/5nm8fQJDcBDuUng3VOUKsd7S+zqvbOTiGXHfxX4wK31ard+hoNuvkicM/2YFzlpDgABOevKSsB4G/FA==}
    engines: {node: '>= 6'}

  pkg-dir@4.2.0:
    resolution: {integrity: sha512-HRDzbaKjC+AOWVXxAU/x54COGeIv9eb+6CkDSQoNTt4XyWoIJvuPsXizxu/Fr23EiekbtZwmh1IcIG/l/a10GQ==}
    engines: {node: '>=8'}

  postcss-import@15.1.0:
    resolution: {integrity: sha512-hpr+J05B2FVYUAXHeK1YyI267J/dDDhMU6B6civm8hSY1jYJnBXxzKDKDswzJmtLHryrjhnDjqqp/49t8FALew==}
    engines: {node: '>=14.0.0'}
    peerDependencies:
      postcss: ^8.0.0

  postcss-js@4.1.0:
    resolution: {integrity: sha512-oIAOTqgIo7q2EOwbhb8UalYePMvYoIeRY2YKntdpFQXNosSu3vLrniGgmH9OKs/qAkfoj5oB3le/7mINW1LCfw==}
    engines: {node: ^12 || ^14 || >= 16}
    peerDependencies:
      postcss: ^8.4.21

  postcss-load-config@6.0.1:
    resolution: {integrity: sha512-oPtTM4oerL+UXmx+93ytZVN82RrlY/wPUV8IeDxFrzIjXOLF1pN+EmKPLbubvKHT2HC20xXsCAH2Z+CKV6Oz/g==}
    engines: {node: '>= 18'}
    peerDependencies:
      jiti: '>=1.21.0'
      postcss: '>=8.0.9'
      tsx: ^4.8.1
      yaml: ^2.4.2
    peerDependenciesMeta:
      jiti:
        optional: true
      postcss:
        optional: true
      tsx:
        optional: true
      yaml:
        optional: true

  postcss-nested@6.2.0:
    resolution: {integrity: sha512-HQbt28KulC5AJzG+cZtj9kvKB93CFCdLvog1WFLf1D+xmMvPGlBstkpTEZfK5+AN9hfJocyBFCNiqyS48bpgzQ==}
    engines: {node: '>=12.0'}
    peerDependencies:
      postcss: ^8.2.14

  postcss-selector-parser@6.1.2:
    resolution: {integrity: sha512-Q8qQfPiZ+THO/3ZrOrO0cJJKfpYCagtMUkXbnEfmgUjwXg6z/WBeOyS9APBBPCTSiDV+s4SwQGu8yFsiMRIudg==}
    engines: {node: '>=4'}

  postcss-value-parser@4.2.0:
    resolution: {integrity: sha512-1NNCs6uurfkVbeXG4S8JFT9t19m45ICnif8zWLd5oPSZ50QnwMfK+H3jv408d4jw/7Bttv5axS5IiHoLaVNHeQ==}

  postcss@8.5.6:
    resolution: {integrity: sha512-3Ybi1tAuwAP9s0r1UQ2J4n5Y0G05bJkpUIO0/bI9MhwmD70S5aTWbXGBwxHrelT+XM1k6dM0pk+SwNkpTRN7Pg==}
    engines: {node: ^10 || ^12 || >=14}

  potpack@1.0.2:
    resolution: {integrity: sha512-choctRBIV9EMT9WGAZHn3V7t0Z2pMQyl0EZE6pFc/6ml3ssw7Dlf/oAOvFwjm1HVsqfQN8GfeFyJ+d8tRzqueQ==}

  prelude-ls@1.2.1:
    resolution: {integrity: sha512-vkcDPrRZo1QZLbn5RLGPpg/WmIQ65qoWWhcGKf/b5eplkkarX0m9z8ppCat4mlOqUsWpyNuYgO3VRyrYHSzX5g==}
    engines: {node: '>= 0.8.0'}

  prettier@3.6.2:
    resolution: {integrity: sha512-I7AIg5boAr5R0FFtJ6rCfD+LFsWHp81dolrFD8S79U9tb8Az2nGrJncnMSnys+bpQJfRUzqs9hnA81OAA3hCuQ==}
    engines: {node: '>=14'}
    hasBin: true

  pretty-format@27.5.1:
    resolution: {integrity: sha512-Qb1gy5OrP5+zDf2Bvnzdl3jsTf1qXVMazbvCoKhtKqVs4/YK4ozX4gKQJJVyNe+cajNPn0KoC0MC3FUmaHWEmQ==}
    engines: {node: ^10.13.0 || ^12.13.0 || ^14.15.0 || >=15.0.0}

  pretty-format@29.7.0:
    resolution: {integrity: sha512-Pdlw/oPxN+aXdmM9R00JVC9WVFoCLTKJvDVLgmJ+qAffBMxsV85l/Lu7sNx4zSzPyoL2euImuEwHhOXdEgNFZQ==}
    engines: {node: ^14.15.0 || ^16.10.0 || >=18.0.0}

  pretty-ms@9.3.0:
    resolution: {integrity: sha512-gjVS5hOP+M3wMm5nmNOucbIrqudzs9v/57bWRHQWLYklXqoXKrVfYW2W9+glfGsqtPgpiz5WwyEEB+ksXIx3gQ==}
    engines: {node: '>=18'}

  process-warning@5.0.0:
    resolution: {integrity: sha512-a39t9ApHNx2L4+HBnQKqxxHNs1r7KF+Intd8Q/g1bUh6q0WIp9voPXJ/x0j+ZL45KF1pJd9+q2jLIRMfvEshkA==}

  promise-worker-transferable@1.0.4:
    resolution: {integrity: sha512-bN+0ehEnrXfxV2ZQvU2PetO0n4gqBD4ulq3MI1WOPLgr7/Mg9yRQkX5+0v1vagr74ZTsl7XtzlaYDo2EuCeYJw==}

  prompts@2.4.2:
    resolution: {integrity: sha512-NxNv/kLguCA7p3jE8oL2aEBsrJWgAakBpgmgK6lpPWV+WuOmY6r2/zbAVnP+T8bQlA0nzHXSJSJW0Hq7ylaD2Q==}
    engines: {node: '>= 6'}

  prop-types@15.8.1:
    resolution: {integrity: sha512-oj87CgZICdulUohogVAR7AjlC0327U4el4L6eAvOqCeudMDVU0NThNaV+b9Df4dXgSP1gXMTnPdhfe/2qDH5cg==}

  proxy-from-env@1.1.0:
    resolution: {integrity: sha512-D+zkORCbA9f1tdWRK0RaCR3GPv50cMxcrz4X8k5LTSUD1Dkw47mKJEZQNunItRTkWwgtaUSo1RVFRIG9ZXiFYg==}

  punycode@2.3.1:
    resolution: {integrity: sha512-vYt7UD1U9Wg6138shLtLOvdAu+8DsC/ilFtEVHcH+wydcSpNE20AfSOduf6MkRFahL5FY7X1oU7nKVZFtfq8Fg==}
    engines: {node: '>=6'}

  pure-rand@6.1.0:
    resolution: {integrity: sha512-bVWawvoZoBYpp6yIoQtQXHZjmz35RSVHnUOTefl8Vcjr8snTPY1wnpSPMWekcFwbxI6gtmT7rSYPFvz71ldiOA==}

  queue-microtask@1.2.3:
    resolution: {integrity: sha512-NuaNSa6flKT5JaSYQzJok04JzTL1CA6aGhv5rfLW3PgqA+M2ChpZQnAC8h8i4ZFkBS8X5RqkDBHA7r4hej3K9A==}

  quick-format-unescaped@4.0.4:
    resolution: {integrity: sha512-tYC1Q1hgyRuHgloV/YXs2w15unPVh8qfu/qCTfhTYamaw7fyhumKa2yGpdSo87vY32rIclj+4fWYQXUMs9EHvg==}

  react-chartjs-2@5.3.0:
    resolution: {integrity: sha512-UfZZFnDsERI3c3CZGxzvNJd02SHjaSJ8kgW1djn65H1KK8rehwTjyrRKOG3VTMG8wtHZ5rgAO5oTHtHi9GCCmw==}
    peerDependencies:
      chart.js: ^4.1.1
      react: ^16.8.0 || ^17.0.0 || ^18.0.0 || ^19.0.0

  react-composer@5.0.3:
    resolution: {integrity: sha512-1uWd07EME6XZvMfapwZmc7NgCZqDemcvicRi3wMJzXsQLvZ3L7fTHVyPy1bZdnWXM4iPjYuNE+uJ41MLKeTtnA==}
    peerDependencies:
      react: ^15.0.0 || ^16.0.0 || ^17.0.0 || ^18.0.0

  react-dom@18.3.1:
    resolution: {integrity: sha512-5m4nQKp+rZRb09LNH59GM4BxTh9251/ylbKIbpe7TpGxfJ+9kv6BLkLBXIjjspbgbnIBNqlI23tRnTWT0snUIw==}
    peerDependencies:
      react: ^18.3.1

  react-hot-toast@2.6.0:
    resolution: {integrity: sha512-bH+2EBMZ4sdyou/DPrfgIouFpcRLCJ+HoCA32UoAYHn6T3Ur5yfcDCeSr5mwldl6pFOsiocmrXMuoCJ1vV8bWg==}
    engines: {node: '>=10'}
    peerDependencies:
      react: '>=16'
      react-dom: '>=16'

  react-is@16.13.1:
    resolution: {integrity: sha512-24e6ynE2H+OKt4kqsOvNd8kBpV65zoxbA4BVsEOB3ARVWQki/DHzaUoC5KuON/BiccDaCCTZBuOcfZs70kR8bQ==}

  react-is@17.0.2:
    resolution: {integrity: sha512-w2GsyukL62IJnlaff/nRegPQR94C/XXamvMWmSHRJ4y7Ts/4ocGRmTHvOs8PSE6pB3dWOrD/nueuU5sduBsQ4w==}

  react-is@18.3.1:
    resolution: {integrity: sha512-/LLMVyas0ljjAtoYiPqYiL8VWXzUUdThrmU5+n20DZv+a+ClRoevUzw5JxU+Ieh5/c87ytoTBV9G1FiKfNJdmg==}

  react-reconciler@0.27.0:
    resolution: {integrity: sha512-HmMDKciQjYmBRGuuhIaKA1ba/7a+UsM5FzOZsMO2JYHt9Jh8reCb7j1eDC95NOyUlKM9KRyvdx0flBuDvYSBoA==}
    engines: {node: '>=0.10.0'}
    peerDependencies:
      react: ^18.0.0

  react-redux@9.2.0:
    resolution: {integrity: sha512-ROY9fvHhwOD9ySfrF0wmvu//bKCQ6AeZZq1nJNtbDC+kk5DuSuNX/n6YWYF/SYy7bSba4D4FSz8DJeKY/S/r+g==}
    peerDependencies:
      '@types/react': ^18.2.25 || ^19
      react: ^18.0 || ^19
      redux: ^5.0.0
    peerDependenciesMeta:
      '@types/react':
        optional: true
      redux:
        optional: true

  react-refresh@0.17.0:
    resolution: {integrity: sha512-z6F7K9bV85EfseRCp2bzrpyQ0Gkw1uLoCel9XBVWPg/TjRj94SkJzUTGfOa4bs7iJvBWtQG0Wq7wnI0syw3EBQ==}
    engines: {node: '>=0.10.0'}

  react-router-dom@7.9.4:
    resolution: {integrity: sha512-f30P6bIkmYvnHHa5Gcu65deIXoA2+r3Eb6PJIAddvsT9aGlchMatJ51GgpU470aSqRRbFX22T70yQNUGuW3DfA==}
    engines: {node: '>=20.0.0'}
    peerDependencies:
      react: '>=18'
      react-dom: '>=18'

  react-router@7.9.4:
    resolution: {integrity: sha512-SD3G8HKviFHg9xj7dNODUKDFgpG4xqD5nhyd0mYoB5iISepuZAvzSr8ywxgxKJ52yRzf/HWtVHc9AWwoTbljvA==}
    engines: {node: '>=20.0.0'}
    peerDependencies:
      react: '>=18'
      react-dom: '>=18'
    peerDependenciesMeta:
      react-dom:
        optional: true

  react-use-measure@2.1.7:
    resolution: {integrity: sha512-KrvcAo13I/60HpwGO5jpW7E9DfusKyLPLvuHlUyP5zqnmAPhNc6qTRjUQrdTADl0lpPpDVU2/Gg51UlOGHXbdg==}
    peerDependencies:
      react: '>=16.13'
      react-dom: '>=16.13'
    peerDependenciesMeta:
      react-dom:
        optional: true

  react@18.3.1:
    resolution: {integrity: sha512-wS+hAgJShR0KhEvPJArfuPVN1+Hz1t0Y6n5jLrGQbkb4urgPE/0Rve+1kMB1v/oWgHgm4WIcV+i7F2pTVj+2iQ==}
    engines: {node: '>=0.10.0'}

  read-cache@1.0.0:
    resolution: {integrity: sha512-Owdv/Ft7IjOgm/i0xvNDZ1LrRANRfew4b2prF3OWMQLxLfu3bS8FVhCsrSCMK4lR56Y9ya+AThoTpDCTxCmpRA==}

  readable-stream@3.6.2:
    resolution: {integrity: sha512-9u/sniCrY3D5WdsERHzHE4G2YCXqoG5FTHUiCC4SIbr6XcLZBY05ya9EKjYek9O5xOAwjGq+1JdGBAS7Q9ScoA==}
    engines: {node: '>= 6'}

  readdirp@3.6.0:
    resolution: {integrity: sha512-hOS089on8RduqdbhvQ5Z37A0ESjsqz6qnRcffsMU3495FuTdqSm+7bhJ29JvIOsBDEEnan5DPu9t3To9VRlMzA==}
    engines: {node: '>=8.10.0'}

  readdirp@4.1.2:
    resolution: {integrity: sha512-GDhwkLfywWL2s6vEjyhri+eXmfH6j1L7JE27WhqLeYzoh/A3DBaYGEj2H/HFZCn/kMfim73FXxEJTw06WtxQwg==}
    engines: {node: '>= 14.18.0'}

  real-require@0.2.0:
    resolution: {integrity: sha512-57frrGM/OCTLqLOAh0mhVA9VBMHd+9U7Zb2THMGdBUoZVOtGbJzjxsYGDJ3A9AYYCP4hn6y1TVbaOfzWtm5GFg==}
    engines: {node: '>= 12.13.0'}

  recharts@3.3.0:
    resolution: {integrity: sha512-Vi0qmTB0iz1+/Cz9o5B7irVyUjX2ynvEgImbgMt/3sKRREcUM07QiYjS1QpAVrkmVlXqy5gykq4nGWMz9AS4Rg==}
    engines: {node: '>=18'}
    peerDependencies:
      react: ^16.8.0 || ^17.0.0 || ^18.0.0 || ^19.0.0
      react-dom: ^16.0.0 || ^17.0.0 || ^18.0.0 || ^19.0.0
      react-is: ^16.8.0 || ^17.0.0 || ^18.0.0 || ^19.0.0

  redent@3.0.0:
    resolution: {integrity: sha512-6tDA8g98We0zd0GvVeMT9arEOnTw9qM03L9cJXaCjrip1OO764RDBLBfrB4cwzNGDj5OA5ioymC9GkizgWJDUg==}
    engines: {node: '>=8'}

  redux-thunk@3.1.0:
    resolution: {integrity: sha512-NW2r5T6ksUKXCabzhL9z+h206HQw/NJkcLm1GPImRQ8IzfXwRGqjVhKJGauHirT0DAuyy6hjdnMZaRoAcy0Klw==}
    peerDependencies:
      redux: ^5.0.0

  redux@5.0.1:
    resolution: {integrity: sha512-M9/ELqF6fy8FwmkpnF0S3YKOqMyoWJ4+CS5Efg2ct3oY9daQvd/Pc71FpGZsVsbl3Cpb+IIcjBDUnnyBdQbq4w==}

  require-directory@2.1.1:
    resolution: {integrity: sha512-fGxEI7+wsG9xrvdjsrlmL22OMTTiHRwAMroiEeMgq8gzoLC/PQr7RsRDSTLUg/bZAZtF+TVIkHc6/4RIKrui+Q==}
    engines: {node: '>=0.10.0'}

  require-from-string@2.0.2:
    resolution: {integrity: sha512-Xf0nWe6RseziFMu+Ap9biiUbmplq6S9/p+7w7YXP/JBHhrUDDUhwa+vANyubuqfZWTveU//DYVGsDG7RKL/vEw==}
    engines: {node: '>=0.10.0'}

  reselect@5.1.1:
    resolution: {integrity: sha512-K/BG6eIky/SBpzfHZv/dd+9JBFiS4SWV7FIujVyJRux6e45+73RaUHXLmIR1f7WOMaQ0U1km6qwklRQxpJJY0w==}

  resolve-cwd@3.0.0:
    resolution: {integrity: sha512-OrZaX2Mb+rJCpH/6CpSqt9xFVpN++x01XnN2ie9g6P5/3xelLAkXWVADpdz1IHD/KFfEXyE6V0U01OQ3UO2rEg==}
    engines: {node: '>=8'}

  resolve-from@4.0.0:
    resolution: {integrity: sha512-pb/MYmXstAkysRFx8piNI1tGFNQIFA3vkE3Gq4EuA1dF6gHp/+vgZqsCGJapvy8N3Q+4o7FwvquPJcnZ7RYy4g==}
    engines: {node: '>=4'}

  resolve-from@5.0.0:
    resolution: {integrity: sha512-qYg9KP24dD5qka9J47d0aVky0N+b4fTU89LN9iDnjB5waksiC49rvMB0PrUJQGoTmH50XPiqOvAjDfaijGxYZw==}
    engines: {node: '>=8'}

  resolve-pkg-maps@1.0.0:
    resolution: {integrity: sha512-seS2Tj26TBVOC2NIc2rOe2y2ZO7efxITtLZcGSOnHHNOQ7CkiUBfw0Iw2ck6xkIhPwLhKNLS8BO+hEpngQlqzw==}

  resolve.exports@2.0.3:
    resolution: {integrity: sha512-OcXjMsGdhL4XnbShKpAcSqPMzQoYkYyhbEaeSko47MjRP9NfEQMhZkXL1DoFlt9LWQn4YttrdnV6X2OiyzBi+A==}
    engines: {node: '>=10'}

  resolve@1.22.10:
    resolution: {integrity: sha512-NPRy+/ncIMeDlTAsuqwKIiferiawhefFJtkNSW0qZJEqMEb+qBt/77B/jGeeek+F0uOeN05CDa6HXbbIgtVX4w==}
    engines: {node: '>= 0.4'}
    hasBin: true

  retry-request@7.0.2:
    resolution: {integrity: sha512-dUOvLMJ0/JJYEn8NrpOaGNE7X3vpI5XlZS/u0ANjqtcZVKnIxP7IgCFwrKTxENw29emmwug53awKtaMm4i9g5w==}
    engines: {node: '>=14'}

  retry@0.13.1:
    resolution: {integrity: sha512-XQBQ3I8W1Cge0Seh+6gjj03LbmRFWuoszgK9ooCpwYIrhhoO80pfq4cUkU5DkknwfOfFteRwlZ56PYOGYyFWdg==}
    engines: {node: '>= 4'}

  reusify@1.1.0:
    resolution: {integrity: sha512-g6QUff04oZpHs0eG5p83rFLhHeV00ug/Yf9nZM6fLeUrPguBTkTQOdpAWWspMh55TZfVQDPaN3NQJfbVRAxdIw==}
    engines: {iojs: '>=1.0.0', node: '>=0.10.0'}

  rimraf@3.0.2:
    resolution: {integrity: sha512-JZkJMZkAGFFPP2YqXZXPbMlMBgsxzE8ILs4lMIX/2o0L9UBw9O/Y3o6wFw/i9YLapcUJWwqbi3kdxIPdC62TIA==}
    deprecated: Rimraf versions prior to v4 are no longer supported
    hasBin: true

  robust-predicates@3.0.2:
    resolution: {integrity: sha512-IXgzBWvWQwE6PrDI05OvmXUIruQTcoMDzRsOd5CDvHCVLcLHMTSYvOK5Cm46kWqlV3yAbuSpBZdJ5oP5OUoStg==}

  rollup@4.52.5:
    resolution: {integrity: sha512-3GuObel8h7Kqdjt0gxkEzaifHTqLVW56Y/bjN7PSQtkKr0w3V/QYSdt6QWYtd7A1xUtYQigtdUfgj1RvWVtorw==}
    engines: {node: '>=18.0.0', npm: '>=8.0.0'}
    hasBin: true

  rrweb-cssom@0.8.0:
    resolution: {integrity: sha512-guoltQEx+9aMf2gDZ0s62EcV8lsXR+0w8915TC3ITdn2YueuNjdAYh/levpU9nFaoChh9RUS5ZdQMrKfVEN9tw==}

  run-parallel@1.2.0:
    resolution: {integrity: sha512-5l4VyZR86LZ/lDxZTR6jqL8AFE2S0IFLMP26AbjsLVADxHdhB/c0GUsH+y39UfCi3dzz8OlQuPmnaJOMoDHQBA==}

  rw@1.3.3:
    resolution: {integrity: sha512-PdhdWy89SiZogBLaw42zdeqtRJ//zFd2PgQavcICDUgJT5oW10QCRKbJ6bg4r0/UY2M6BWd5tkxuGFRvCkgfHQ==}

  safe-buffer@5.2.1:
    resolution: {integrity: sha512-rp3So07KcdmmKbGvgaNxQSJr7bGVSVk5S9Eq1F+ppbRo70+YeaDxkw5Dd8NPN+GD6bjnYm2VuPuCXmpuYvmCXQ==}

  safe-stable-stringify@2.5.0:
    resolution: {integrity: sha512-b3rppTKm9T+PsVCBEOUR46GWI7fdOs00VKZ1+9c1EWDaDMvjQc6tUwuFyIprgGgTcWoVHSKrU8H31ZHA2e0RHA==}
    engines: {node: '>=10'}

  safer-buffer@2.1.2:
    resolution: {integrity: sha512-YZo3K82SD7Riyi0E1EQPojLz7kpepnSQI9IyPbHHg1XXXevb5dJI7tpyN2ADxGcQbHG7vcyRHk0cbwqcQriUtg==}

  saxes@6.0.0:
    resolution: {integrity: sha512-xAg7SOnEhrm5zI3puOOKyy1OMcMlIJZYNJY7xLBwSze0UjhPLnWfj2GF2EpT0jmzaJKIWKHLsaSSajf35bcYnA==}
    engines: {node: '>=v12.22.7'}

  scheduler@0.21.0:
    resolution: {integrity: sha512-1r87x5fz9MXqswA2ERLo0EbOAU74DpIUO090gIasYTqlVoJeMcl+Z1Rg7WHz+qtPujhS/hGIt9kxZOYBV3faRQ==}

  scheduler@0.23.2:
    resolution: {integrity: sha512-UOShsPwz7NrMUqhR6t0hWjFduvOzbtv7toDH1/hIrfRNIDBnnBWd0CwJTGvTpngVlmwGCdP9/Zl/tVrDqcuYzQ==}

  semver@6.3.1:
    resolution: {integrity: sha512-BR7VvDCVHO+q2xBEWskxS6DJE1qRnb7DxzUrogb71CWoSficBxYsiAGd+Kl0mmq/MprG9yArRkyrQxTO6XjMzA==}
    hasBin: true

  semver@7.7.3:
    resolution: {integrity: sha512-SdsKMrI9TdgjdweUSR9MweHA4EJ8YxHn8DFaDisvhVlUOe4BF1tLD7GAj0lIqWVl+dPb/rExr0Btby5loQm20Q==}
    engines: {node: '>=10'}
    hasBin: true

  set-cookie-parser@2.7.1:
    resolution: {integrity: sha512-IOc8uWeOZgnb3ptbCURJWNjWUPcO3ZnTTdzsurqERrP6nPyv+paC55vJM0LpOlT2ne+Ix+9+CRG1MNLlyZ4GjQ==}

  shebang-command@2.0.0:
    resolution: {integrity: sha512-kHxr2zZpYtdmrN1qDjrrX/Z1rR1kG8Dx+gkpK1G4eXmvXswmcE1hTWBWYUzlraYw1/yZp6YuDY77YtvbN0dmDA==}
    engines: {node: '>=8'}

  shebang-regex@3.0.0:
    resolution: {integrity: sha512-7++dFhtcx3353uBaq8DDR4NuxBetBzC7ZQOhmTQInHEd6bSrXdiEyzCvG07Z44UYdLShWUyXt5M/yhz8ekcb1A==}
    engines: {node: '>=8'}

  siginfo@2.0.0:
    resolution: {integrity: sha512-ybx0WO1/8bSBLEWXZvEd7gMW3Sn3JFlW3TvX1nREbDLRNQNaeNN8WK0meBwPdAaOI7TtRRRJn/Es1zhrrCHu7g==}

  signal-exit@3.0.7:
    resolution: {integrity: sha512-wnD2ZE+l+SPC/uoS0vXeE9L1+0wuaMqKlfz9AMUo38JsyLSBWSFcHR1Rri62LZc12vLr1gb3jl7iwQhgwpAbGQ==}

  signal-exit@4.1.0:
    resolution: {integrity: sha512-bzyZ1e88w9O1iNJbKnOlvYTrWPDl46O1bG0D3XInv+9tkPrxrN8jUUTiFlDkkmKWgn1M6CfIA13SuGqOa9Korw==}
    engines: {node: '>=14'}

  sirv@3.0.2:
    resolution: {integrity: sha512-2wcC/oGxHis/BoHkkPwldgiPSYcpZK3JU28WoMVv55yHJgcZ8rlXvuG9iZggz+sU1d4bRgIGASwyWqjxu3FM0g==}
    engines: {node: '>=18'}

  sisteransi@1.0.5:
    resolution: {integrity: sha512-bLGGlR1QxBcynn2d5YmDX4MGjlZvy2MRBDRNHLJ8VI6l6+9FUiyTFNJ0IveOSP0bcXgVDPRcfGqA0pjaqUpfVg==}

  slash@3.0.0:
    resolution: {integrity: sha512-g9Q1haeby36OSStwb4ntCGGGaKsaVSjQ68fBxoQcutl5fS1vuY18H3wSt3jFyFtrkx+Kz0V1G85A4MyAdDMi2Q==}
    engines: {node: '>=8'}

  slash@5.1.0:
    resolution: {integrity: sha512-ZA6oR3T/pEyuqwMgAKT0/hAv8oAXckzbkmR0UkUosQ+Mc4RxGoJkRmwHgHufaenlyAgE1Mxgpdcrf75y6XcnDg==}
    engines: {node: '>=14.16'}

  socket.io-client@4.8.1:
    resolution: {integrity: sha512-hJVXfu3E28NmzGk8o1sHhN3om52tRvwYeidbj7xKy2eIIse5IoKX3USlS6Tqt3BHAtflLIkCQBkzVrEEfWUyYQ==}
    engines: {node: '>=10.0.0'}

  socket.io-parser@4.2.4:
    resolution: {integrity: sha512-/GbIKmo8ioc+NIWIhwdecY0ge+qVBSMdgxGygevmdHj24bsfgtCmcUUcQ5ZzcylGFHsN3k4HB4Cgkl96KVnuew==}
    engines: {node: '>=10.0.0'}

  sonic-boom@4.2.0:
    resolution: {integrity: sha512-INb7TM37/mAcsGmc9hyyI6+QR3rR1zVRu36B0NeGXKnOOLiZOfER5SA+N7X7k3yUYRzLWafduTDvJAfDswwEww==}

  source-map-js@1.2.1:
    resolution: {integrity: sha512-UXWMKhLOwVKb728IUtQPXxfYU+usdybtUrK/8uGE8CQMvrhOpwvzDBwj0QhSL7MQc7vIsISBG8VQ8+IDQxpfQA==}
    engines: {node: '>=0.10.0'}

  source-map-support@0.5.13:
    resolution: {integrity: sha512-SHSKFHadjVA5oR4PPqhtAVdcBWwRYVd6g6cAXnIbRiIwc2EhPrTuKUBdSLvlEKyIP3GCf89fltvcZiP9MMFA1w==}

  source-map@0.6.1:
    resolution: {integrity: sha512-UjgapumWlbMhkBgzT7Ykc5YXUT46F0iKu8SGXq0bcwP5dz/h0Plj6enJqjz1Zbq2l5WaqYnrVbwWOWMyF3F47g==}
    engines: {node: '>=0.10.0'}

  split2@4.2.0:
    resolution: {integrity: sha512-UcjcJOWknrNkF6PLX83qcHM6KHgVKNkV62Y8a5uYDVv9ydGQVwAHMKqHdJje1VTWpljG0WYpCDhrCdAOYH4TWg==}
    engines: {node: '>= 10.x'}

  sprintf-js@1.0.3:
    resolution: {integrity: sha512-D9cPgkvLlV3t3IzL0D0YLvGA9Ahk4PcvVwUbN0dSGr1aP0Nrt4AEnTUbuGvquEC0mA64Gqt1fzirlRs5ibXx8g==}

  stack-utils@2.0.6:
    resolution: {integrity: sha512-XlkWvfIm6RmsWtNJx+uqtKLS8eqFbxUg0ZzLXqY0caEy9l7hruX8IpiDnjsLavoBgqCCR71TqWO8MaXYheJ3RQ==}
    engines: {node: '>=10'}

  stackback@0.0.2:
    resolution: {integrity: sha512-1XMJE5fQo1jGH6Y/7ebnwPOBEkIEnT4QF32d5R1+VXdXveM0IBMJt8zfaxX1P3QhVwrYe+576+jkANtSS2mBbw==}

  stats-gl@2.4.2:
    resolution: {integrity: sha512-g5O9B0hm9CvnM36+v7SFl39T7hmAlv541tU81ME8YeSb3i1CIP5/QdDeSB3A0la0bKNHpxpwxOVRo2wFTYEosQ==}
    peerDependencies:
      '@types/three': '*'
      three: '*'

  stats.js@0.17.0:
    resolution: {integrity: sha512-hNKz8phvYLPEcRkeG1rsGmV5ChMjKDAWU7/OJJdDErPBNChQXxCo3WZurGpnWc6gZhAzEPFad1aVgyOANH1sMw==}

  std-env@3.10.0:
    resolution: {integrity: sha512-5GS12FdOZNliM5mAOxFRg7Ir0pWz8MdpYm6AY6VPkGpbA7ZzmbzNcBJQ0GPvvyWgcY7QAhCgf9Uy89I03faLkg==}

  stream-events@1.0.5:
    resolution: {integrity: sha512-E1GUzBSgvct8Jsb3v2X15pjzN1tYebtbLaMg+eBOUOAxgbLoSbT2NS91ckc5lJD1KfLjId+jXJRgo0qnV5Nerg==}

  stream-shift@1.0.3:
    resolution: {integrity: sha512-76ORR0DO1o1hlKwTbi/DM3EXWGf3ZJYO8cXX5RJwnul2DEg2oyoZyjLNoQM8WsvZiFKCRfC1O0J7iCvie3RZmQ==}

  string-length@4.0.2:
    resolution: {integrity: sha512-+l6rNN5fYHNhZZy41RXsYptCjA2Igmq4EG7kZAYFQI1E1VTXarr6ZPXBg6eq7Y6eK4FEhY6AJlyuFIb/v/S0VQ==}
    engines: {node: '>=10'}

  string-width@4.2.3:
    resolution: {integrity: sha512-wKyQRQpjJ0sIp62ErSZdGsjMJWsap5oRNihHhu6G7JVO/9jIB6UyevL+tXuOqrng8j/cxKTWyWUwvSTriiZz/g==}
    engines: {node: '>=8'}

  string-width@5.1.2:
    resolution: {integrity: sha512-HnLOCR3vjcY8beoNLtcjZ5/nxn2afmME6lhrDrebokqMap+XbeW8n9TXpPDOqdGK5qcI3oT0GKTW6wC7EMiVqA==}
    engines: {node: '>=12'}

  string_decoder@1.3.0:
    resolution: {integrity: sha512-hkRX8U1WjJFd8LsDJ2yQ/wWWxaopEsABU1XfkM8A+j0+85JAGppt16cr1Whg6KIbb4okU6Mql6BOj+uup/wKeA==}

  strip-ansi@6.0.1:
    resolution: {integrity: sha512-Y38VPSHcqkFrCpFnQ9vuSXmquuv5oXOKpGeT6aGrr3o3Gc9AlVa6JBfUSOCnbxGGZF+/0ooI7KrPuUSztUdU5A==}
    engines: {node: '>=8'}

  strip-ansi@7.1.2:
    resolution: {integrity: sha512-gmBGslpoQJtgnMAvOVqGZpEz9dyoKTCzy2nfz/n8aIFhN/jCE/rCmcxabB6jOOHV+0WNnylOxaxBQPSvcWklhA==}
    engines: {node: '>=12'}

  strip-bom@4.0.0:
    resolution: {integrity: sha512-3xurFv5tEgii33Zi8Jtp55wEIILR9eh34FAW00PZf+JnSsTmV/ioewSgQl97JHvgjoRGwPShsWm+IdrxB35d0w==}
    engines: {node: '>=8'}

  strip-final-newline@2.0.0:
    resolution: {integrity: sha512-BrpvfNAE3dcvq7ll3xVumzjKjZQ5tI1sEUIKr3Uoks0XUl45St3FlatVqef9prk4jRDzhW6WZg+3bk93y6pLjA==}
    engines: {node: '>=6'}

  strip-final-newline@4.0.0:
    resolution: {integrity: sha512-aulFJcD6YK8V1G7iRB5tigAP4TsHBZZrOV8pjV++zdUwmeV8uzbY7yn6h9MswN62adStNZFuCIx4haBnRuMDaw==}
    engines: {node: '>=18'}

  strip-indent@3.0.0:
    resolution: {integrity: sha512-laJTa3Jb+VQpaC6DseHhF7dXVqHTfJPCRDaEbid/drOhgitgYku/letMUqOXFoWV0zIIUbjpdH2t+tYj4bQMRQ==}
    engines: {node: '>=8'}

  strip-json-comments@3.1.1:
    resolution: {integrity: sha512-6fPc+R4ihwqP6N/aIv2f1gMH8lOVtWQHoqC4yK6oSDVVocumAsfCqjkXnqiYMhmMwS/mEHLp7Vehlt3ql6lEig==}
    engines: {node: '>=8'}

  strip-literal@3.1.0:
    resolution: {integrity: sha512-8r3mkIM/2+PpjHoOtiAW8Rg3jJLHaV7xPwG+YRGrv6FP0wwk/toTpATxWYOW0BKdWwl82VT2tFYi5DlROa0Mxg==}

  stubs@3.0.0:
    resolution: {integrity: sha512-PdHt7hHUJKxvTCgbKX9C1V/ftOcjJQgz8BZwNfV5c4B6dcGqlpelTbJ999jBGZ2jYiPAwcX5dP6oBwVlBlUbxw==}

  sucrase@3.35.0:
    resolution: {integrity: sha512-8EbVDiu9iN/nESwxeSxDKe0dunta1GOlHufmSSXxMD2z2/tMZpDMpvXQGsc+ajGo8y2uYUmixaSRUc/QPoQ0GA==}
    engines: {node: '>=16 || 14 >=14.17'}
    hasBin: true

  supports-color@7.2.0:
    resolution: {integrity: sha512-qpCAvRl9stuOHveKsn7HncJRvv501qIacKzQlO/+Lwxc9+0q2wLyv4Dfvt80/DPn2pqOBsJdDiogXGR9+OvwRw==}
    engines: {node: '>=8'}

  supports-color@8.1.1:
    resolution: {integrity: sha512-MpUEN2OodtUzxvKQl72cUF7RQ5EiHsGvSsVG0ia9c5RbWGL2CI4C7EpPS8UTBIplnlzZiNuV56w+FuNxy3ty2Q==}
    engines: {node: '>=10'}

  supports-preserve-symlinks-flag@1.0.0:
    resolution: {integrity: sha512-ot0WnXS9fgdkgIcePe6RHNk1WA8+muPa6cSjeR3V8K27q9BB1rTE3R1p7Hv0z1ZyAc8s6Vvv8DIyWf681MAt0w==}
    engines: {node: '>= 0.4'}

  suspend-react@0.1.3:
    resolution: {integrity: sha512-aqldKgX9aZqpoDp3e8/BZ8Dm7x1pJl+qI3ZKxDN0i/IQTWUwBx/ManmlVJ3wowqbno6c2bmiIfs+Um6LbsjJyQ==}
    peerDependencies:
      react: '>=17.0'

  symbol-tree@3.2.4:
    resolution: {integrity: sha512-9QNk5KwDF+Bvz+PyObkmSYjI5ksVUYtjW7AU22r2NKcfLJcXp96hkDWU3+XndOsUb+AQ9QhfzfCT2O+CNWT5Tw==}

  tailwind-merge@3.3.1:
    resolution: {integrity: sha512-gBXpgUm/3rp1lMZZrM/w7D8GKqshif0zAymAhbCyIt8KMe+0v9DQ7cdYLR4FHH/cKpdTXb+A/tKKU3eolfsI+g==}

  tailwindcss@3.4.18:
    resolution: {integrity: sha512-6A2rnmW5xZMdw11LYjhcI5846rt9pbLSabY5XPxo+XWdxwZaFEn47Go4NzFiHu9sNNmr/kXivP1vStfvMaK1GQ==}
    engines: {node: '>=14.0.0'}
    hasBin: true

  teeny-request@9.0.0:
    resolution: {integrity: sha512-resvxdc6Mgb7YEThw6G6bExlXKkv6+YbuzGg9xuXxSgxJF7Ozs+o8Y9+2R3sArdWdW8nOokoQb1yrpFB0pQK2g==}
    engines: {node: '>=14'}

  test-exclude@6.0.0:
    resolution: {integrity: sha512-cAGWPIyOHU6zlmg88jwm7VRyXnMN7iV68OGAbYDk/Mh/xC/pzVPlQtY6ngoIH/5/tciuhGfvESU8GrHrcxD56w==}
    engines: {node: '>=8'}

  text-table@0.2.0:
    resolution: {integrity: sha512-N+8UisAXDGk8PFXP4HAzVR9nbfmVJ3zYLAWiTIoqC5v5isinhr+r5uaO8+7r3BMfuNIufIsA7RdpVgacC2cSpw==}

  thenify-all@1.6.0:
    resolution: {integrity: sha512-RNxQH/qI8/t3thXJDwcstUO4zeqo64+Uy/+sNVRBx4Xn2OX+OZ9oP+iJnNFqplFra2ZUVeKCSa2oVWi3T4uVmA==}
    engines: {node: '>=0.8'}

  thenify@3.3.1:
    resolution: {integrity: sha512-RVZSIV5IG10Hk3enotrhvz0T9em6cyHBLkH/YAZuKqd8hRkKhSfCGIcP2KUY0EPxndzANBmNllzWPwak+bheSw==}

  thread-stream@3.1.0:
    resolution: {integrity: sha512-OqyPZ9u96VohAyMfJykzmivOrY2wfMSf3C5TtFJVgN+Hm6aj+voFhlK+kZEIv2FBh1X6Xp3DlnCOfEQ3B2J86A==}

  three-mesh-bvh@0.7.8:
    resolution: {integrity: sha512-BGEZTOIC14U0XIRw3tO4jY7IjP7n7v24nv9JXS1CyeVRWOCkcOMhRnmENUjuV39gktAw4Ofhr0OvIAiTspQrrw==}
    deprecated: Deprecated due to three.js version incompatibility. Please use v0.8.0, instead.
    peerDependencies:
      three: '>= 0.151.0'

  three-stdlib@2.36.0:
    resolution: {integrity: sha512-kv0Byb++AXztEGsULgMAs8U2jgUdz6HPpAB/wDJnLiLlaWQX2APHhiTJIN7rqW+Of0eRgcp7jn05U1BsCP3xBA==}
    peerDependencies:
      three: '>=0.128.0'

  three@0.168.0:
    resolution: {integrity: sha512-6m6jXtDwMJEK/GGMbAOTSAmxNdzKvvBzgd7q8bE/7Tr6m7PaBh5kKLrN7faWtlglXbzj7sVba48Idwx+NRsZXw==}

  tiny-invariant@1.3.3:
    resolution: {integrity: sha512-+FbBPE1o9QAYvviau/qC5SE3caw21q3xkvWKBtja5vgqOWIHHJ3ioaq1VPfn/Szqctz2bU/oYeKd9/z5BL+PVg==}

  tinybench@2.9.0:
    resolution: {integrity: sha512-0+DUvqWMValLmha6lr4kD8iAMK1HzV0/aKnCtWb9v9641TnP/MFb7Pc2bxoxQjTXAErryXVgUOfv2YqNllqGeg==}

  tinyexec@0.3.2:
    resolution: {integrity: sha512-KQQR9yN7R5+OSwaK0XQoj22pwHoTlgYqmUscPYoknOoWCWfj/5/ABTMRi69FrKU5ffPVh5QcFikpWJI/P1ocHA==}

  tinyglobby@0.2.15:
    resolution: {integrity: sha512-j2Zq4NyQYG5XMST4cbs02Ak8iJUdxRM0XI5QyxXuZOzKOINmWurp3smXu3y5wDcJrptwpSjgXHzIQxR0omXljQ==}
    engines: {node: '>=12.0.0'}

  tinypool@1.1.1:
    resolution: {integrity: sha512-Zba82s87IFq9A9XmjiX5uZA/ARWDrB03OHlq+Vw1fSdt0I+4/Kutwy8BP4Y/y/aORMo61FQ0vIb5j44vSo5Pkg==}
    engines: {node: ^18.0.0 || >=20.0.0}

  tinyrainbow@2.0.0:
    resolution: {integrity: sha512-op4nsTR47R6p0vMUUoYl/a+ljLFVtlfaXkLQmqfLR1qHma1h/ysYk4hEXZ880bf2CYgTskvTa/e196Vd5dDQXw==}
    engines: {node: '>=14.0.0'}

  tinyspy@4.0.4:
    resolution: {integrity: sha512-azl+t0z7pw/z958Gy9svOTuzqIk6xq+NSheJzn5MMWtWTFywIacg2wUlzKFGtt3cthx0r2SxMK0yzJOR0IES7Q==}
    engines: {node: '>=14.0.0'}

  tldts-core@7.0.17:
    resolution: {integrity: sha512-DieYoGrP78PWKsrXr8MZwtQ7GLCUeLxihtjC1jZsW1DnvSMdKPitJSe8OSYDM2u5H6g3kWJZpePqkp43TfLh0g==}

  tldts@7.0.17:
    resolution: {integrity: sha512-Y1KQBgDd/NUc+LfOtKS6mNsC9CCaH+m2P1RoIZy7RAPo3C3/t8X45+zgut31cRZtZ3xKPjfn3TkGTrctC2TQIQ==}
    hasBin: true

  tmpl@1.0.5:
    resolution: {integrity: sha512-3f0uOEAQwIqGuWW2MVzYg8fV/QNnc/IpuJNG837rLuczAaLVHslWHZQj4IGiEl5Hs3kkbhwL9Ab7Hrsmuj+Smw==}

  to-regex-range@5.0.1:
    resolution: {integrity: sha512-65P7iz6X5yEr1cwcgvQxbbIw7Uk3gOy5dIdtZ4rDveLqhrdJP+Li/Hx6tyK0NEb+2GCyneCMJiGqrADCSNk8sQ==}
    engines: {node: '>=8.0'}

  totalist@3.0.1:
    resolution: {integrity: sha512-sf4i37nQ2LBx4m3wB74y+ubopq6W/dIzXg0FDGjsYnZHVa1Da8FH853wlL2gtUhg+xJXjfk3kUZS3BRoQeoQBQ==}
    engines: {node: '>=6'}

  tough-cookie@6.0.0:
    resolution: {integrity: sha512-kXuRi1mtaKMrsLUxz3sQYvVl37B0Ns6MzfrtV5DvJceE9bPyspOqk9xxv7XbZWcfLWbFmm997vl83qUWVJA64w==}
    engines: {node: '>=16'}

  tr46@0.0.3:
    resolution: {integrity: sha512-N3WMsuqV66lT30CrXNbEjx4GEwlow3v6rr4mCcv6prnfwhS01rkgyFdjPNBYd9br7LpXV1+Emh01fHnq2Gdgrw==}

  tr46@6.0.0:
    resolution: {integrity: sha512-bLVMLPtstlZ4iMQHpFHTR7GAGj2jxi8Dg0s2h2MafAE4uSWF98FC/3MomU51iQAMf8/qDUbKWf5GxuvvVcXEhw==}
    engines: {node: '>=20'}

  troika-three-text@0.52.4:
    resolution: {integrity: sha512-V50EwcYGruV5rUZ9F4aNsrytGdKcXKALjEtQXIOBfhVoZU9VAqZNIoGQ3TMiooVqFAbR1w15T+f+8gkzoFzawg==}
    peerDependencies:
      three: '>=0.125.0'

  troika-three-utils@0.52.4:
    resolution: {integrity: sha512-NORAStSVa/BDiG52Mfudk4j1FG4jC4ILutB3foPnfGbOeIs9+G5vZLa0pnmnaftZUGm4UwSoqEpWdqvC7zms3A==}
    peerDependencies:
      three: '>=0.125.0'

  troika-worker-utils@0.52.0:
    resolution: {integrity: sha512-W1CpvTHykaPH5brv5VHLfQo9D1OYuo0cSBEUQFFT/nBUzM8iD6Lq2/tgG/f1OelbAS1WtaTPQzE5uM49egnngw==}

  ts-api-utils@2.1.0:
    resolution: {integrity: sha512-CUgTZL1irw8u29bzrOD/nH85jqyc74D6SshFgujOIA7osm2Rz7dYH77agkx7H4FBNxDq7Cjf+IjaX/8zwFW+ZQ==}
    engines: {node: '>=18.12'}
    peerDependencies:
      typescript: '>=4.8.4'

  ts-interface-checker@0.1.13:
    resolution: {integrity: sha512-Y/arvbn+rrz3JCKl9C4kVNfTfSm2/mEp5FSz5EsZSANGPSlQrpRI5M4PKF+mJnE52jOO90PnPSc3Ur3bTQw0gA==}

  ts-jest@29.4.5:
    resolution: {integrity: sha512-HO3GyiWn2qvTQA4kTgjDcXiMwYQt68a1Y8+JuLRVpdIzm+UOLSHgl/XqR4c6nzJkq5rOkjc02O2I7P7l/Yof0Q==}
    engines: {node: ^14.15.0 || ^16.10.0 || ^18.0.0 || >=20.0.0}
    hasBin: true
    peerDependencies:
      '@babel/core': '>=7.0.0-beta.0 <8'
      '@jest/transform': ^29.0.0 || ^30.0.0
      '@jest/types': ^29.0.0 || ^30.0.0
      babel-jest: ^29.0.0 || ^30.0.0
      esbuild: '*'
      jest: ^29.0.0 || ^30.0.0
      jest-util: ^29.0.0 || ^30.0.0
      typescript: '>=4.3 <6'
    peerDependenciesMeta:
      '@babel/core':
        optional: true
      '@jest/transform':
        optional: true
      '@jest/types':
        optional: true
      babel-jest:
        optional: true
      esbuild:
        optional: true
      jest-util:
        optional: true

  tslib@2.8.1:
    resolution: {integrity: sha512-oJFu94HQb+KVduSUQL7wnpmqnfmLsOA/nAh6b6EH0wCEoK0/mPeXU6c3wKDV83MkOuHPRHtSXKKU99IBazS/2w==}

  tsx@4.20.6:
    resolution: {integrity: sha512-ytQKuwgmrrkDTFP4LjR0ToE2nqgy886GpvRSpU0JAnrdBYppuY5rLkRUYPU1yCryb24SsKBTL/hlDQAEFVwtZg==}
    engines: {node: '>=18.0.0'}
    hasBin: true

  tunnel-rat@0.1.2:
    resolution: {integrity: sha512-lR5VHmkPhzdhrM092lI2nACsLO4QubF0/yoOhzX7c+wIpbN1GjHNzCc91QlpxBi+cnx8vVJ+Ur6vL5cEoQPFpQ==}

  tw-animate-css@1.4.0:
    resolution: {integrity: sha512-7bziOlRqH0hJx80h/3mbicLW7o8qLsH5+RaLR2t+OHM3D0JlWGODQKQ4cxbK7WlvmUxpcj6Kgu6EKqjrGFe3QQ==}

  type-check@0.4.0:
    resolution: {integrity: sha512-XleUoc9uwGXqjWwXaUTZAmzMcFZ5858QA2vvx1Ur5xIcixXIP+8LnFDgRplU30us6teqdlskFfu+ae4K79Ooew==}
    engines: {node: '>= 0.8.0'}

  type-detect@4.0.8:
    resolution: {integrity: sha512-0fr/mIH1dlO+x7TlcMy+bIDqKPsw/70tVyeHW787goQjhmqaZe10uwLujubK9q9Lg6Fiho1KUKDYz0Z7k7g5/g==}
    engines: {node: '>=4'}

  type-fest@0.20.2:
    resolution: {integrity: sha512-Ne+eE4r0/iWnpAxD852z3A+N0Bt5RN//NjJwRd2VFHEmrywxf5vsZlh4R6lixl6B+wz/8d+maTSAkN1FIkI3LQ==}
    engines: {node: '>=10'}

  type-fest@0.21.3:
    resolution: {integrity: sha512-t0rzBq87m3fVcduHDUFhKmyyX+9eo6WQjZvf51Ea/M0Q7+T374Jp1aUiyUl0GKxp8M/OETVHSDvmkyPgvX+X2w==}
    engines: {node: '>=10'}

  type-fest@4.41.0:
    resolution: {integrity: sha512-TeTSQ6H5YHvpqVwBRcnLDCBnDOHWYu7IvGbHT6N8AOymcr9PJGjc1GTtiWZTYg0NCgYwvnYWEkVChQAr9bjfwA==}
    engines: {node: '>=16'}

  typescript-eslint@8.43.0:
    resolution: {integrity: sha512-FyRGJKUGvcFekRRcBKFBlAhnp4Ng8rhe8tuvvkR9OiU0gfd4vyvTRQHEckO6VDlH57jbeUQem2IpqPq9kLJH+w==}
    engines: {node: ^18.18.0 || ^20.9.0 || >=21.1.0}
    peerDependencies:
      eslint: ^8.57.0 || ^9.0.0
      typescript: '>=4.8.4 <6.0.0'

  typescript@5.6.3:
    resolution: {integrity: sha512-hjcS1mhfuyi4WW8IWtjP7brDrG2cuDZukyrYrSauoXGNgx0S7zceP07adYkJycEr56BOUTNPzbInooiN3fn1qw==}
    engines: {node: '>=14.17'}
    hasBin: true

  uglify-js@3.19.3:
    resolution: {integrity: sha512-v3Xu+yuwBXisp6QYTcH4UbH+xYJXqnq2m/LtQVWKWzYc1iehYnLixoQDN9FH6/j9/oybfd6W9Ghwkl8+UMKTKQ==}
    engines: {node: '>=0.8.0'}
    hasBin: true

  undici-types@6.21.0:
    resolution: {integrity: sha512-iwDZqg0QAGrg9Rav5H4n0M64c3mkR59cJ6wQp+7C4nI0gsmExaedaYLNO44eT4AtBBwjbTiGPMlt2Md0T9H9JQ==}

  undici-types@7.14.0:
    resolution: {integrity: sha512-QQiYxHuyZ9gQUIrmPo3IA+hUl4KYk8uSA7cHrcKd/l3p1OTpZcM0Tbp9x7FAtXdAYhlasd60ncPpgu6ihG6TOA==}

  unicorn-magic@0.3.0:
    resolution: {integrity: sha512-+QBBXBCvifc56fsbuxZQ6Sic3wqqc3WWaqxs58gvJrcOuN83HGTCwz3oS5phzU9LthRNE9VrJCFCLUgHeeFnfA==}
    engines: {node: '>=18'}

  universalify@2.0.1:
    resolution: {integrity: sha512-gptHNQghINnc/vTGIk0SOFGFNXw7JVrlRUtConJRlvaw6DuX0wO5Jeko9sWrMBhh+PsYAZ7oXAiOnf/UKogyiw==}
    engines: {node: '>= 10.0.0'}

  update-browserslist-db@1.1.3:
    resolution: {integrity: sha512-UxhIZQ+QInVdunkDAaiazvvT/+fXL5Osr0JZlJulepYu6Jd7qJtDZjlur0emRlT71EN3ScPoE7gvsuIKKNavKw==}
    hasBin: true
    peerDependencies:
      browserslist: '>= 4.21.0'

  uri-js@4.4.1:
    resolution: {integrity: sha512-7rKUyy33Q1yc98pQ1DAmLtwX109F7TIfWlW1Ydo8Wl1ii1SeHieeh0HHfPeL2fMXK6z0s8ecKs9frCuLJvndBg==}

  use-sync-external-store@1.6.0:
    resolution: {integrity: sha512-Pp6GSwGP/NrPIrxVFAIkOQeyw8lFenOHijQWkUTrDvrF4ALqylP2C/KCkeS9dpUM3KvYRQhna5vt7IL95+ZQ9w==}
    peerDependencies:
      react: ^16.8.0 || ^17.0.0 || ^18.0.0 || ^19.0.0

  util-deprecate@1.0.2:
    resolution: {integrity: sha512-EPD5q1uXyFxJpCrLnCc1nHnq3gOa6DZBocAIiI2TaSCA7VCJ1UJDMagCzIkXNsUYfD1daK//LTEQ8xiIbrHtcw==}

  utility-types@3.11.0:
    resolution: {integrity: sha512-6Z7Ma2aVEWisaL6TvBCy7P8rm2LQoPv6dJ7ecIaIixHcwfbJ0x7mWdbcwlIM5IGQxPZSFYeqRCqlOOeKoJYMkw==}
    engines: {node: '>= 4'}

  uuid@8.3.2:
    resolution: {integrity: sha512-+NYs2QeMWy+GWFOEm9xnn6HCDp0l7QBD7ml8zLUmJ+93Q5NF0NocErnwkTkXVFNiX3/fpC6afS8Dhb/gz7R7eg==}
    hasBin: true

  uuid@9.0.1:
    resolution: {integrity: sha512-b+1eJOlsR9K8HJpow9Ok3fiWOWSIcIzXodvv0rQjVoOVNpWMpxf1wZNpt4y9h10odCNrqnYp1OBzRktckBe3sA==}
    hasBin: true

  v8-to-istanbul@9.3.0:
    resolution: {integrity: sha512-kiGUalWN+rgBJ/1OHZsBtU4rXZOfj/7rKQxULKlIzwzQSvMJUUNgPwJEEh7gU6xEVxC0ahoOBvN2YI8GH6FNgA==}
    engines: {node: '>=10.12.0'}

  victory-vendor@37.3.6:
    resolution: {integrity: sha512-SbPDPdDBYp+5MJHhBCAyI7wKM3d5ivekigc2Dk2s7pgbZ9wIgIBYGVw4zGHBml/qTFbexrofXW6Gu4noGxrOwQ==}

  vite-node@3.2.4:
    resolution: {integrity: sha512-EbKSKh+bh1E1IFxeO0pg1n4dvoOTt0UDiXMd/qn++r98+jPO1xtJilvXldeuQ8giIB5IkpjCgMleHMNEsGH6pg==}
    engines: {node: ^18.0.0 || ^20.0.0 || >=22.0.0}
    hasBin: true

  vite@7.1.10:
    resolution: {integrity: sha512-CmuvUBzVJ/e3HGxhg6cYk88NGgTnBoOo7ogtfJJ0fefUWAxN/WDSUa50o+oVBxuIhO8FoEZW0j2eW7sfjs5EtA==}
    engines: {node: ^20.19.0 || >=22.12.0}
    hasBin: true
    peerDependencies:
      '@types/node': ^20.19.0 || >=22.12.0
      jiti: '>=1.21.0'
      less: ^4.0.0
      lightningcss: ^1.21.0
      sass: ^1.70.0
      sass-embedded: ^1.70.0
      stylus: '>=0.54.8'
      sugarss: ^5.0.0
      terser: ^5.16.0
      tsx: ^4.8.1
      yaml: ^2.4.2
    peerDependenciesMeta:
      '@types/node':
        optional: true
      jiti:
        optional: true
      less:
        optional: true
      lightningcss:
        optional: true
      sass:
        optional: true
      sass-embedded:
        optional: true
      stylus:
        optional: true
      sugarss:
        optional: true
      terser:
        optional: true
      tsx:
        optional: true
      yaml:
        optional: true

  vitest@3.2.4:
    resolution: {integrity: sha512-LUCP5ev3GURDysTWiP47wRRUpLKMOfPh+yKTx3kVIEiu5KOMeqzpnYNsKyOoVrULivR8tLcks4+lga33Whn90A==}
    engines: {node: ^18.0.0 || ^20.0.0 || >=22.0.0}
    hasBin: true
    peerDependencies:
      '@edge-runtime/vm': '*'
      '@types/debug': ^4.1.12
      '@types/node': ^18.0.0 || ^20.0.0 || >=22.0.0
      '@vitest/browser': 3.2.4
      '@vitest/ui': 3.2.4
      happy-dom: '*'
      jsdom: '*'
    peerDependenciesMeta:
      '@edge-runtime/vm':
        optional: true
      '@types/debug':
        optional: true
      '@types/node':
        optional: true
      '@vitest/browser':
        optional: true
      '@vitest/ui':
        optional: true
      happy-dom:
        optional: true
      jsdom:
        optional: true

  w3c-xmlserializer@5.0.0:
    resolution: {integrity: sha512-o8qghlI8NZHU1lLPrpi2+Uq7abh4GGPpYANlalzWxyWteJOCsr/P+oPBA49TOLu5FTZO4d3F9MnWJfiMo4BkmA==}
    engines: {node: '>=18'}

  walker@1.0.8:
    resolution: {integrity: sha512-ts/8E8l5b7kY0vlWLewOkDXMmPdLcVV4GmOQLyxuSswIJsweeFZtAsMF7k1Nszz+TYBQrlYRmzOnr398y1JemQ==}

  webgl-constants@1.1.1:
    resolution: {integrity: sha512-LkBXKjU5r9vAW7Gcu3T5u+5cvSvh5WwINdr0C+9jpzVB41cjQAP5ePArDtk/WHYdVj0GefCgM73BA7FlIiNtdg==}

  webgl-sdf-generator@1.1.1:
    resolution: {integrity: sha512-9Z0JcMTFxeE+b2x1LJTdnaT8rT8aEp7MVxkNwoycNmJWwPdzoXzMh0BjJSh/AEFP+KPYZUli814h8bJZFIZ2jA==}

  webidl-conversions@3.0.1:
    resolution: {integrity: sha512-2JAn3z8AR6rjK8Sm8orRC0h/bcl/DqL7tRPdGZ4I1CjdF+EaMLmYxBHyXuKL849eucPFhvBoxMsflfOb8kxaeQ==}

  webidl-conversions@8.0.0:
    resolution: {integrity: sha512-n4W4YFyz5JzOfQeA8oN7dUYpR+MBP3PIUsn2jLjWXwK5ASUzt0Jc/A5sAUZoCYFJRGF0FBKJ+1JjN43rNdsQzA==}
    engines: {node: '>=20'}

  whatwg-encoding@3.1.1:
    resolution: {integrity: sha512-6qN4hJdMwfYBtE3YBTTHhoeuUrDBPZmbQaxWAqSALV/MeEnR5z1xd8UKud2RAkFoPkmB+hli1TZSnyi84xz1vQ==}
    engines: {node: '>=18'}

  whatwg-mimetype@4.0.0:
    resolution: {integrity: sha512-QaKxh0eNIi2mE9p2vEdzfagOKHCcj1pJ56EEHGQOVxp8r9/iszLUUV7v89x9O1p/T+NlTM5W7jW6+cz4Fq1YVg==}
    engines: {node: '>=18'}

  whatwg-url@15.1.0:
    resolution: {integrity: sha512-2ytDk0kiEj/yu90JOAp44PVPUkO9+jVhyf+SybKlRHSDlvOOZhdPIrr7xTH64l4WixO2cP+wQIcgujkGBPPz6g==}
    engines: {node: '>=20'}

  whatwg-url@5.0.0:
    resolution: {integrity: sha512-saE57nupxk6v3HY35+jzBwYa0rKSy0XR8JSxZPwgLr7ys0IBzhGviA1/TUGJLmSVqs8pb9AnvICXEuOHLprYTw==}

  which@2.0.2:
    resolution: {integrity: sha512-BLI3Tl1TW3Pvl70l3yq3Y64i+awpwXqsGBYWkkqMtnbXgrMD+yj7rhW0kuEDxzJaYXGjEW5ogapKNMEKNMjibA==}
    engines: {node: '>= 8'}
    hasBin: true

  why-is-node-running@2.3.0:
    resolution: {integrity: sha512-hUrmaWBdVDcxvYqnyh09zunKzROWjbZTiNy8dBEjkS7ehEDQibXJ7XvlmtbwuTclUiIyN+CyXQD4Vmko8fNm8w==}
    engines: {node: '>=8'}
    hasBin: true

  word-wrap@1.2.5:
    resolution: {integrity: sha512-BN22B5eaMMI9UMtjrGd5g5eCYPpCPDUy0FJXbYsaT5zYxjFOckS53SQDE3pWkVoWpHXVb3BrYcEN4Twa55B5cA==}
    engines: {node: '>=0.10.0'}

  wordwrap@1.0.0:
    resolution: {integrity: sha512-gvVzJFlPycKc5dZN4yPkP8w7Dc37BtP1yczEneOb4uq34pXZcvrtRTmWV8W+Ume+XCxKgbjM+nevkyFPMybd4Q==}

  wrap-ansi@7.0.0:
    resolution: {integrity: sha512-YVGIj2kamLSTxw6NsZjoBxfSwsn0ycdesmc4p+Q21c5zPuZ1pl+NfxVdxPtdHvmNVOQ6XSYG4AUtyt/Fi7D16Q==}
    engines: {node: '>=10'}

  wrap-ansi@8.1.0:
    resolution: {integrity: sha512-si7QWI6zUMq56bESFvagtmzMdGOtoxfR+Sez11Mobfc7tm+VkUckk9bW2UeffTGVUbOksxmSw0AA2gs8g71NCQ==}
    engines: {node: '>=12'}

  wrappy@1.0.2:
    resolution: {integrity: sha512-l4Sp/DRseor9wL6EvV2+TuQn63dMkPjZ/sp9XkghTEbV9KlPS1xUsZ3u7/IQO4wxtcFB4bgpQPRcR3QCvezPcQ==}

  write-file-atomic@4.0.2:
    resolution: {integrity: sha512-7KxauUdBmSdWnmpaGFg+ppNjKF8uNLry8LyzjauQDOVONfFLNKrKvQOxZ/VuTIcS/gge/YNahf5RIIQWTSarlg==}
    engines: {node: ^12.13.0 || ^14.15.0 || >=16.0.0}

  ws@8.17.1:
    resolution: {integrity: sha512-6XQFvXTkbfUOZOKKILFG1PDK2NDQs4azKQl26T0YS5CxqWLgXajbPZ+h4gZekJyRqFU8pvnbAbbs/3TgRPy+GQ==}
    engines: {node: '>=10.0.0'}
    peerDependencies:
      bufferutil: ^4.0.1
      utf-8-validate: '>=5.0.2'
    peerDependenciesMeta:
      bufferutil:
        optional: true
      utf-8-validate:
        optional: true

  ws@8.18.3:
    resolution: {integrity: sha512-PEIGCY5tSlUt50cqyMXfCzX+oOPqN0vuGqWzbcJ2xvnkzkq46oOpz7dQaTDBdfICb4N14+GARUDw2XV2N4tvzg==}
    engines: {node: '>=10.0.0'}
    peerDependencies:
      bufferutil: ^4.0.1
      utf-8-validate: '>=5.0.2'
    peerDependenciesMeta:
      bufferutil:
        optional: true
      utf-8-validate:
        optional: true

  xml-name-validator@5.0.0:
    resolution: {integrity: sha512-EvGK8EJ3DhaHfbRlETOWAS5pO9MZITeauHKJyb8wyajUfQUenkIg2MvLDTZ4T/TgIcm3HU0TFBgWWboAZ30UHg==}
    engines: {node: '>=18'}

  xml@1.0.1:
    resolution: {integrity: sha512-huCv9IH9Tcf95zuYCsQraZtWnJvBtLVE0QHMOs8bWyZAFZNDcYjsPq1nEx8jKA9y+Beo9v+7OBPRisQTjinQMw==}

  xmlchars@2.2.0:
    resolution: {integrity: sha512-JZnDKK8B0RCDw84FNdDAIpZK+JuJw+s7Lz8nksI7SIuU3UXJJslUthsi+uWBUYOwPFwW7W7PRLRfUKpxjtjFCw==}

  xmlhttprequest-ssl@2.1.2:
    resolution: {integrity: sha512-TEU+nJVUUnA4CYJFLvK5X9AOeH4KvDvhIfm0vV1GaQRtchnG0hgK5p8hw/xjv8cunWYCsiPCSDzObPyhEwq3KQ==}
    engines: {node: '>=0.4.0'}

  y18n@5.0.8:
    resolution: {integrity: sha512-0pfFzegeDWJHJIAmTLRP2DwHjdF5s7jo9tuztdQxAhINCdvS+3nGINqPd00AphqJR/0LhANUS6/+7SCb98YOfA==}
    engines: {node: '>=10'}

  yallist@3.1.1:
    resolution: {integrity: sha512-a4UGQaWPH59mOXUYnAG2ewncQS4i4F43Tv3JoAM+s2VDAmS9NsK8GpDMLrCHPksFT7h3K6TOoUNn2pb7RoXx4g==}

  yaml@2.8.1:
    resolution: {integrity: sha512-lcYcMxX2PO9XMGvAJkJ3OsNMw+/7FKes7/hgerGUYWIoWu5j/+YQqcZr5JnPZWzOsEBgMbSbiSTn/dv/69Mkpw==}
    engines: {node: '>= 14.6'}
    hasBin: true

  yargs-parser@21.1.1:
    resolution: {integrity: sha512-tVpsJW7DdjecAiFpbIB1e3qxIQsE6NoPc5/eTdrbbIC4h0LVsWhnoa3g+m2HclBIujHzsxZ4VJVA+GUuc2/LBw==}
    engines: {node: '>=12'}

  yargs@17.7.2:
    resolution: {integrity: sha512-7dSzzRQ++CKnNI/krKnYRV7JKKPUXMEh61soaHKg9mrWEhzFWhFnxPxGl+69cD1Ou63C13NUPCnmIcrvqCuM6w==}
    engines: {node: '>=12'}

  yocto-queue@0.1.0:
    resolution: {integrity: sha512-rVksvsnNCdJ/ohGc6xgPwyN8eheCxsiLM8mxuE/t/mOVqJewPuO1miLpTHQiRgTKCLexL4MeAFVagts7HmNZ2Q==}
    engines: {node: '>=10'}

  yoctocolors@2.1.2:
    resolution: {integrity: sha512-CzhO+pFNo8ajLM2d2IW/R93ipy99LWjtwblvC1RsoSUMZgyLbYFr221TnSNT7GjGdYui6P459mw9JH/g/zW2ug==}
    engines: {node: '>=18'}

  zod@3.25.76:
    resolution: {integrity: sha512-gzUt/qt81nXsFGKIFcC3YnfEAx5NkunCfnDlvuBSSFS02bcXu4Lmea0AFIUwbLWxWPx3d9p8S5QoaujKcNQxcQ==}

  zustand@3.7.2:
    resolution: {integrity: sha512-PIJDIZKtokhof+9+60cpockVOq05sJzHCriyvaLBmEJixseQ1a5Kdov6fWZfWOu5SK9c+FhH1jU0tntLxRJYMA==}
    engines: {node: '>=12.7.0'}
    peerDependencies:
      react: '>=16.8'
    peerDependenciesMeta:
      react:
        optional: true

  zustand@4.5.7:
    resolution: {integrity: sha512-CHOUy7mu3lbD6o6LJLfllpjkzhHXSBlX8B9+qPddUsIfeF5S/UZ5q0kmCsnRqT1UHFQZchNFDDzMbQsuesHWlw==}
    engines: {node: '>=12.7.0'}
    peerDependencies:
      '@types/react': '>=16.8'
      immer: '>=9.0.6'
      react: '>=16.8'
    peerDependenciesMeta:
      '@types/react':
        optional: true
      immer:
        optional: true
      react:
        optional: true

  zustand@5.0.8:
    resolution: {integrity: sha512-gyPKpIaxY9XcO2vSMrLbiER7QMAMGOQZVRdJ6Zi782jkbzZygq5GI9nG8g+sMgitRtndwaBSl7uiqC49o1SSiw==}
    engines: {node: '>=12.20.0'}
    peerDependencies:
      '@types/react': '>=18.0.0'
      immer: '>=9.0.6'
      react: '>=18.0.0'
      use-sync-external-store: '>=1.2.0'
    peerDependenciesMeta:
      '@types/react':
        optional: true
      immer:
        optional: true
      react:
        optional: true
      use-sync-external-store:
        optional: true

snapshots:

  '@adobe/css-tools@4.4.4': {}

  '@alloc/quick-lru@5.2.0': {}

  '@asamuzakjp/css-color@4.0.5':
    dependencies:
      '@csstools/css-calc': 2.1.4(@csstools/css-parser-algorithms@3.0.5(@csstools/css-tokenizer@3.0.4))(@csstools/css-tokenizer@3.0.4)
      '@csstools/css-color-parser': 3.1.0(@csstools/css-parser-algorithms@3.0.5(@csstools/css-tokenizer@3.0.4))(@csstools/css-tokenizer@3.0.4)
      '@csstools/css-parser-algorithms': 3.0.5(@csstools/css-tokenizer@3.0.4)
      '@csstools/css-tokenizer': 3.0.4
      lru-cache: 11.2.2

  '@asamuzakjp/dom-selector@6.7.2':
    dependencies:
      '@asamuzakjp/nwsapi': 2.3.9
      bidi-js: 1.0.3
      css-tree: 3.1.0
      is-potential-custom-element-name: 1.0.1
      lru-cache: 11.2.2

  '@asamuzakjp/nwsapi@2.3.9': {}

  '@babel/code-frame@7.27.1':
    dependencies:
      '@babel/helper-validator-identifier': 7.27.1
      js-tokens: 4.0.0
      picocolors: 1.1.1

  '@babel/compat-data@7.28.4': {}

  '@babel/core@7.28.4':
    dependencies:
      '@babel/code-frame': 7.27.1
      '@babel/generator': 7.28.3
      '@babel/helper-compilation-targets': 7.27.2
      '@babel/helper-module-transforms': 7.28.3(@babel/core@7.28.4)
      '@babel/helpers': 7.28.4
      '@babel/parser': 7.28.4
      '@babel/template': 7.27.2
      '@babel/traverse': 7.28.4
      '@babel/types': 7.28.4
      '@jridgewell/remapping': 2.3.5
      convert-source-map: 2.0.0
      debug: 4.4.3
      gensync: 1.0.0-beta.2
      json5: 2.2.3
      semver: 6.3.1
    transitivePeerDependencies:
      - supports-color

  '@babel/generator@7.28.3':
    dependencies:
      '@babel/parser': 7.28.4
      '@babel/types': 7.28.4
      '@jridgewell/gen-mapping': 0.3.13
      '@jridgewell/trace-mapping': 0.3.31
      jsesc: 3.1.0

  '@babel/helper-compilation-targets@7.27.2':
    dependencies:
      '@babel/compat-data': 7.28.4
      '@babel/helper-validator-option': 7.27.1
      browserslist: 4.26.3
      lru-cache: 5.1.1
      semver: 6.3.1

  '@babel/helper-globals@7.28.0': {}

  '@babel/helper-module-imports@7.27.1':
    dependencies:
      '@babel/traverse': 7.28.4
      '@babel/types': 7.28.4
    transitivePeerDependencies:
      - supports-color

  '@babel/helper-module-transforms@7.28.3(@babel/core@7.28.4)':
    dependencies:
      '@babel/core': 7.28.4
      '@babel/helper-module-imports': 7.27.1
      '@babel/helper-validator-identifier': 7.27.1
      '@babel/traverse': 7.28.4
    transitivePeerDependencies:
      - supports-color

  '@babel/helper-plugin-utils@7.27.1': {}

  '@babel/helper-string-parser@7.27.1': {}

  '@babel/helper-validator-identifier@7.27.1': {}

  '@babel/helper-validator-option@7.27.1': {}

  '@babel/helpers@7.28.4':
    dependencies:
      '@babel/template': 7.27.2
      '@babel/types': 7.28.4

  '@babel/parser@7.28.4':
    dependencies:
      '@babel/types': 7.28.4

  '@babel/plugin-syntax-async-generators@7.8.4(@babel/core@7.28.4)':
    dependencies:
      '@babel/core': 7.28.4
      '@babel/helper-plugin-utils': 7.27.1

  '@babel/plugin-syntax-bigint@7.8.3(@babel/core@7.28.4)':
    dependencies:
      '@babel/core': 7.28.4
      '@babel/helper-plugin-utils': 7.27.1

  '@babel/plugin-syntax-class-properties@7.12.13(@babel/core@7.28.4)':
    dependencies:
      '@babel/core': 7.28.4
      '@babel/helper-plugin-utils': 7.27.1

  '@babel/plugin-syntax-class-static-block@7.14.5(@babel/core@7.28.4)':
    dependencies:
      '@babel/core': 7.28.4
      '@babel/helper-plugin-utils': 7.27.1

  '@babel/plugin-syntax-import-attributes@7.27.1(@babel/core@7.28.4)':
    dependencies:
      '@babel/core': 7.28.4
      '@babel/helper-plugin-utils': 7.27.1

  '@babel/plugin-syntax-import-meta@7.10.4(@babel/core@7.28.4)':
    dependencies:
      '@babel/core': 7.28.4
      '@babel/helper-plugin-utils': 7.27.1

  '@babel/plugin-syntax-json-strings@7.8.3(@babel/core@7.28.4)':
    dependencies:
      '@babel/core': 7.28.4
      '@babel/helper-plugin-utils': 7.27.1

  '@babel/plugin-syntax-jsx@7.27.1(@babel/core@7.28.4)':
    dependencies:
      '@babel/core': 7.28.4
      '@babel/helper-plugin-utils': 7.27.1

  '@babel/plugin-syntax-logical-assignment-operators@7.10.4(@babel/core@7.28.4)':
    dependencies:
      '@babel/core': 7.28.4
      '@babel/helper-plugin-utils': 7.27.1

  '@babel/plugin-syntax-nullish-coalescing-operator@7.8.3(@babel/core@7.28.4)':
    dependencies:
      '@babel/core': 7.28.4
      '@babel/helper-plugin-utils': 7.27.1

  '@babel/plugin-syntax-numeric-separator@7.10.4(@babel/core@7.28.4)':
    dependencies:
      '@babel/core': 7.28.4
      '@babel/helper-plugin-utils': 7.27.1

  '@babel/plugin-syntax-object-rest-spread@7.8.3(@babel/core@7.28.4)':
    dependencies:
      '@babel/core': 7.28.4
      '@babel/helper-plugin-utils': 7.27.1

  '@babel/plugin-syntax-optional-catch-binding@7.8.3(@babel/core@7.28.4)':
    dependencies:
      '@babel/core': 7.28.4
      '@babel/helper-plugin-utils': 7.27.1

  '@babel/plugin-syntax-optional-chaining@7.8.3(@babel/core@7.28.4)':
    dependencies:
      '@babel/core': 7.28.4
      '@babel/helper-plugin-utils': 7.27.1

  '@babel/plugin-syntax-private-property-in-object@7.14.5(@babel/core@7.28.4)':
    dependencies:
      '@babel/core': 7.28.4
      '@babel/helper-plugin-utils': 7.27.1

  '@babel/plugin-syntax-top-level-await@7.14.5(@babel/core@7.28.4)':
    dependencies:
      '@babel/core': 7.28.4
      '@babel/helper-plugin-utils': 7.27.1

  '@babel/plugin-syntax-typescript@7.27.1(@babel/core@7.28.4)':
    dependencies:
      '@babel/core': 7.28.4
      '@babel/helper-plugin-utils': 7.27.1

  '@babel/plugin-transform-react-jsx-self@7.27.1(@babel/core@7.28.4)':
    dependencies:
      '@babel/core': 7.28.4
      '@babel/helper-plugin-utils': 7.27.1

  '@babel/plugin-transform-react-jsx-source@7.27.1(@babel/core@7.28.4)':
    dependencies:
      '@babel/core': 7.28.4
      '@babel/helper-plugin-utils': 7.27.1

  '@babel/runtime@7.28.4': {}

  '@babel/template@7.27.2':
    dependencies:
      '@babel/code-frame': 7.27.1
      '@babel/parser': 7.28.4
      '@babel/types': 7.28.4

  '@babel/traverse@7.28.4':
    dependencies:
      '@babel/code-frame': 7.27.1
      '@babel/generator': 7.28.3
      '@babel/helper-globals': 7.28.0
      '@babel/parser': 7.28.4
      '@babel/template': 7.27.2
      '@babel/types': 7.28.4
      debug: 4.4.3
    transitivePeerDependencies:
      - supports-color

  '@babel/types@7.28.4':
    dependencies:
      '@babel/helper-string-parser': 7.27.1
      '@babel/helper-validator-identifier': 7.27.1

  '@bcoe/v8-coverage@0.2.3': {}

  '@cloudflare/workers-types@4.20251011.0': {}

  '@csstools/color-helpers@5.1.0': {}

  '@csstools/css-calc@2.1.4(@csstools/css-parser-algorithms@3.0.5(@csstools/css-tokenizer@3.0.4))(@csstools/css-tokenizer@3.0.4)':
    dependencies:
      '@csstools/css-parser-algorithms': 3.0.5(@csstools/css-tokenizer@3.0.4)
      '@csstools/css-tokenizer': 3.0.4

  '@csstools/css-color-parser@3.1.0(@csstools/css-parser-algorithms@3.0.5(@csstools/css-tokenizer@3.0.4))(@csstools/css-tokenizer@3.0.4)':
    dependencies:
      '@csstools/color-helpers': 5.1.0
      '@csstools/css-calc': 2.1.4(@csstools/css-parser-algorithms@3.0.5(@csstools/css-tokenizer@3.0.4))(@csstools/css-tokenizer@3.0.4)
      '@csstools/css-parser-algorithms': 3.0.5(@csstools/css-tokenizer@3.0.4)
      '@csstools/css-tokenizer': 3.0.4

  '@csstools/css-parser-algorithms@3.0.5(@csstools/css-tokenizer@3.0.4)':
    dependencies:
      '@csstools/css-tokenizer': 3.0.4

  '@csstools/css-syntax-patches-for-csstree@1.0.14(postcss@8.5.6)':
    dependencies:
      postcss: 8.5.6

  '@csstools/css-tokenizer@3.0.4': {}

  '@esbuild/aix-ppc64@0.25.11':
    optional: true

  '@esbuild/android-arm64@0.25.11':
    optional: true

  '@esbuild/android-arm@0.25.11':
    optional: true

  '@esbuild/android-x64@0.25.11':
    optional: true

  '@esbuild/darwin-arm64@0.25.11':
    optional: true

  '@esbuild/darwin-x64@0.25.11':
    optional: true

  '@esbuild/freebsd-arm64@0.25.11':
    optional: true

  '@esbuild/freebsd-x64@0.25.11':
    optional: true

  '@esbuild/linux-arm64@0.25.11':
    optional: true

  '@esbuild/linux-arm@0.25.11':
    optional: true

  '@esbuild/linux-ia32@0.25.11':
    optional: true

  '@esbuild/linux-loong64@0.25.11':
    optional: true

  '@esbuild/linux-mips64el@0.25.11':
    optional: true

  '@esbuild/linux-ppc64@0.25.11':
    optional: true

  '@esbuild/linux-riscv64@0.25.11':
    optional: true

  '@esbuild/linux-s390x@0.25.11':
    optional: true

  '@esbuild/linux-x64@0.25.11':
    optional: true

  '@esbuild/netbsd-arm64@0.25.11':
    optional: true

  '@esbuild/netbsd-x64@0.25.11':
    optional: true

  '@esbuild/openbsd-arm64@0.25.11':
    optional: true

  '@esbuild/openbsd-x64@0.25.11':
    optional: true

  '@esbuild/openharmony-arm64@0.25.11':
    optional: true

  '@esbuild/sunos-x64@0.25.11':
    optional: true

  '@esbuild/win32-arm64@0.25.11':
    optional: true

  '@esbuild/win32-ia32@0.25.11':
    optional: true

  '@esbuild/win32-x64@0.25.11':
    optional: true

<<<<<<< HEAD
  '@eslint-community/eslint-utils@4.9.0(eslint@8.57.1)':
    dependencies:
      eslint: 8.57.1
=======
  '@eslint-community/eslint-utils@4.9.0(eslint@9.0.0)':
    dependencies:
      eslint: 9.0.0
>>>>>>> a3c5b613
      eslint-visitor-keys: 3.4.3

  '@eslint-community/regexpp@4.12.1': {}

<<<<<<< HEAD
  '@eslint/eslintrc@2.1.4':
=======
  '@eslint/eslintrc@3.3.1':
>>>>>>> a3c5b613
    dependencies:
      ajv: 6.12.6
      debug: 4.4.3
      espree: 9.6.1
      globals: 13.24.0
      ignore: 5.3.2
      import-fresh: 3.3.1
      js-yaml: 4.1.0
      minimatch: 3.1.2
      strip-json-comments: 3.1.1
    transitivePeerDependencies:
      - supports-color

<<<<<<< HEAD
  '@eslint/js@8.57.1': {}
=======
  '@eslint/js@9.0.0': {}
>>>>>>> a3c5b613

  '@google-cloud/bigquery@7.9.4':
    dependencies:
      '@google-cloud/common': 5.0.2
      '@google-cloud/paginator': 5.0.2
      '@google-cloud/precise-date': 4.0.0
      '@google-cloud/promisify': 4.0.0
      arrify: 2.0.1
      big.js: 6.2.2
      duplexify: 4.1.3
      extend: 3.0.2
      is: 3.3.2
      stream-events: 1.0.5
      uuid: 9.0.1
    transitivePeerDependencies:
      - encoding
      - supports-color

  '@google-cloud/common@5.0.2':
    dependencies:
      '@google-cloud/projectify': 4.0.0
      '@google-cloud/promisify': 4.0.0
      arrify: 2.0.1
      duplexify: 4.1.3
      extend: 3.0.2
      google-auth-library: 9.15.1
      html-entities: 2.6.0
      retry-request: 7.0.2
      teeny-request: 9.0.0
    transitivePeerDependencies:
      - encoding
      - supports-color

  '@google-cloud/paginator@5.0.2':
    dependencies:
      arrify: 2.0.1
      extend: 3.0.2

  '@google-cloud/precise-date@4.0.0': {}

  '@google-cloud/projectify@4.0.0': {}

  '@google-cloud/promisify@4.0.0': {}

<<<<<<< HEAD
  '@humanwhocodes/config-array@0.13.0':
=======
  '@humanwhocodes/config-array@0.12.3':
>>>>>>> a3c5b613
    dependencies:
      '@humanwhocodes/object-schema': 2.0.3
      debug: 4.4.3
      minimatch: 3.1.2
    transitivePeerDependencies:
      - supports-color

  '@humanwhocodes/module-importer@1.0.1': {}

  '@humanwhocodes/object-schema@2.0.3': {}

  '@isaacs/cliui@8.0.2':
    dependencies:
      string-width: 5.1.2
      string-width-cjs: string-width@4.2.3
      strip-ansi: 7.1.2
      strip-ansi-cjs: strip-ansi@6.0.1
      wrap-ansi: 8.1.0
      wrap-ansi-cjs: wrap-ansi@7.0.0

  '@istanbuljs/load-nyc-config@1.1.0':
    dependencies:
      camelcase: 5.3.1
      find-up: 4.1.0
      get-package-type: 0.1.0
      js-yaml: 3.14.1
      resolve-from: 5.0.0

  '@istanbuljs/schema@0.1.3': {}

  '@jest/console@29.7.0':
    dependencies:
      '@jest/types': 29.6.3
      '@types/node': 20.19.22
      chalk: 4.1.2
      jest-message-util: 29.7.0
      jest-util: 29.7.0
      slash: 3.0.0

  '@jest/core@29.7.0':
    dependencies:
      '@jest/console': 29.7.0
      '@jest/reporters': 29.7.0
      '@jest/test-result': 29.7.0
      '@jest/transform': 29.7.0
      '@jest/types': 29.6.3
      '@types/node': 20.19.22
      ansi-escapes: 4.3.2
      chalk: 4.1.2
      ci-info: 3.9.0
      exit: 0.1.2
      graceful-fs: 4.2.11
      jest-changed-files: 29.7.0
      jest-config: 29.7.0(@types/node@20.19.22)
      jest-haste-map: 29.7.0
      jest-message-util: 29.7.0
      jest-regex-util: 29.6.3
      jest-resolve: 29.7.0
      jest-resolve-dependencies: 29.7.0
      jest-runner: 29.7.0
      jest-runtime: 29.7.0
      jest-snapshot: 29.7.0
      jest-util: 29.7.0
      jest-validate: 29.7.0
      jest-watcher: 29.7.0
      micromatch: 4.0.8
      pretty-format: 29.7.0
      slash: 3.0.0
      strip-ansi: 6.0.1
    transitivePeerDependencies:
      - babel-plugin-macros
      - supports-color
      - ts-node

  '@jest/environment@29.7.0':
    dependencies:
      '@jest/fake-timers': 29.7.0
      '@jest/types': 29.6.3
      '@types/node': 20.19.22
      jest-mock: 29.7.0

  '@jest/expect-utils@29.7.0':
    dependencies:
      jest-get-type: 29.6.3

  '@jest/expect@29.7.0':
    dependencies:
      expect: 29.7.0
      jest-snapshot: 29.7.0
    transitivePeerDependencies:
      - supports-color

  '@jest/fake-timers@29.7.0':
    dependencies:
      '@jest/types': 29.6.3
      '@sinonjs/fake-timers': 10.3.0
      '@types/node': 20.19.22
      jest-message-util: 29.7.0
      jest-mock: 29.7.0
      jest-util: 29.7.0

  '@jest/globals@29.7.0':
    dependencies:
      '@jest/environment': 29.7.0
      '@jest/expect': 29.7.0
      '@jest/types': 29.6.3
      jest-mock: 29.7.0
    transitivePeerDependencies:
      - supports-color

  '@jest/reporters@29.7.0':
    dependencies:
      '@bcoe/v8-coverage': 0.2.3
      '@jest/console': 29.7.0
      '@jest/test-result': 29.7.0
      '@jest/transform': 29.7.0
      '@jest/types': 29.6.3
      '@jridgewell/trace-mapping': 0.3.31
      '@types/node': 20.19.22
      chalk: 4.1.2
      collect-v8-coverage: 1.0.3
      exit: 0.1.2
      glob: 7.2.3
      graceful-fs: 4.2.11
      istanbul-lib-coverage: 3.2.2
      istanbul-lib-instrument: 6.0.3
      istanbul-lib-report: 3.0.1
      istanbul-lib-source-maps: 4.0.1
      istanbul-reports: 3.2.0
      jest-message-util: 29.7.0
      jest-util: 29.7.0
      jest-worker: 29.7.0
      slash: 3.0.0
      string-length: 4.0.2
      strip-ansi: 6.0.1
      v8-to-istanbul: 9.3.0
    transitivePeerDependencies:
      - supports-color

  '@jest/schemas@29.6.3':
    dependencies:
      '@sinclair/typebox': 0.27.8

  '@jest/source-map@29.6.3':
    dependencies:
      '@jridgewell/trace-mapping': 0.3.31
      callsites: 3.1.0
      graceful-fs: 4.2.11

  '@jest/test-result@29.7.0':
    dependencies:
      '@jest/console': 29.7.0
      '@jest/types': 29.6.3
      '@types/istanbul-lib-coverage': 2.0.6
      collect-v8-coverage: 1.0.3

  '@jest/test-sequencer@29.7.0':
    dependencies:
      '@jest/test-result': 29.7.0
      graceful-fs: 4.2.11
      jest-haste-map: 29.7.0
      slash: 3.0.0

  '@jest/transform@29.7.0':
    dependencies:
      '@babel/core': 7.28.4
      '@jest/types': 29.6.3
      '@jridgewell/trace-mapping': 0.3.31
      babel-plugin-istanbul: 6.1.1
      chalk: 4.1.2
      convert-source-map: 2.0.0
      fast-json-stable-stringify: 2.1.0
      graceful-fs: 4.2.11
      jest-haste-map: 29.7.0
      jest-regex-util: 29.6.3
      jest-util: 29.7.0
      micromatch: 4.0.8
      pirates: 4.0.7
      slash: 3.0.0
      write-file-atomic: 4.0.2
    transitivePeerDependencies:
      - supports-color

  '@jest/types@29.6.3':
    dependencies:
      '@jest/schemas': 29.6.3
      '@types/istanbul-lib-coverage': 2.0.6
      '@types/istanbul-reports': 3.0.4
      '@types/node': 20.19.22
      '@types/yargs': 17.0.33
      chalk: 4.1.2

  '@jridgewell/gen-mapping@0.3.13':
    dependencies:
      '@jridgewell/sourcemap-codec': 1.5.5
      '@jridgewell/trace-mapping': 0.3.31

  '@jridgewell/remapping@2.3.5':
    dependencies:
      '@jridgewell/gen-mapping': 0.3.13
      '@jridgewell/trace-mapping': 0.3.31

  '@jridgewell/resolve-uri@3.1.2': {}

  '@jridgewell/sourcemap-codec@1.5.5': {}

  '@jridgewell/trace-mapping@0.3.31':
    dependencies:
      '@jridgewell/resolve-uri': 3.1.2
      '@jridgewell/sourcemap-codec': 1.5.5

  '@kurkle/color@0.3.4': {}

  '@mediapipe/tasks-vision@0.10.17': {}

  '@monogrid/gainmap-js@3.1.0(three@0.168.0)':
    dependencies:
      promise-worker-transferable: 1.0.4
      three: 0.168.0

  '@nodelib/fs.scandir@2.1.5':
    dependencies:
      '@nodelib/fs.stat': 2.0.5
      run-parallel: 1.2.0

  '@nodelib/fs.stat@2.0.5': {}

  '@nodelib/fs.walk@1.2.8':
    dependencies:
      '@nodelib/fs.scandir': 2.1.5
      fastq: 1.19.1

  '@pinojs/redact@0.4.0': {}

  '@pkgjs/parseargs@0.11.0':
    optional: true

  '@polka/url@1.0.0-next.29': {}

  '@react-spring/animated@9.7.5(react@18.3.1)':
    dependencies:
      '@react-spring/shared': 9.7.5(react@18.3.1)
      '@react-spring/types': 9.7.5
      react: 18.3.1

  '@react-spring/core@9.7.5(react@18.3.1)':
    dependencies:
      '@react-spring/animated': 9.7.5(react@18.3.1)
      '@react-spring/shared': 9.7.5(react@18.3.1)
      '@react-spring/types': 9.7.5
      react: 18.3.1

  '@react-spring/rafz@9.7.5': {}

  '@react-spring/shared@9.7.5(react@18.3.1)':
    dependencies:
      '@react-spring/rafz': 9.7.5
      '@react-spring/types': 9.7.5
      react: 18.3.1

  '@react-spring/three@9.7.5(@react-three/fiber@8.18.0(@types/react@18.3.26)(react-dom@18.3.1(react@18.3.1))(react@18.3.1)(three@0.168.0))(react@18.3.1)(three@0.168.0)':
    dependencies:
      '@react-spring/animated': 9.7.5(react@18.3.1)
      '@react-spring/core': 9.7.5(react@18.3.1)
      '@react-spring/shared': 9.7.5(react@18.3.1)
      '@react-spring/types': 9.7.5
      '@react-three/fiber': 8.18.0(@types/react@18.3.26)(react-dom@18.3.1(react@18.3.1))(react@18.3.1)(three@0.168.0)
      react: 18.3.1
      three: 0.168.0

  '@react-spring/types@9.7.5': {}

  '@react-three/drei@9.122.0(@react-three/fiber@8.18.0(@types/react@18.3.26)(react-dom@18.3.1(react@18.3.1))(react@18.3.1)(three@0.168.0))(@types/react@18.3.26)(@types/three@0.168.0)(immer@10.1.3)(react-dom@18.3.1(react@18.3.1))(react@18.3.1)(three@0.168.0)(use-sync-external-store@1.6.0(react@18.3.1))':
    dependencies:
      '@babel/runtime': 7.28.4
      '@mediapipe/tasks-vision': 0.10.17
      '@monogrid/gainmap-js': 3.1.0(three@0.168.0)
      '@react-spring/three': 9.7.5(@react-three/fiber@8.18.0(@types/react@18.3.26)(react-dom@18.3.1(react@18.3.1))(react@18.3.1)(three@0.168.0))(react@18.3.1)(three@0.168.0)
      '@react-three/fiber': 8.18.0(@types/react@18.3.26)(react-dom@18.3.1(react@18.3.1))(react@18.3.1)(three@0.168.0)
      '@use-gesture/react': 10.3.1(react@18.3.1)
      camera-controls: 2.10.1(three@0.168.0)
      cross-env: 7.0.3
      detect-gpu: 5.0.70
      glsl-noise: 0.0.0
      hls.js: 1.6.13
      maath: 0.10.8(@types/three@0.168.0)(three@0.168.0)
      meshline: 3.3.1(three@0.168.0)
      react: 18.3.1
      react-composer: 5.0.3(react@18.3.1)
      stats-gl: 2.4.2(@types/three@0.168.0)(three@0.168.0)
      stats.js: 0.17.0
      suspend-react: 0.1.3(react@18.3.1)
      three: 0.168.0
      three-mesh-bvh: 0.7.8(three@0.168.0)
      three-stdlib: 2.36.0(three@0.168.0)
      troika-three-text: 0.52.4(three@0.168.0)
      tunnel-rat: 0.1.2(@types/react@18.3.26)(immer@10.1.3)(react@18.3.1)
      utility-types: 3.11.0
      zustand: 5.0.8(@types/react@18.3.26)(immer@10.1.3)(react@18.3.1)(use-sync-external-store@1.6.0(react@18.3.1))
    optionalDependencies:
      react-dom: 18.3.1(react@18.3.1)
    transitivePeerDependencies:
      - '@types/react'
      - '@types/three'
      - immer
      - use-sync-external-store

  '@react-three/fiber@8.18.0(@types/react@18.3.26)(react-dom@18.3.1(react@18.3.1))(react@18.3.1)(three@0.168.0)':
    dependencies:
      '@babel/runtime': 7.28.4
      '@types/react-reconciler': 0.26.7
      '@types/webxr': 0.5.24
      base64-js: 1.5.1
      buffer: 6.0.3
      its-fine: 1.2.5(@types/react@18.3.26)(react@18.3.1)
      react: 18.3.1
      react-reconciler: 0.27.0(react@18.3.1)
      react-use-measure: 2.1.7(react-dom@18.3.1(react@18.3.1))(react@18.3.1)
      scheduler: 0.21.0
      suspend-react: 0.1.3(react@18.3.1)
      three: 0.168.0
      zustand: 3.7.2(react@18.3.1)
    optionalDependencies:
      react-dom: 18.3.1(react@18.3.1)
    transitivePeerDependencies:
      - '@types/react'

  '@reduxjs/toolkit@2.9.1(react-redux@9.2.0(@types/react@18.3.26)(react@18.3.1)(redux@5.0.1))(react@18.3.1)':
    dependencies:
      '@standard-schema/spec': 1.0.0
      '@standard-schema/utils': 0.3.0
      immer: 10.1.3
      redux: 5.0.1
      redux-thunk: 3.1.0(redux@5.0.1)
      reselect: 5.1.1
    optionalDependencies:
      react: 18.3.1
      react-redux: 9.2.0(@types/react@18.3.26)(react@18.3.1)(redux@5.0.1)

  '@rolldown/pluginutils@1.0.0-beta.27': {}

  '@rollup/rollup-android-arm-eabi@4.52.5':
    optional: true

  '@rollup/rollup-android-arm64@4.52.5':
    optional: true

  '@rollup/rollup-darwin-arm64@4.52.5':
    optional: true

  '@rollup/rollup-darwin-x64@4.52.5':
    optional: true

  '@rollup/rollup-freebsd-arm64@4.52.5':
    optional: true

  '@rollup/rollup-freebsd-x64@4.52.5':
    optional: true

  '@rollup/rollup-linux-arm-gnueabihf@4.52.5':
    optional: true

  '@rollup/rollup-linux-arm-musleabihf@4.52.5':
    optional: true

  '@rollup/rollup-linux-arm64-gnu@4.52.5':
    optional: true

  '@rollup/rollup-linux-arm64-musl@4.52.5':
    optional: true

  '@rollup/rollup-linux-loong64-gnu@4.52.5':
    optional: true

  '@rollup/rollup-linux-ppc64-gnu@4.52.5':
    optional: true

  '@rollup/rollup-linux-riscv64-gnu@4.52.5':
    optional: true

  '@rollup/rollup-linux-riscv64-musl@4.52.5':
    optional: true

  '@rollup/rollup-linux-s390x-gnu@4.52.5':
    optional: true

  '@rollup/rollup-linux-x64-gnu@4.52.5':
    optional: true

  '@rollup/rollup-linux-x64-musl@4.52.5':
    optional: true

  '@rollup/rollup-openharmony-arm64@4.52.5':
    optional: true

  '@rollup/rollup-win32-arm64-msvc@4.52.5':
    optional: true

  '@rollup/rollup-win32-ia32-msvc@4.52.5':
    optional: true

  '@rollup/rollup-win32-x64-gnu@4.52.5':
    optional: true

  '@rollup/rollup-win32-x64-msvc@4.52.5':
    optional: true

  '@sec-ant/readable-stream@0.4.1': {}

  '@sentry-internal/feedback@7.120.4':
    dependencies:
      '@sentry/core': 7.120.4
      '@sentry/types': 7.120.4
      '@sentry/utils': 7.120.4

  '@sentry-internal/replay-canvas@7.120.4':
    dependencies:
      '@sentry/core': 7.120.4
      '@sentry/replay': 7.120.4
      '@sentry/types': 7.120.4
      '@sentry/utils': 7.120.4

  '@sentry-internal/tracing@7.120.4':
    dependencies:
      '@sentry/core': 7.120.4
      '@sentry/types': 7.120.4
      '@sentry/utils': 7.120.4

  '@sentry/browser@7.120.4':
    dependencies:
      '@sentry-internal/feedback': 7.120.4
      '@sentry-internal/replay-canvas': 7.120.4
      '@sentry-internal/tracing': 7.120.4
      '@sentry/core': 7.120.4
      '@sentry/integrations': 7.120.4
      '@sentry/replay': 7.120.4
      '@sentry/types': 7.120.4
      '@sentry/utils': 7.120.4

  '@sentry/core@7.120.4':
    dependencies:
      '@sentry/types': 7.120.4
      '@sentry/utils': 7.120.4

  '@sentry/integrations@7.120.4':
    dependencies:
      '@sentry/core': 7.120.4
      '@sentry/types': 7.120.4
      '@sentry/utils': 7.120.4
      localforage: 1.10.0

  '@sentry/react@7.120.4(react@18.3.1)':
    dependencies:
      '@sentry/browser': 7.120.4
      '@sentry/core': 7.120.4
      '@sentry/types': 7.120.4
      '@sentry/utils': 7.120.4
      hoist-non-react-statics: 3.3.2
      react: 18.3.1

  '@sentry/replay@7.120.4':
    dependencies:
      '@sentry-internal/tracing': 7.120.4
      '@sentry/core': 7.120.4
      '@sentry/types': 7.120.4
      '@sentry/utils': 7.120.4

  '@sentry/tracing@7.120.4':
    dependencies:
      '@sentry-internal/tracing': 7.120.4

  '@sentry/types@7.120.4': {}

  '@sentry/utils@7.120.4':
    dependencies:
      '@sentry/types': 7.120.4

  '@sinclair/typebox@0.27.8': {}

  '@sindresorhus/merge-streams@2.3.0': {}

  '@sindresorhus/merge-streams@4.0.0': {}

  '@sinonjs/commons@3.0.1':
    dependencies:
      type-detect: 4.0.8

  '@sinonjs/fake-timers@10.3.0':
    dependencies:
      '@sinonjs/commons': 3.0.1

  '@socket.io/component-emitter@3.1.2': {}

  '@standard-schema/spec@1.0.0': {}

  '@standard-schema/utils@0.3.0': {}

  '@supabase/auth-js@2.75.1':
    dependencies:
      '@supabase/node-fetch': 2.6.15

  '@supabase/functions-js@2.75.1':
    dependencies:
      '@supabase/node-fetch': 2.6.15

  '@supabase/node-fetch@2.6.15':
    dependencies:
      whatwg-url: 5.0.0

  '@supabase/postgrest-js@2.75.1':
    dependencies:
      '@supabase/node-fetch': 2.6.15

  '@supabase/realtime-js@2.75.1':
    dependencies:
      '@supabase/node-fetch': 2.6.15
      '@types/phoenix': 1.6.6
      '@types/ws': 8.18.1
      ws: 8.18.3
    transitivePeerDependencies:
      - bufferutil
      - utf-8-validate

  '@supabase/storage-js@2.75.1':
    dependencies:
      '@supabase/node-fetch': 2.6.15

  '@supabase/supabase-js@2.75.1':
    dependencies:
      '@supabase/auth-js': 2.75.1
      '@supabase/functions-js': 2.75.1
      '@supabase/node-fetch': 2.6.15
      '@supabase/postgrest-js': 2.75.1
      '@supabase/realtime-js': 2.75.1
      '@supabase/storage-js': 2.75.1
    transitivePeerDependencies:
      - bufferutil
      - utf-8-validate

  '@tanstack/query-core@5.90.5': {}

  '@tanstack/react-query@5.90.5(react@18.3.1)':
    dependencies:
      '@tanstack/query-core': 5.90.5
      react: 18.3.1

  '@testing-library/dom@10.4.1':
    dependencies:
      '@babel/code-frame': 7.27.1
      '@babel/runtime': 7.28.4
      '@types/aria-query': 5.0.4
      aria-query: 5.3.0
      dom-accessibility-api: 0.5.16
      lz-string: 1.5.0
      picocolors: 1.1.1
      pretty-format: 27.5.1

  '@testing-library/jest-dom@6.9.1':
    dependencies:
      '@adobe/css-tools': 4.4.4
      aria-query: 5.3.2
      css.escape: 1.5.1
      dom-accessibility-api: 0.6.3
      picocolors: 1.1.1
      redent: 3.0.0

  '@testing-library/react@16.3.0(@testing-library/dom@10.4.1)(@types/react-dom@18.3.7(@types/react@18.3.26))(@types/react@18.3.26)(react-dom@18.3.1(react@18.3.1))(react@18.3.1)':
    dependencies:
      '@babel/runtime': 7.28.4
      '@testing-library/dom': 10.4.1
      react: 18.3.1
      react-dom: 18.3.1(react@18.3.1)
    optionalDependencies:
      '@types/react': 18.3.26
      '@types/react-dom': 18.3.7(@types/react@18.3.26)

  '@tootallnate/once@2.0.0': {}

  '@tweenjs/tween.js@23.1.3': {}

  '@types/aria-query@5.0.4': {}

  '@types/babel__core@7.20.5':
    dependencies:
      '@babel/parser': 7.28.4
      '@babel/types': 7.28.4
      '@types/babel__generator': 7.27.0
      '@types/babel__template': 7.4.4
      '@types/babel__traverse': 7.28.0

  '@types/babel__generator@7.27.0':
    dependencies:
      '@babel/types': 7.28.4

  '@types/babel__template@7.4.4':
    dependencies:
      '@babel/parser': 7.28.4
      '@babel/types': 7.28.4

  '@types/babel__traverse@7.28.0':
    dependencies:
      '@babel/types': 7.28.4

  '@types/caseless@0.12.5': {}

  '@types/chai@5.2.2':
    dependencies:
      '@types/deep-eql': 4.0.2

  '@types/d3-array@3.2.2': {}

  '@types/d3-axis@3.0.6':
    dependencies:
      '@types/d3-selection': 3.0.11

  '@types/d3-brush@3.0.6':
    dependencies:
      '@types/d3-selection': 3.0.11

  '@types/d3-chord@3.0.6': {}

  '@types/d3-color@3.1.3': {}

  '@types/d3-contour@3.0.6':
    dependencies:
      '@types/d3-array': 3.2.2
      '@types/geojson': 7946.0.16

  '@types/d3-delaunay@6.0.4': {}

  '@types/d3-dispatch@3.0.7': {}

  '@types/d3-drag@3.0.7':
    dependencies:
      '@types/d3-selection': 3.0.11

  '@types/d3-dsv@3.0.7': {}

  '@types/d3-ease@3.0.2': {}

  '@types/d3-fetch@3.0.7':
    dependencies:
      '@types/d3-dsv': 3.0.7

  '@types/d3-force@3.0.10': {}

  '@types/d3-format@3.0.4': {}

  '@types/d3-geo@3.1.0':
    dependencies:
      '@types/geojson': 7946.0.16

  '@types/d3-hierarchy@3.1.7': {}

  '@types/d3-interpolate@3.0.4':
    dependencies:
      '@types/d3-color': 3.1.3

  '@types/d3-path@3.1.1': {}

  '@types/d3-polygon@3.0.2': {}

  '@types/d3-quadtree@3.0.6': {}

  '@types/d3-random@3.0.3': {}

  '@types/d3-scale-chromatic@3.1.0': {}

  '@types/d3-scale@4.0.9':
    dependencies:
      '@types/d3-time': 3.0.4

  '@types/d3-selection@3.0.11': {}

  '@types/d3-shape@3.1.7':
    dependencies:
      '@types/d3-path': 3.1.1

  '@types/d3-time-format@4.0.3': {}

  '@types/d3-time@3.0.4': {}

  '@types/d3-timer@3.0.2': {}

  '@types/d3-transition@3.0.9':
    dependencies:
      '@types/d3-selection': 3.0.11

  '@types/d3-zoom@3.0.8':
    dependencies:
      '@types/d3-interpolate': 3.0.4
      '@types/d3-selection': 3.0.11

  '@types/d3@7.4.3':
    dependencies:
      '@types/d3-array': 3.2.2
      '@types/d3-axis': 3.0.6
      '@types/d3-brush': 3.0.6
      '@types/d3-chord': 3.0.6
      '@types/d3-color': 3.1.3
      '@types/d3-contour': 3.0.6
      '@types/d3-delaunay': 6.0.4
      '@types/d3-dispatch': 3.0.7
      '@types/d3-drag': 3.0.7
      '@types/d3-dsv': 3.0.7
      '@types/d3-ease': 3.0.2
      '@types/d3-fetch': 3.0.7
      '@types/d3-force': 3.0.10
      '@types/d3-format': 3.0.4
      '@types/d3-geo': 3.1.0
      '@types/d3-hierarchy': 3.1.7
      '@types/d3-interpolate': 3.0.4
      '@types/d3-path': 3.1.1
      '@types/d3-polygon': 3.0.2
      '@types/d3-quadtree': 3.0.6
      '@types/d3-random': 3.0.3
      '@types/d3-scale': 4.0.9
      '@types/d3-scale-chromatic': 3.1.0
      '@types/d3-selection': 3.0.11
      '@types/d3-shape': 3.1.7
      '@types/d3-time': 3.0.4
      '@types/d3-time-format': 4.0.3
      '@types/d3-timer': 3.0.2
      '@types/d3-transition': 3.0.9
      '@types/d3-zoom': 3.0.8

  '@types/deep-eql@4.0.2': {}

  '@types/draco3d@1.4.10': {}

  '@types/estree@1.0.8': {}

  '@types/geojson@7946.0.16': {}

  '@types/graceful-fs@4.1.9':
    dependencies:
      '@types/node': 20.19.22

  '@types/history@4.7.11': {}

  '@types/istanbul-lib-coverage@2.0.6': {}

  '@types/istanbul-lib-report@3.0.3':
    dependencies:
      '@types/istanbul-lib-coverage': 2.0.6

  '@types/istanbul-reports@3.0.4':
    dependencies:
      '@types/istanbul-lib-report': 3.0.3

  '@types/jest@29.5.14':
    dependencies:
      expect: 29.7.0
      pretty-format: 29.7.0

  '@types/node@20.19.22':
    dependencies:
      undici-types: 6.21.0

  '@types/node@24.8.1':
    dependencies:
      undici-types: 7.14.0

  '@types/offscreencanvas@2019.7.3': {}

  '@types/phoenix@1.6.6': {}

  '@types/prop-types@15.7.15': {}

  '@types/react-dom@18.3.7(@types/react@18.3.26)':
    dependencies:
      '@types/react': 18.3.26

  '@types/react-reconciler@0.26.7':
    dependencies:
      '@types/react': 18.3.26

  '@types/react-reconciler@0.28.9(@types/react@18.3.26)':
    dependencies:
      '@types/react': 18.3.26

  '@types/react-router-dom@5.3.3':
    dependencies:
      '@types/history': 4.7.11
      '@types/react': 18.3.26
      '@types/react-router': 5.1.20

  '@types/react-router@5.1.20':
    dependencies:
      '@types/history': 4.7.11
      '@types/react': 18.3.26

  '@types/react@18.3.26':
    dependencies:
      '@types/prop-types': 15.7.15
      csstype: 3.1.3

  '@types/request@2.48.13':
    dependencies:
      '@types/caseless': 0.12.5
      '@types/node': 20.19.22
      '@types/tough-cookie': 4.0.5
      form-data: 2.5.5

  '@types/retry@0.12.2': {}

  '@types/socket.io-client@3.0.0':
    dependencies:
      socket.io-client: 4.8.1
    transitivePeerDependencies:
      - bufferutil
      - supports-color
      - utf-8-validate

  '@types/stack-utils@2.0.3': {}

  '@types/stats.js@0.17.4': {}

  '@types/three@0.168.0':
    dependencies:
      '@tweenjs/tween.js': 23.1.3
      '@types/stats.js': 0.17.4
      '@types/webxr': 0.5.24
      '@webgpu/types': 0.1.66
      fflate: 0.8.2
      meshoptimizer: 0.18.1

  '@types/tough-cookie@4.0.5': {}

  '@types/use-sync-external-store@0.0.6': {}

  '@types/webxr@0.5.24': {}

  '@types/ws@8.18.1':
    dependencies:
      '@types/node': 24.8.1

  '@types/yargs-parser@21.0.3': {}

  '@types/yargs@17.0.33':
    dependencies:
      '@types/yargs-parser': 21.0.3

<<<<<<< HEAD
  '@typescript-eslint/eslint-plugin@8.43.0(@typescript-eslint/parser@8.43.0(eslint@8.57.1)(typescript@5.6.3))(eslint@8.57.1)(typescript@5.6.3)':
    dependencies:
      '@eslint-community/regexpp': 4.12.1
      '@typescript-eslint/parser': 8.43.0(eslint@8.57.1)(typescript@5.6.3)
      '@typescript-eslint/scope-manager': 8.43.0
      '@typescript-eslint/type-utils': 8.43.0(eslint@8.57.1)(typescript@5.6.3)
      '@typescript-eslint/utils': 8.43.0(eslint@8.57.1)(typescript@5.6.3)
      '@typescript-eslint/visitor-keys': 8.43.0
      eslint: 8.57.1
=======
  '@typescript-eslint/eslint-plugin@8.43.0(@typescript-eslint/parser@8.43.0(eslint@9.0.0)(typescript@5.6.3))(eslint@9.0.0)(typescript@5.6.3)':
    dependencies:
      '@eslint-community/regexpp': 4.12.1
      '@typescript-eslint/parser': 8.43.0(eslint@9.0.0)(typescript@5.6.3)
      '@typescript-eslint/scope-manager': 8.43.0
      '@typescript-eslint/type-utils': 8.43.0(eslint@9.0.0)(typescript@5.6.3)
      '@typescript-eslint/utils': 8.43.0(eslint@9.0.0)(typescript@5.6.3)
      '@typescript-eslint/visitor-keys': 8.43.0
      eslint: 9.0.0
>>>>>>> a3c5b613
      graphemer: 1.4.0
      ignore: 7.0.5
      natural-compare: 1.4.0
      ts-api-utils: 2.1.0(typescript@5.6.3)
      typescript: 5.6.3
    transitivePeerDependencies:
      - supports-color

<<<<<<< HEAD
  '@typescript-eslint/parser@8.43.0(eslint@8.57.1)(typescript@5.6.3)':
=======
  '@typescript-eslint/parser@8.43.0(eslint@9.0.0)(typescript@5.6.3)':
>>>>>>> a3c5b613
    dependencies:
      '@typescript-eslint/scope-manager': 8.43.0
      '@typescript-eslint/types': 8.43.0
      '@typescript-eslint/typescript-estree': 8.43.0(typescript@5.6.3)
      '@typescript-eslint/visitor-keys': 8.43.0
      debug: 4.4.3
<<<<<<< HEAD
      eslint: 8.57.1
=======
      eslint: 9.0.0
>>>>>>> a3c5b613
      typescript: 5.6.3
    transitivePeerDependencies:
      - supports-color

  '@typescript-eslint/project-service@8.43.0(typescript@5.6.3)':
    dependencies:
      '@typescript-eslint/tsconfig-utils': 8.43.0(typescript@5.6.3)
      '@typescript-eslint/types': 8.43.0
      debug: 4.4.3
      typescript: 5.6.3
    transitivePeerDependencies:
      - supports-color

  '@typescript-eslint/scope-manager@8.43.0':
    dependencies:
      '@typescript-eslint/types': 8.43.0
      '@typescript-eslint/visitor-keys': 8.43.0

  '@typescript-eslint/tsconfig-utils@8.43.0(typescript@5.6.3)':
    dependencies:
      typescript: 5.6.3

<<<<<<< HEAD
  '@typescript-eslint/type-utils@8.43.0(eslint@8.57.1)(typescript@5.6.3)':
    dependencies:
      '@typescript-eslint/types': 8.43.0
      '@typescript-eslint/typescript-estree': 8.43.0(typescript@5.6.3)
      '@typescript-eslint/utils': 8.43.0(eslint@8.57.1)(typescript@5.6.3)
      debug: 4.4.3
      eslint: 8.57.1
=======
  '@typescript-eslint/type-utils@8.43.0(eslint@9.0.0)(typescript@5.6.3)':
    dependencies:
      '@typescript-eslint/types': 8.43.0
      '@typescript-eslint/typescript-estree': 8.43.0(typescript@5.6.3)
      '@typescript-eslint/utils': 8.43.0(eslint@9.0.0)(typescript@5.6.3)
      debug: 4.4.3
      eslint: 9.0.0
>>>>>>> a3c5b613
      ts-api-utils: 2.1.0(typescript@5.6.3)
      typescript: 5.6.3
    transitivePeerDependencies:
      - supports-color

  '@typescript-eslint/types@8.43.0': {}

  '@typescript-eslint/typescript-estree@8.43.0(typescript@5.6.3)':
    dependencies:
      '@typescript-eslint/project-service': 8.43.0(typescript@5.6.3)
      '@typescript-eslint/tsconfig-utils': 8.43.0(typescript@5.6.3)
      '@typescript-eslint/types': 8.43.0
      '@typescript-eslint/visitor-keys': 8.43.0
      debug: 4.4.3
      fast-glob: 3.3.3
      is-glob: 4.0.3
      minimatch: 9.0.5
      semver: 7.7.3
      ts-api-utils: 2.1.0(typescript@5.6.3)
      typescript: 5.6.3
    transitivePeerDependencies:
      - supports-color

<<<<<<< HEAD
  '@typescript-eslint/utils@8.43.0(eslint@8.57.1)(typescript@5.6.3)':
    dependencies:
      '@eslint-community/eslint-utils': 4.9.0(eslint@8.57.1)
      '@typescript-eslint/scope-manager': 8.43.0
      '@typescript-eslint/types': 8.43.0
      '@typescript-eslint/typescript-estree': 8.43.0(typescript@5.6.3)
      eslint: 8.57.1
=======
  '@typescript-eslint/utils@8.43.0(eslint@9.0.0)(typescript@5.6.3)':
    dependencies:
      '@eslint-community/eslint-utils': 4.9.0(eslint@9.0.0)
      '@typescript-eslint/scope-manager': 8.43.0
      '@typescript-eslint/types': 8.43.0
      '@typescript-eslint/typescript-estree': 8.43.0(typescript@5.6.3)
      eslint: 9.0.0
>>>>>>> a3c5b613
      typescript: 5.6.3
    transitivePeerDependencies:
      - supports-color

  '@typescript-eslint/visitor-keys@8.43.0':
    dependencies:
      '@typescript-eslint/types': 8.43.0
      eslint-visitor-keys: 4.2.1

  '@ungap/structured-clone@1.3.0': {}

  '@use-gesture/core@10.3.1': {}

  '@use-gesture/react@10.3.1(react@18.3.1)':
    dependencies:
      '@use-gesture/core': 10.3.1
      react: 18.3.1

  '@vitejs/plugin-react@4.7.0(vite@7.1.10(@types/node@24.8.1)(jiti@1.21.7)(tsx@4.20.6)(yaml@2.8.1))':
    dependencies:
      '@babel/core': 7.28.4
      '@babel/plugin-transform-react-jsx-self': 7.27.1(@babel/core@7.28.4)
      '@babel/plugin-transform-react-jsx-source': 7.27.1(@babel/core@7.28.4)
      '@rolldown/pluginutils': 1.0.0-beta.27
      '@types/babel__core': 7.20.5
      react-refresh: 0.17.0
      vite: 7.1.10(@types/node@24.8.1)(jiti@1.21.7)(tsx@4.20.6)(yaml@2.8.1)
    transitivePeerDependencies:
      - supports-color

  '@vitest/expect@3.2.4':
    dependencies:
      '@types/chai': 5.2.2
      '@vitest/spy': 3.2.4
      '@vitest/utils': 3.2.4
      chai: 5.3.3
      tinyrainbow: 2.0.0

  '@vitest/mocker@3.2.4(vite@7.1.10(@types/node@24.8.1)(jiti@1.21.7)(tsx@4.20.6)(yaml@2.8.1))':
    dependencies:
      '@vitest/spy': 3.2.4
      estree-walker: 3.0.3
      magic-string: 0.30.19
    optionalDependencies:
      vite: 7.1.10(@types/node@24.8.1)(jiti@1.21.7)(tsx@4.20.6)(yaml@2.8.1)

  '@vitest/pretty-format@3.2.4':
    dependencies:
      tinyrainbow: 2.0.0

  '@vitest/runner@3.2.4':
    dependencies:
      '@vitest/utils': 3.2.4
      pathe: 2.0.3
      strip-literal: 3.1.0

  '@vitest/snapshot@3.2.4':
    dependencies:
      '@vitest/pretty-format': 3.2.4
      magic-string: 0.30.19
      pathe: 2.0.3

  '@vitest/spy@3.2.4':
    dependencies:
      tinyspy: 4.0.4

  '@vitest/ui@3.2.4(vitest@3.2.4)':
    dependencies:
      '@vitest/utils': 3.2.4
      fflate: 0.8.2
      flatted: 3.3.3
      pathe: 2.0.3
      sirv: 3.0.2
      tinyglobby: 0.2.15
      tinyrainbow: 2.0.0
      vitest: 3.2.4(@types/node@24.8.1)(@vitest/ui@3.2.4)(jiti@1.21.7)(jsdom@27.0.1(postcss@8.5.6))(tsx@4.20.6)(yaml@2.8.1)

  '@vitest/utils@3.2.4':
    dependencies:
      '@vitest/pretty-format': 3.2.4
      loupe: 3.2.1
      tinyrainbow: 2.0.0

  '@webgpu/types@0.1.66': {}

  acorn-jsx@5.3.2(acorn@8.15.0):
    dependencies:
      acorn: 8.15.0

  acorn@8.15.0: {}

  agent-base@6.0.2:
    dependencies:
      debug: 4.4.3
    transitivePeerDependencies:
      - supports-color

  agent-base@7.1.4: {}

  ajv@6.12.6:
    dependencies:
      fast-deep-equal: 3.1.3
      fast-json-stable-stringify: 2.1.0
      json-schema-traverse: 0.4.1
      uri-js: 4.4.1

  ansi-escapes@4.3.2:
    dependencies:
      type-fest: 0.21.3

  ansi-regex@5.0.1: {}

  ansi-regex@6.2.2: {}

  ansi-styles@4.3.0:
    dependencies:
      color-convert: 2.0.1

  ansi-styles@5.2.0: {}

  ansi-styles@6.2.3: {}

  any-promise@1.3.0: {}

  anymatch@3.1.3:
    dependencies:
      normalize-path: 3.0.0
      picomatch: 2.3.1

  arg@5.0.2: {}

  argparse@1.0.10:
    dependencies:
      sprintf-js: 1.0.3

  argparse@2.0.1: {}

  aria-query@5.3.0:
    dependencies:
      dequal: 2.0.3

  aria-query@5.3.2: {}

  arrify@2.0.1: {}

  assertion-error@2.0.1: {}

  asynckit@0.4.0: {}

  atomic-sleep@1.0.0: {}

  autoprefixer@10.4.21(postcss@8.5.6):
    dependencies:
      browserslist: 4.26.3
      caniuse-lite: 1.0.30001751
      fraction.js: 4.3.7
      normalize-range: 0.1.2
      picocolors: 1.1.1
      postcss: 8.5.6
      postcss-value-parser: 4.2.0

  axios@1.12.2:
    dependencies:
      follow-redirects: 1.15.11
      form-data: 4.0.4
      proxy-from-env: 1.1.0
    transitivePeerDependencies:
      - debug

  babel-jest@29.7.0(@babel/core@7.28.4):
    dependencies:
      '@babel/core': 7.28.4
      '@jest/transform': 29.7.0
      '@types/babel__core': 7.20.5
      babel-plugin-istanbul: 6.1.1
      babel-preset-jest: 29.6.3(@babel/core@7.28.4)
      chalk: 4.1.2
      graceful-fs: 4.2.11
      slash: 3.0.0
    transitivePeerDependencies:
      - supports-color

  babel-plugin-istanbul@6.1.1:
    dependencies:
      '@babel/helper-plugin-utils': 7.27.1
      '@istanbuljs/load-nyc-config': 1.1.0
      '@istanbuljs/schema': 0.1.3
      istanbul-lib-instrument: 5.2.1
      test-exclude: 6.0.0
    transitivePeerDependencies:
      - supports-color

  babel-plugin-jest-hoist@29.6.3:
    dependencies:
      '@babel/template': 7.27.2
      '@babel/types': 7.28.4
      '@types/babel__core': 7.20.5
      '@types/babel__traverse': 7.28.0

  babel-preset-current-node-syntax@1.2.0(@babel/core@7.28.4):
    dependencies:
      '@babel/core': 7.28.4
      '@babel/plugin-syntax-async-generators': 7.8.4(@babel/core@7.28.4)
      '@babel/plugin-syntax-bigint': 7.8.3(@babel/core@7.28.4)
      '@babel/plugin-syntax-class-properties': 7.12.13(@babel/core@7.28.4)
      '@babel/plugin-syntax-class-static-block': 7.14.5(@babel/core@7.28.4)
      '@babel/plugin-syntax-import-attributes': 7.27.1(@babel/core@7.28.4)
      '@babel/plugin-syntax-import-meta': 7.10.4(@babel/core@7.28.4)
      '@babel/plugin-syntax-json-strings': 7.8.3(@babel/core@7.28.4)
      '@babel/plugin-syntax-logical-assignment-operators': 7.10.4(@babel/core@7.28.4)
      '@babel/plugin-syntax-nullish-coalescing-operator': 7.8.3(@babel/core@7.28.4)
      '@babel/plugin-syntax-numeric-separator': 7.10.4(@babel/core@7.28.4)
      '@babel/plugin-syntax-object-rest-spread': 7.8.3(@babel/core@7.28.4)
      '@babel/plugin-syntax-optional-catch-binding': 7.8.3(@babel/core@7.28.4)
      '@babel/plugin-syntax-optional-chaining': 7.8.3(@babel/core@7.28.4)
      '@babel/plugin-syntax-private-property-in-object': 7.14.5(@babel/core@7.28.4)
      '@babel/plugin-syntax-top-level-await': 7.14.5(@babel/core@7.28.4)

  babel-preset-jest@29.6.3(@babel/core@7.28.4):
    dependencies:
      '@babel/core': 7.28.4
      babel-plugin-jest-hoist: 29.6.3
      babel-preset-current-node-syntax: 1.2.0(@babel/core@7.28.4)

  balanced-match@1.0.2: {}

  base64-js@1.5.1: {}

  baseline-browser-mapping@2.8.18: {}

  bidi-js@1.0.3:
    dependencies:
      require-from-string: 2.0.2

  big.js@6.2.2: {}

  bignumber.js@9.3.1: {}

  binary-extensions@2.3.0: {}

  brace-expansion@1.1.12:
    dependencies:
      balanced-match: 1.0.2
      concat-map: 0.0.1

  brace-expansion@2.0.2:
    dependencies:
      balanced-match: 1.0.2

  braces@3.0.3:
    dependencies:
      fill-range: 7.1.1

  browserslist@4.26.3:
    dependencies:
      baseline-browser-mapping: 2.8.18
      caniuse-lite: 1.0.30001751
      electron-to-chromium: 1.5.237
      node-releases: 2.0.25
      update-browserslist-db: 1.1.3(browserslist@4.26.3)

  bs-logger@0.2.6:
    dependencies:
      fast-json-stable-stringify: 2.1.0

  bser@2.1.1:
    dependencies:
      node-int64: 0.4.0

  buffer-equal-constant-time@1.0.1: {}

  buffer-from@1.1.2: {}

  buffer@6.0.3:
    dependencies:
      base64-js: 1.5.1
      ieee754: 1.2.1

  cac@6.7.14: {}

  call-bind-apply-helpers@1.0.2:
    dependencies:
      es-errors: 1.3.0
      function-bind: 1.1.2

  callsites@3.1.0: {}

  camelcase-css@2.0.1: {}

  camelcase@5.3.1: {}

  camelcase@6.3.0: {}

  camera-controls@2.10.1(three@0.168.0):
    dependencies:
      three: 0.168.0

  caniuse-lite@1.0.30001751: {}

  chai@5.3.3:
    dependencies:
      assertion-error: 2.0.1
      check-error: 2.1.1
      deep-eql: 5.0.2
      loupe: 3.2.1
      pathval: 2.0.1

  chalk@4.1.2:
    dependencies:
      ansi-styles: 4.3.0
      supports-color: 7.2.0

  char-regex@1.0.2: {}

  chart.js@4.5.1:
    dependencies:
      '@kurkle/color': 0.3.4

  check-error@2.1.1: {}

  chokidar@3.6.0:
    dependencies:
      anymatch: 3.1.3
      braces: 3.0.3
      glob-parent: 5.1.2
      is-binary-path: 2.1.0
      is-glob: 4.0.3
      normalize-path: 3.0.0
      readdirp: 3.6.0
    optionalDependencies:
      fsevents: 2.3.3

  chokidar@4.0.3:
    dependencies:
      readdirp: 4.1.2

  ci-info@3.9.0: {}

  cjs-module-lexer@1.4.3: {}

  class-variance-authority@0.7.1:
    dependencies:
      clsx: 2.1.1

  cliui@8.0.1:
    dependencies:
      string-width: 4.2.3
      strip-ansi: 6.0.1
      wrap-ansi: 7.0.0

  clsx@2.1.1: {}

  co@4.6.0: {}

  collect-v8-coverage@1.0.3: {}

  color-convert@2.0.1:
    dependencies:
      color-name: 1.1.4

  color-name@1.1.4: {}

  combined-stream@1.0.8:
    dependencies:
      delayed-stream: 1.0.0

  commander@4.1.1: {}

  commander@7.2.0: {}

  concat-map@0.0.1: {}

  convert-source-map@2.0.0: {}

  cookie@1.0.2: {}

  create-jest@29.7.0(@types/node@20.19.22):
    dependencies:
      '@jest/types': 29.6.3
      chalk: 4.1.2
      exit: 0.1.2
      graceful-fs: 4.2.11
      jest-config: 29.7.0(@types/node@20.19.22)
      jest-util: 29.7.0
      prompts: 2.4.2
    transitivePeerDependencies:
      - '@types/node'
      - babel-plugin-macros
      - supports-color
      - ts-node

  cross-env@7.0.3:
    dependencies:
      cross-spawn: 7.0.6

  cross-spawn@7.0.6:
    dependencies:
      path-key: 3.1.1
      shebang-command: 2.0.0
      which: 2.0.2

  css-tree@3.1.0:
    dependencies:
      mdn-data: 2.12.2
      source-map-js: 1.2.1

  css.escape@1.5.1: {}

  cssesc@3.0.0: {}

  cssstyle@5.3.1(postcss@8.5.6):
    dependencies:
      '@asamuzakjp/css-color': 4.0.5
      '@csstools/css-syntax-patches-for-csstree': 1.0.14(postcss@8.5.6)
      css-tree: 3.1.0
    transitivePeerDependencies:
      - postcss

  csstype@3.1.3: {}

  d3-array@3.2.4:
    dependencies:
      internmap: 2.0.3

  d3-axis@3.0.0: {}

  d3-brush@3.0.0:
    dependencies:
      d3-dispatch: 3.0.1
      d3-drag: 3.0.0
      d3-interpolate: 3.0.1
      d3-selection: 3.0.0
      d3-transition: 3.0.1(d3-selection@3.0.0)

  d3-chord@3.0.1:
    dependencies:
      d3-path: 3.1.0

  d3-color@3.1.0: {}

  d3-contour@4.0.2:
    dependencies:
      d3-array: 3.2.4

  d3-delaunay@6.0.4:
    dependencies:
      delaunator: 5.0.1

  d3-dispatch@3.0.1: {}

  d3-drag@3.0.0:
    dependencies:
      d3-dispatch: 3.0.1
      d3-selection: 3.0.0

  d3-dsv@3.0.1:
    dependencies:
      commander: 7.2.0
      iconv-lite: 0.6.3
      rw: 1.3.3

  d3-ease@3.0.1: {}

  d3-fetch@3.0.1:
    dependencies:
      d3-dsv: 3.0.1

  d3-force@3.0.0:
    dependencies:
      d3-dispatch: 3.0.1
      d3-quadtree: 3.0.1
      d3-timer: 3.0.1

  d3-format@3.1.0: {}

  d3-geo@3.1.1:
    dependencies:
      d3-array: 3.2.4

  d3-hierarchy@3.1.2: {}

  d3-interpolate@3.0.1:
    dependencies:
      d3-color: 3.1.0

  d3-path@3.1.0: {}

  d3-polygon@3.0.1: {}

  d3-quadtree@3.0.1: {}

  d3-random@3.0.1: {}

  d3-scale-chromatic@3.1.0:
    dependencies:
      d3-color: 3.1.0
      d3-interpolate: 3.0.1

  d3-scale@4.0.2:
    dependencies:
      d3-array: 3.2.4
      d3-format: 3.1.0
      d3-interpolate: 3.0.1
      d3-time: 3.1.0
      d3-time-format: 4.1.0

  d3-selection@3.0.0: {}

  d3-shape@3.2.0:
    dependencies:
      d3-path: 3.1.0

  d3-time-format@4.1.0:
    dependencies:
      d3-time: 3.1.0

  d3-time@3.1.0:
    dependencies:
      d3-array: 3.2.4

  d3-timer@3.0.1: {}

  d3-transition@3.0.1(d3-selection@3.0.0):
    dependencies:
      d3-color: 3.1.0
      d3-dispatch: 3.0.1
      d3-ease: 3.0.1
      d3-interpolate: 3.0.1
      d3-selection: 3.0.0
      d3-timer: 3.0.1

  d3-zoom@3.0.0:
    dependencies:
      d3-dispatch: 3.0.1
      d3-drag: 3.0.0
      d3-interpolate: 3.0.1
      d3-selection: 3.0.0
      d3-transition: 3.0.1(d3-selection@3.0.0)

  d3@7.9.0:
    dependencies:
      d3-array: 3.2.4
      d3-axis: 3.0.0
      d3-brush: 3.0.0
      d3-chord: 3.0.1
      d3-color: 3.1.0
      d3-contour: 4.0.2
      d3-delaunay: 6.0.4
      d3-dispatch: 3.0.1
      d3-drag: 3.0.0
      d3-dsv: 3.0.1
      d3-ease: 3.0.1
      d3-fetch: 3.0.1
      d3-force: 3.0.0
      d3-format: 3.1.0
      d3-geo: 3.1.1
      d3-hierarchy: 3.1.2
      d3-interpolate: 3.0.1
      d3-path: 3.1.0
      d3-polygon: 3.0.1
      d3-quadtree: 3.0.1
      d3-random: 3.0.1
      d3-scale: 4.0.2
      d3-scale-chromatic: 3.1.0
      d3-selection: 3.0.0
      d3-shape: 3.2.0
      d3-time: 3.1.0
      d3-time-format: 4.1.0
      d3-timer: 3.0.1
      d3-transition: 3.0.1(d3-selection@3.0.0)
      d3-zoom: 3.0.0

  data-urls@6.0.0:
    dependencies:
      whatwg-mimetype: 4.0.0
      whatwg-url: 15.1.0

  debug@4.3.7:
    dependencies:
      ms: 2.1.3

  debug@4.4.3:
    dependencies:
      ms: 2.1.3

  decimal.js-light@2.5.1: {}

  decimal.js@10.6.0: {}

  dedent@1.7.0: {}

  deep-eql@5.0.2: {}

  deep-is@0.1.4: {}

  deepmerge@4.3.1: {}

  delaunator@5.0.1:
    dependencies:
      robust-predicates: 3.0.2

  delayed-stream@1.0.0: {}

  dequal@2.0.3: {}

  detect-gpu@5.0.70:
    dependencies:
      webgl-constants: 1.1.1

  detect-newline@3.1.0: {}

  didyoumean@1.2.2: {}

  diff-sequences@29.6.3: {}

  diff@8.0.2: {}

  dlv@1.1.3: {}

  doctrine@3.0.0:
    dependencies:
      esutils: 2.0.3

  dom-accessibility-api@0.5.16: {}

  dom-accessibility-api@0.6.3: {}

  draco3d@1.5.7: {}

  dunder-proto@1.0.1:
    dependencies:
      call-bind-apply-helpers: 1.0.2
      es-errors: 1.3.0
      gopd: 1.2.0

  duplexify@4.1.3:
    dependencies:
      end-of-stream: 1.4.5
      inherits: 2.0.4
      readable-stream: 3.6.2
      stream-shift: 1.0.3

  eastasianwidth@0.2.0: {}

  ecdsa-sig-formatter@1.0.11:
    dependencies:
      safe-buffer: 5.2.1

  electron-to-chromium@1.5.237: {}

  emittery@0.13.1: {}

  emoji-regex@8.0.0: {}

  emoji-regex@9.2.2: {}

  end-of-stream@1.4.5:
    dependencies:
      once: 1.4.0

  engine.io-client@6.6.3:
    dependencies:
      '@socket.io/component-emitter': 3.1.2
      debug: 4.3.7
      engine.io-parser: 5.2.3
      ws: 8.17.1
      xmlhttprequest-ssl: 2.1.2
    transitivePeerDependencies:
      - bufferutil
      - supports-color
      - utf-8-validate

  engine.io-parser@5.2.3: {}

  entities@6.0.1: {}

  error-ex@1.3.4:
    dependencies:
      is-arrayish: 0.2.1

  es-define-property@1.0.1: {}

  es-errors@1.3.0: {}

  es-module-lexer@1.7.0: {}

  es-object-atoms@1.1.1:
    dependencies:
      es-errors: 1.3.0

  es-set-tostringtag@2.1.0:
    dependencies:
      es-errors: 1.3.0
      get-intrinsic: 1.3.0
      has-tostringtag: 1.0.2
      hasown: 2.0.2

  es-toolkit@1.40.0: {}

  esbuild@0.25.11:
    optionalDependencies:
      '@esbuild/aix-ppc64': 0.25.11
      '@esbuild/android-arm': 0.25.11
      '@esbuild/android-arm64': 0.25.11
      '@esbuild/android-x64': 0.25.11
      '@esbuild/darwin-arm64': 0.25.11
      '@esbuild/darwin-x64': 0.25.11
      '@esbuild/freebsd-arm64': 0.25.11
      '@esbuild/freebsd-x64': 0.25.11
      '@esbuild/linux-arm': 0.25.11
      '@esbuild/linux-arm64': 0.25.11
      '@esbuild/linux-ia32': 0.25.11
      '@esbuild/linux-loong64': 0.25.11
      '@esbuild/linux-mips64el': 0.25.11
      '@esbuild/linux-ppc64': 0.25.11
      '@esbuild/linux-riscv64': 0.25.11
      '@esbuild/linux-s390x': 0.25.11
      '@esbuild/linux-x64': 0.25.11
      '@esbuild/netbsd-arm64': 0.25.11
      '@esbuild/netbsd-x64': 0.25.11
      '@esbuild/openbsd-arm64': 0.25.11
      '@esbuild/openbsd-x64': 0.25.11
      '@esbuild/openharmony-arm64': 0.25.11
      '@esbuild/sunos-x64': 0.25.11
      '@esbuild/win32-arm64': 0.25.11
      '@esbuild/win32-ia32': 0.25.11
      '@esbuild/win32-x64': 0.25.11

  escalade@3.2.0: {}

  escape-string-regexp@2.0.0: {}

  escape-string-regexp@4.0.0: {}

  eslint-scope@7.2.2:
    dependencies:
      esrecurse: 4.3.0
      estraverse: 5.3.0

  eslint-visitor-keys@3.4.3: {}

  eslint-visitor-keys@4.2.1: {}

<<<<<<< HEAD
  eslint@8.57.1:
    dependencies:
      '@eslint-community/eslint-utils': 4.9.0(eslint@8.57.1)
      '@eslint-community/regexpp': 4.12.1
      '@eslint/eslintrc': 2.1.4
      '@eslint/js': 8.57.1
      '@humanwhocodes/config-array': 0.13.0
      '@humanwhocodes/module-importer': 1.0.1
      '@nodelib/fs.walk': 1.2.8
      '@ungap/structured-clone': 1.3.0
=======
  eslint@9.0.0:
    dependencies:
      '@eslint-community/eslint-utils': 4.9.0(eslint@9.0.0)
      '@eslint-community/regexpp': 4.12.1
      '@eslint/eslintrc': 3.3.1
      '@eslint/js': 9.0.0
      '@humanwhocodes/config-array': 0.12.3
      '@humanwhocodes/module-importer': 1.0.1
      '@nodelib/fs.walk': 1.2.8
>>>>>>> a3c5b613
      ajv: 6.12.6
      chalk: 4.1.2
      cross-spawn: 7.0.6
      debug: 4.4.3
      doctrine: 3.0.0
      escape-string-regexp: 4.0.0
      eslint-scope: 7.2.2
      eslint-visitor-keys: 3.4.3
      espree: 9.6.1
      esquery: 1.6.0
      esutils: 2.0.3
      fast-deep-equal: 3.1.3
      file-entry-cache: 6.0.1
      find-up: 5.0.0
      glob-parent: 6.0.2
<<<<<<< HEAD
      globals: 13.24.0
=======
>>>>>>> a3c5b613
      graphemer: 1.4.0
      ignore: 5.3.2
      imurmurhash: 0.1.4
      is-glob: 4.0.3
      is-path-inside: 3.0.3
<<<<<<< HEAD
      js-yaml: 4.1.0
=======
>>>>>>> a3c5b613
      json-stable-stringify-without-jsonify: 1.0.1
      levn: 0.4.1
      lodash.merge: 4.6.2
      minimatch: 3.1.2
      natural-compare: 1.4.0
      optionator: 0.9.4
      strip-ansi: 6.0.1
      text-table: 0.2.0
    transitivePeerDependencies:
      - supports-color

  espree@9.6.1:
    dependencies:
      acorn: 8.15.0
      acorn-jsx: 5.3.2(acorn@8.15.0)
      eslint-visitor-keys: 3.4.3

  esprima@4.0.1: {}

  esquery@1.6.0:
    dependencies:
      estraverse: 5.3.0

  esrecurse@4.3.0:
    dependencies:
      estraverse: 5.3.0

  estraverse@5.3.0: {}

  estree-walker@3.0.3:
    dependencies:
      '@types/estree': 1.0.8

  esutils@2.0.3: {}

  eventemitter3@5.0.1: {}

  execa@5.1.1:
    dependencies:
      cross-spawn: 7.0.6
      get-stream: 6.0.1
      human-signals: 2.1.0
      is-stream: 2.0.1
      merge-stream: 2.0.0
      npm-run-path: 4.0.1
      onetime: 5.1.2
      signal-exit: 3.0.7
      strip-final-newline: 2.0.0

  execa@9.6.0:
    dependencies:
      '@sindresorhus/merge-streams': 4.0.0
      cross-spawn: 7.0.6
      figures: 6.1.0
      get-stream: 9.0.1
      human-signals: 8.0.1
      is-plain-obj: 4.1.0
      is-stream: 4.0.1
      npm-run-path: 6.0.0
      pretty-ms: 9.3.0
      signal-exit: 4.1.0
      strip-final-newline: 4.0.0
      yoctocolors: 2.1.2

  exit@0.1.2: {}

  expect-type@1.2.2: {}

  expect@29.7.0:
    dependencies:
      '@jest/expect-utils': 29.7.0
      jest-get-type: 29.6.3
      jest-matcher-utils: 29.7.0
      jest-message-util: 29.7.0
      jest-util: 29.7.0

  extend@3.0.2: {}

  fast-deep-equal@3.1.3: {}

  fast-glob@3.3.3:
    dependencies:
      '@nodelib/fs.stat': 2.0.5
      '@nodelib/fs.walk': 1.2.8
      glob-parent: 5.1.2
      merge2: 1.4.1
      micromatch: 4.0.8

  fast-json-stable-stringify@2.1.0: {}

  fast-levenshtein@2.0.6: {}

  fastq@1.19.1:
    dependencies:
      reusify: 1.1.0

  fb-watchman@2.0.2:
    dependencies:
      bser: 2.1.1

  fdir@6.5.0(picomatch@4.0.3):
    optionalDependencies:
      picomatch: 4.0.3

  fflate@0.6.10: {}

  fflate@0.8.2: {}

  figures@6.1.0:
    dependencies:
      is-unicode-supported: 2.1.0

  file-entry-cache@6.0.1:
    dependencies:
      flat-cache: 3.2.0

  fill-range@7.1.1:
    dependencies:
      to-regex-range: 5.0.1

  find-up@4.1.0:
    dependencies:
      locate-path: 5.0.0
      path-exists: 4.0.0

  find-up@5.0.0:
    dependencies:
      locate-path: 6.0.0
      path-exists: 4.0.0

  flat-cache@3.2.0:
    dependencies:
      flatted: 3.3.3
      keyv: 4.5.4
      rimraf: 3.0.2

  flatted@3.3.3: {}

  follow-redirects@1.15.11: {}

  foreground-child@3.3.1:
    dependencies:
      cross-spawn: 7.0.6
      signal-exit: 4.1.0

  form-data@2.5.5:
    dependencies:
      asynckit: 0.4.0
      combined-stream: 1.0.8
      es-set-tostringtag: 2.1.0
      hasown: 2.0.2
      mime-types: 2.1.35
      safe-buffer: 5.2.1

  form-data@4.0.4:
    dependencies:
      asynckit: 0.4.0
      combined-stream: 1.0.8
      es-set-tostringtag: 2.1.0
      hasown: 2.0.2
      mime-types: 2.1.35

  fraction.js@4.3.7: {}

  framer-motion@12.23.24(react-dom@18.3.1(react@18.3.1))(react@18.3.1):
    dependencies:
      motion-dom: 12.23.23
      motion-utils: 12.23.6
      tslib: 2.8.1
    optionalDependencies:
      react: 18.3.1
      react-dom: 18.3.1(react@18.3.1)

  fs-extra@11.3.2:
    dependencies:
      graceful-fs: 4.2.11
      jsonfile: 6.2.0
      universalify: 2.0.1

  fs.realpath@1.0.0: {}

  fsevents@2.3.3:
    optional: true

  function-bind@1.1.2: {}

  gaxios@6.7.1:
    dependencies:
      extend: 3.0.2
      https-proxy-agent: 7.0.6
      is-stream: 2.0.1
      node-fetch: 2.7.0
      uuid: 9.0.1
    transitivePeerDependencies:
      - encoding
      - supports-color

  gcp-metadata@6.1.1:
    dependencies:
      gaxios: 6.7.1
      google-logging-utils: 0.0.2
      json-bigint: 1.0.0
    transitivePeerDependencies:
      - encoding
      - supports-color

  gensync@1.0.0-beta.2: {}

  get-caller-file@2.0.5: {}

  get-intrinsic@1.3.0:
    dependencies:
      call-bind-apply-helpers: 1.0.2
      es-define-property: 1.0.1
      es-errors: 1.3.0
      es-object-atoms: 1.1.1
      function-bind: 1.1.2
      get-proto: 1.0.1
      gopd: 1.2.0
      has-symbols: 1.1.0
      hasown: 2.0.2
      math-intrinsics: 1.1.0

  get-package-type@0.1.0: {}

  get-proto@1.0.1:
    dependencies:
      dunder-proto: 1.0.1
      es-object-atoms: 1.1.1

  get-stream@6.0.1: {}

  get-stream@9.0.1:
    dependencies:
      '@sec-ant/readable-stream': 0.4.1
      is-stream: 4.0.1

  get-tsconfig@4.12.0:
    dependencies:
      resolve-pkg-maps: 1.0.0

  glob-parent@5.1.2:
    dependencies:
      is-glob: 4.0.3

  glob-parent@6.0.2:
    dependencies:
      is-glob: 4.0.3

  glob@10.4.5:
    dependencies:
      foreground-child: 3.3.1
      jackspeak: 3.4.3
      minimatch: 9.0.5
      minipass: 7.1.2
      package-json-from-dist: 1.0.1
      path-scurry: 1.11.1

  glob@7.2.3:
    dependencies:
      fs.realpath: 1.0.0
      inflight: 1.0.6
      inherits: 2.0.4
      minimatch: 3.1.2
      once: 1.4.0
      path-is-absolute: 1.0.1

  globals@13.24.0:
    dependencies:
      type-fest: 0.20.2

  globals@15.15.0: {}

  globby@14.1.0:
    dependencies:
      '@sindresorhus/merge-streams': 2.3.0
      fast-glob: 3.3.3
      ignore: 7.0.5
      path-type: 6.0.0
      slash: 5.1.0
      unicorn-magic: 0.3.0

  glsl-noise@0.0.0: {}

  goober@2.1.18(csstype@3.1.3):
    dependencies:
      csstype: 3.1.3

  google-auth-library@9.15.1:
    dependencies:
      base64-js: 1.5.1
      ecdsa-sig-formatter: 1.0.11
      gaxios: 6.7.1
      gcp-metadata: 6.1.1
      gtoken: 7.1.0
      jws: 4.0.0
    transitivePeerDependencies:
      - encoding
      - supports-color

  google-logging-utils@0.0.2: {}

  gopd@1.2.0: {}

  graceful-fs@4.2.11: {}

  graphemer@1.4.0: {}

  gtoken@7.1.0:
    dependencies:
      gaxios: 6.7.1
      jws: 4.0.0
    transitivePeerDependencies:
      - encoding
      - supports-color

  handlebars@4.7.8:
    dependencies:
      minimist: 1.2.8
      neo-async: 2.6.2
      source-map: 0.6.1
      wordwrap: 1.0.0
    optionalDependencies:
      uglify-js: 3.19.3

  has-flag@4.0.0: {}

  has-symbols@1.1.0: {}

  has-tostringtag@1.0.2:
    dependencies:
      has-symbols: 1.1.0

  hasown@2.0.2:
    dependencies:
      function-bind: 1.1.2

  hls.js@1.6.13: {}

  hoist-non-react-statics@3.3.2:
    dependencies:
      react-is: 16.13.1

  html-encoding-sniffer@4.0.0:
    dependencies:
      whatwg-encoding: 3.1.1

  html-entities@2.6.0: {}

  html-escaper@2.0.2: {}

  http-proxy-agent@5.0.0:
    dependencies:
      '@tootallnate/once': 2.0.0
      agent-base: 6.0.2
      debug: 4.4.3
    transitivePeerDependencies:
      - supports-color

  http-proxy-agent@7.0.2:
    dependencies:
      agent-base: 7.1.4
      debug: 4.4.3
    transitivePeerDependencies:
      - supports-color

  https-proxy-agent@5.0.1:
    dependencies:
      agent-base: 6.0.2
      debug: 4.4.3
    transitivePeerDependencies:
      - supports-color

  https-proxy-agent@7.0.6:
    dependencies:
      agent-base: 7.1.4
      debug: 4.4.3
    transitivePeerDependencies:
      - supports-color

  human-signals@2.1.0: {}

  human-signals@8.0.1: {}

  husky@9.1.7: {}

  iconv-lite@0.6.3:
    dependencies:
      safer-buffer: 2.1.2

  ieee754@1.2.1: {}

  ignore@5.3.2: {}

  ignore@7.0.5: {}

  immediate@3.0.6: {}

  immer@10.1.3: {}

  import-fresh@3.3.1:
    dependencies:
      parent-module: 1.0.1
      resolve-from: 4.0.0

  import-local@3.2.0:
    dependencies:
      pkg-dir: 4.2.0
      resolve-cwd: 3.0.0

  imurmurhash@0.1.4: {}

  indent-string@4.0.0: {}

  inflight@1.0.6:
    dependencies:
      once: 1.4.0
      wrappy: 1.0.2

  inherits@2.0.4: {}

  internmap@2.0.3: {}

  is-arrayish@0.2.1: {}

  is-binary-path@2.1.0:
    dependencies:
      binary-extensions: 2.3.0

  is-core-module@2.16.1:
    dependencies:
      hasown: 2.0.2

  is-extglob@2.1.1: {}

  is-fullwidth-code-point@3.0.0: {}

  is-generator-fn@2.1.0: {}

  is-glob@4.0.3:
    dependencies:
      is-extglob: 2.1.1

  is-network-error@1.3.0: {}

  is-number@7.0.0: {}

  is-path-inside@3.0.3: {}

  is-plain-obj@4.1.0: {}

  is-potential-custom-element-name@1.0.1: {}

  is-promise@2.2.2: {}

  is-stream@2.0.1: {}

  is-stream@4.0.1: {}

  is-unicode-supported@2.1.0: {}

  is@3.3.2: {}

  isexe@2.0.0: {}

  istanbul-lib-coverage@3.2.2: {}

  istanbul-lib-instrument@5.2.1:
    dependencies:
      '@babel/core': 7.28.4
      '@babel/parser': 7.28.4
      '@istanbuljs/schema': 0.1.3
      istanbul-lib-coverage: 3.2.2
      semver: 6.3.1
    transitivePeerDependencies:
      - supports-color

  istanbul-lib-instrument@6.0.3:
    dependencies:
      '@babel/core': 7.28.4
      '@babel/parser': 7.28.4
      '@istanbuljs/schema': 0.1.3
      istanbul-lib-coverage: 3.2.2
      semver: 7.7.3
    transitivePeerDependencies:
      - supports-color

  istanbul-lib-report@3.0.1:
    dependencies:
      istanbul-lib-coverage: 3.2.2
      make-dir: 4.0.0
      supports-color: 7.2.0

  istanbul-lib-source-maps@4.0.1:
    dependencies:
      debug: 4.4.3
      istanbul-lib-coverage: 3.2.2
      source-map: 0.6.1
    transitivePeerDependencies:
      - supports-color

  istanbul-reports@3.2.0:
    dependencies:
      html-escaper: 2.0.2
      istanbul-lib-report: 3.0.1

  its-fine@1.2.5(@types/react@18.3.26)(react@18.3.1):
    dependencies:
      '@types/react-reconciler': 0.28.9(@types/react@18.3.26)
      react: 18.3.1
    transitivePeerDependencies:
      - '@types/react'

  jackspeak@3.4.3:
    dependencies:
      '@isaacs/cliui': 8.0.2
    optionalDependencies:
      '@pkgjs/parseargs': 0.11.0

  jest-changed-files@29.7.0:
    dependencies:
      execa: 5.1.1
      jest-util: 29.7.0
      p-limit: 3.1.0

  jest-circus@29.7.0:
    dependencies:
      '@jest/environment': 29.7.0
      '@jest/expect': 29.7.0
      '@jest/test-result': 29.7.0
      '@jest/types': 29.6.3
      '@types/node': 20.19.22
      chalk: 4.1.2
      co: 4.6.0
      dedent: 1.7.0
      is-generator-fn: 2.1.0
      jest-each: 29.7.0
      jest-matcher-utils: 29.7.0
      jest-message-util: 29.7.0
      jest-runtime: 29.7.0
      jest-snapshot: 29.7.0
      jest-util: 29.7.0
      p-limit: 3.1.0
      pretty-format: 29.7.0
      pure-rand: 6.1.0
      slash: 3.0.0
      stack-utils: 2.0.6
    transitivePeerDependencies:
      - babel-plugin-macros
      - supports-color

  jest-cli@29.7.0(@types/node@20.19.22):
    dependencies:
      '@jest/core': 29.7.0
      '@jest/test-result': 29.7.0
      '@jest/types': 29.6.3
      chalk: 4.1.2
      create-jest: 29.7.0(@types/node@20.19.22)
      exit: 0.1.2
      import-local: 3.2.0
      jest-config: 29.7.0(@types/node@20.19.22)
      jest-util: 29.7.0
      jest-validate: 29.7.0
      yargs: 17.7.2
    transitivePeerDependencies:
      - '@types/node'
      - babel-plugin-macros
      - supports-color
      - ts-node

  jest-config@29.7.0(@types/node@20.19.22):
    dependencies:
      '@babel/core': 7.28.4
      '@jest/test-sequencer': 29.7.0
      '@jest/types': 29.6.3
      babel-jest: 29.7.0(@babel/core@7.28.4)
      chalk: 4.1.2
      ci-info: 3.9.0
      deepmerge: 4.3.1
      glob: 7.2.3
      graceful-fs: 4.2.11
      jest-circus: 29.7.0
      jest-environment-node: 29.7.0
      jest-get-type: 29.6.3
      jest-regex-util: 29.6.3
      jest-resolve: 29.7.0
      jest-runner: 29.7.0
      jest-util: 29.7.0
      jest-validate: 29.7.0
      micromatch: 4.0.8
      parse-json: 5.2.0
      pretty-format: 29.7.0
      slash: 3.0.0
      strip-json-comments: 3.1.1
    optionalDependencies:
      '@types/node': 20.19.22
    transitivePeerDependencies:
      - babel-plugin-macros
      - supports-color

  jest-diff@29.7.0:
    dependencies:
      chalk: 4.1.2
      diff-sequences: 29.6.3
      jest-get-type: 29.6.3
      pretty-format: 29.7.0

  jest-docblock@29.7.0:
    dependencies:
      detect-newline: 3.1.0

  jest-each@29.7.0:
    dependencies:
      '@jest/types': 29.6.3
      chalk: 4.1.2
      jest-get-type: 29.6.3
      jest-util: 29.7.0
      pretty-format: 29.7.0

  jest-environment-node@29.7.0:
    dependencies:
      '@jest/environment': 29.7.0
      '@jest/fake-timers': 29.7.0
      '@jest/types': 29.6.3
      '@types/node': 20.19.22
      jest-mock: 29.7.0
      jest-util: 29.7.0

  jest-get-type@29.6.3: {}

  jest-haste-map@29.7.0:
    dependencies:
      '@jest/types': 29.6.3
      '@types/graceful-fs': 4.1.9
      '@types/node': 20.19.22
      anymatch: 3.1.3
      fb-watchman: 2.0.2
      graceful-fs: 4.2.11
      jest-regex-util: 29.6.3
      jest-util: 29.7.0
      jest-worker: 29.7.0
      micromatch: 4.0.8
      walker: 1.0.8
    optionalDependencies:
      fsevents: 2.3.3

  jest-junit@16.0.0:
    dependencies:
      mkdirp: 1.0.4
      strip-ansi: 6.0.1
      uuid: 8.3.2
      xml: 1.0.1

  jest-leak-detector@29.7.0:
    dependencies:
      jest-get-type: 29.6.3
      pretty-format: 29.7.0

  jest-matcher-utils@29.7.0:
    dependencies:
      chalk: 4.1.2
      jest-diff: 29.7.0
      jest-get-type: 29.6.3
      pretty-format: 29.7.0

  jest-message-util@29.7.0:
    dependencies:
      '@babel/code-frame': 7.27.1
      '@jest/types': 29.6.3
      '@types/stack-utils': 2.0.3
      chalk: 4.1.2
      graceful-fs: 4.2.11
      micromatch: 4.0.8
      pretty-format: 29.7.0
      slash: 3.0.0
      stack-utils: 2.0.6

  jest-mock@29.7.0:
    dependencies:
      '@jest/types': 29.6.3
      '@types/node': 20.19.22
      jest-util: 29.7.0

  jest-pnp-resolver@1.2.3(jest-resolve@29.7.0):
    optionalDependencies:
      jest-resolve: 29.7.0

  jest-regex-util@29.6.3: {}

  jest-resolve-dependencies@29.7.0:
    dependencies:
      jest-regex-util: 29.6.3
      jest-snapshot: 29.7.0
    transitivePeerDependencies:
      - supports-color

  jest-resolve@29.7.0:
    dependencies:
      chalk: 4.1.2
      graceful-fs: 4.2.11
      jest-haste-map: 29.7.0
      jest-pnp-resolver: 1.2.3(jest-resolve@29.7.0)
      jest-util: 29.7.0
      jest-validate: 29.7.0
      resolve: 1.22.10
      resolve.exports: 2.0.3
      slash: 3.0.0

  jest-runner@29.7.0:
    dependencies:
      '@jest/console': 29.7.0
      '@jest/environment': 29.7.0
      '@jest/test-result': 29.7.0
      '@jest/transform': 29.7.0
      '@jest/types': 29.6.3
      '@types/node': 20.19.22
      chalk: 4.1.2
      emittery: 0.13.1
      graceful-fs: 4.2.11
      jest-docblock: 29.7.0
      jest-environment-node: 29.7.0
      jest-haste-map: 29.7.0
      jest-leak-detector: 29.7.0
      jest-message-util: 29.7.0
      jest-resolve: 29.7.0
      jest-runtime: 29.7.0
      jest-util: 29.7.0
      jest-watcher: 29.7.0
      jest-worker: 29.7.0
      p-limit: 3.1.0
      source-map-support: 0.5.13
    transitivePeerDependencies:
      - supports-color

  jest-runtime@29.7.0:
    dependencies:
      '@jest/environment': 29.7.0
      '@jest/fake-timers': 29.7.0
      '@jest/globals': 29.7.0
      '@jest/source-map': 29.6.3
      '@jest/test-result': 29.7.0
      '@jest/transform': 29.7.0
      '@jest/types': 29.6.3
      '@types/node': 20.19.22
      chalk: 4.1.2
      cjs-module-lexer: 1.4.3
      collect-v8-coverage: 1.0.3
      glob: 7.2.3
      graceful-fs: 4.2.11
      jest-haste-map: 29.7.0
      jest-message-util: 29.7.0
      jest-mock: 29.7.0
      jest-regex-util: 29.6.3
      jest-resolve: 29.7.0
      jest-snapshot: 29.7.0
      jest-util: 29.7.0
      slash: 3.0.0
      strip-bom: 4.0.0
    transitivePeerDependencies:
      - supports-color

  jest-snapshot@29.7.0:
    dependencies:
      '@babel/core': 7.28.4
      '@babel/generator': 7.28.3
      '@babel/plugin-syntax-jsx': 7.27.1(@babel/core@7.28.4)
      '@babel/plugin-syntax-typescript': 7.27.1(@babel/core@7.28.4)
      '@babel/types': 7.28.4
      '@jest/expect-utils': 29.7.0
      '@jest/transform': 29.7.0
      '@jest/types': 29.6.3
      babel-preset-current-node-syntax: 1.2.0(@babel/core@7.28.4)
      chalk: 4.1.2
      expect: 29.7.0
      graceful-fs: 4.2.11
      jest-diff: 29.7.0
      jest-get-type: 29.6.3
      jest-matcher-utils: 29.7.0
      jest-message-util: 29.7.0
      jest-util: 29.7.0
      natural-compare: 1.4.0
      pretty-format: 29.7.0
      semver: 7.7.3
    transitivePeerDependencies:
      - supports-color

  jest-util@29.7.0:
    dependencies:
      '@jest/types': 29.6.3
      '@types/node': 20.19.22
      chalk: 4.1.2
      ci-info: 3.9.0
      graceful-fs: 4.2.11
      picomatch: 2.3.1

  jest-validate@29.7.0:
    dependencies:
      '@jest/types': 29.6.3
      camelcase: 6.3.0
      chalk: 4.1.2
      jest-get-type: 29.6.3
      leven: 3.1.0
      pretty-format: 29.7.0

  jest-watcher@29.7.0:
    dependencies:
      '@jest/test-result': 29.7.0
      '@jest/types': 29.6.3
      '@types/node': 20.19.22
      ansi-escapes: 4.3.2
      chalk: 4.1.2
      emittery: 0.13.1
      jest-util: 29.7.0
      string-length: 4.0.2

  jest-worker@29.7.0:
    dependencies:
      '@types/node': 20.19.22
      jest-util: 29.7.0
      merge-stream: 2.0.0
      supports-color: 8.1.1

  jest@29.7.0(@types/node@20.19.22):
    dependencies:
      '@jest/core': 29.7.0
      '@jest/types': 29.6.3
      import-local: 3.2.0
      jest-cli: 29.7.0(@types/node@20.19.22)
    transitivePeerDependencies:
      - '@types/node'
      - babel-plugin-macros
      - supports-color
      - ts-node

  jiti@1.21.7: {}

  js-tokens@4.0.0: {}

  js-tokens@9.0.1: {}

  js-yaml@3.14.1:
    dependencies:
      argparse: 1.0.10
      esprima: 4.0.1

  js-yaml@4.1.0:
    dependencies:
      argparse: 2.0.1

  jsdom@27.0.1(postcss@8.5.6):
    dependencies:
      '@asamuzakjp/dom-selector': 6.7.2
      cssstyle: 5.3.1(postcss@8.5.6)
      data-urls: 6.0.0
      decimal.js: 10.6.0
      html-encoding-sniffer: 4.0.0
      http-proxy-agent: 7.0.2
      https-proxy-agent: 7.0.6
      is-potential-custom-element-name: 1.0.1
      parse5: 8.0.0
      rrweb-cssom: 0.8.0
      saxes: 6.0.0
      symbol-tree: 3.2.4
      tough-cookie: 6.0.0
      w3c-xmlserializer: 5.0.0
      webidl-conversions: 8.0.0
      whatwg-encoding: 3.1.1
      whatwg-mimetype: 4.0.0
      whatwg-url: 15.1.0
      ws: 8.18.3
      xml-name-validator: 5.0.0
    transitivePeerDependencies:
      - bufferutil
      - postcss
      - supports-color
      - utf-8-validate

  jsesc@3.1.0: {}

  json-bigint@1.0.0:
    dependencies:
      bignumber.js: 9.3.1

  json-buffer@3.0.1: {}

  json-parse-even-better-errors@2.3.1: {}

  json-schema-traverse@0.4.1: {}

  json-stable-stringify-without-jsonify@1.0.1: {}

  json5@2.2.3: {}

  jsonfile@6.2.0:
    dependencies:
      universalify: 2.0.1
    optionalDependencies:
      graceful-fs: 4.2.11

  jwa@2.0.1:
    dependencies:
      buffer-equal-constant-time: 1.0.1
      ecdsa-sig-formatter: 1.0.11
      safe-buffer: 5.2.1

  jws@4.0.0:
    dependencies:
      jwa: 2.0.1
      safe-buffer: 5.2.1

  keyv@4.5.4:
    dependencies:
      json-buffer: 3.0.1

  kleur@3.0.3: {}

  ky@1.12.0: {}

  leven@3.1.0: {}

  levn@0.4.1:
    dependencies:
      prelude-ls: 1.2.1
      type-check: 0.4.0

  lie@3.1.1:
    dependencies:
      immediate: 3.0.6

  lie@3.3.0:
    dependencies:
      immediate: 3.0.6

  lilconfig@3.1.3: {}

  lines-and-columns@1.2.4: {}

  localforage@1.10.0:
    dependencies:
      lie: 3.1.1

  locate-path@5.0.0:
    dependencies:
      p-locate: 4.1.0

  locate-path@6.0.0:
    dependencies:
      p-locate: 5.0.0

  lodash.memoize@4.1.2: {}

  lodash.merge@4.6.2: {}

  loose-envify@1.4.0:
    dependencies:
      js-tokens: 4.0.0

  loupe@3.2.1: {}

  lru-cache@10.4.3: {}

  lru-cache@11.2.2: {}

  lru-cache@5.1.1:
    dependencies:
      yallist: 3.1.1

  lucide-react@0.446.0(react@18.3.1):
    dependencies:
      react: 18.3.1

  lz-string@1.5.0: {}

  maath@0.10.8(@types/three@0.168.0)(three@0.168.0):
    dependencies:
      '@types/three': 0.168.0
      three: 0.168.0

  magic-string@0.30.19:
    dependencies:
      '@jridgewell/sourcemap-codec': 1.5.5

  make-dir@4.0.0:
    dependencies:
      semver: 7.7.3

  make-error@1.3.6: {}

  makeerror@1.0.12:
    dependencies:
      tmpl: 1.0.5

  math-intrinsics@1.1.0: {}

  mdn-data@2.12.2: {}

  merge-stream@2.0.0: {}

  merge2@1.4.1: {}

  meshline@3.3.1(three@0.168.0):
    dependencies:
      three: 0.168.0

  meshoptimizer@0.18.1: {}

  micromatch@4.0.8:
    dependencies:
      braces: 3.0.3
      picomatch: 2.3.1

  mime-db@1.52.0: {}

  mime-types@2.1.35:
    dependencies:
      mime-db: 1.52.0

  mimic-fn@2.1.0: {}

  min-indent@1.0.1: {}

  minimatch@3.1.2:
    dependencies:
      brace-expansion: 1.1.12

  minimatch@9.0.5:
    dependencies:
      brace-expansion: 2.0.2

  minimist@1.2.8: {}

  minipass@7.1.2: {}

  mkdirp@1.0.4: {}

  motion-dom@12.23.23:
    dependencies:
      motion-utils: 12.23.6

  motion-utils@12.23.6: {}

  mrmime@2.0.1: {}

  ms@2.1.3: {}

  mz@2.7.0:
    dependencies:
      any-promise: 1.3.0
      object-assign: 4.1.1
      thenify-all: 1.6.0

  nanoid@3.3.11: {}

  natural-compare@1.4.0: {}

  neo-async@2.6.2: {}

  node-fetch@2.7.0:
    dependencies:
      whatwg-url: 5.0.0

  node-int64@0.4.0: {}

  node-releases@2.0.25: {}

  normalize-path@3.0.0: {}

  normalize-range@0.1.2: {}

  npm-run-path@4.0.1:
    dependencies:
      path-key: 3.1.1

  npm-run-path@6.0.0:
    dependencies:
      path-key: 4.0.0
      unicorn-magic: 0.3.0

  object-assign@4.1.1: {}

  object-hash@3.0.0: {}

  on-exit-leak-free@2.1.2: {}

  once@1.4.0:
    dependencies:
      wrappy: 1.0.2

  onetime@5.1.2:
    dependencies:
      mimic-fn: 2.1.0

  optionator@0.9.4:
    dependencies:
      deep-is: 0.1.4
      fast-levenshtein: 2.0.6
      levn: 0.4.1
      prelude-ls: 1.2.1
      type-check: 0.4.0
      word-wrap: 1.2.5

  p-limit@2.3.0:
    dependencies:
      p-try: 2.2.0

  p-limit@3.1.0:
    dependencies:
      yocto-queue: 0.1.0

  p-locate@4.1.0:
    dependencies:
      p-limit: 2.3.0

  p-locate@5.0.0:
    dependencies:
      p-limit: 3.1.0

  p-retry@6.2.1:
    dependencies:
      '@types/retry': 0.12.2
      is-network-error: 1.3.0
      retry: 0.13.1

  p-try@2.2.0: {}

  package-json-from-dist@1.0.1: {}

  parent-module@1.0.1:
    dependencies:
      callsites: 3.1.0

  parse-json@5.2.0:
    dependencies:
      '@babel/code-frame': 7.27.1
      error-ex: 1.3.4
      json-parse-even-better-errors: 2.3.1
      lines-and-columns: 1.2.4

  parse-ms@4.0.0: {}

  parse5@8.0.0:
    dependencies:
      entities: 6.0.1

  path-exists@4.0.0: {}

  path-is-absolute@1.0.1: {}

  path-key@3.1.1: {}

  path-key@4.0.0: {}

  path-parse@1.0.7: {}

  path-scurry@1.11.1:
    dependencies:
      lru-cache: 10.4.3
      minipass: 7.1.2

  path-type@6.0.0: {}

  pathe@2.0.3: {}

  pathval@2.0.1: {}

  picocolors@1.1.1: {}

  picomatch@2.3.1: {}

  picomatch@4.0.3: {}

  pify@2.3.0: {}

  pino-abstract-transport@2.0.0:
    dependencies:
      split2: 4.2.0

  pino-std-serializers@7.0.0: {}

  pino@9.14.0:
    dependencies:
      '@pinojs/redact': 0.4.0
      atomic-sleep: 1.0.0
      on-exit-leak-free: 2.1.2
      pino-abstract-transport: 2.0.0
      pino-std-serializers: 7.0.0
      process-warning: 5.0.0
      quick-format-unescaped: 4.0.4
      real-require: 0.2.0
      safe-stable-stringify: 2.5.0
      sonic-boom: 4.2.0
      thread-stream: 3.1.0

  pirates@4.0.7: {}

  pkg-dir@4.2.0:
    dependencies:
      find-up: 4.1.0

  postcss-import@15.1.0(postcss@8.5.6):
    dependencies:
      postcss: 8.5.6
      postcss-value-parser: 4.2.0
      read-cache: 1.0.0
      resolve: 1.22.10

  postcss-js@4.1.0(postcss@8.5.6):
    dependencies:
      camelcase-css: 2.0.1
      postcss: 8.5.6

  postcss-load-config@6.0.1(jiti@1.21.7)(postcss@8.5.6)(tsx@4.20.6)(yaml@2.8.1):
    dependencies:
      lilconfig: 3.1.3
    optionalDependencies:
      jiti: 1.21.7
      postcss: 8.5.6
      tsx: 4.20.6
      yaml: 2.8.1

  postcss-nested@6.2.0(postcss@8.5.6):
    dependencies:
      postcss: 8.5.6
      postcss-selector-parser: 6.1.2

  postcss-selector-parser@6.1.2:
    dependencies:
      cssesc: 3.0.0
      util-deprecate: 1.0.2

  postcss-value-parser@4.2.0: {}

  postcss@8.5.6:
    dependencies:
      nanoid: 3.3.11
      picocolors: 1.1.1
      source-map-js: 1.2.1

  potpack@1.0.2: {}

  prelude-ls@1.2.1: {}

  prettier@3.6.2: {}

  pretty-format@27.5.1:
    dependencies:
      ansi-regex: 5.0.1
      ansi-styles: 5.2.0
      react-is: 17.0.2

  pretty-format@29.7.0:
    dependencies:
      '@jest/schemas': 29.6.3
      ansi-styles: 5.2.0
      react-is: 18.3.1

  pretty-ms@9.3.0:
    dependencies:
      parse-ms: 4.0.0

  process-warning@5.0.0: {}

  promise-worker-transferable@1.0.4:
    dependencies:
      is-promise: 2.2.2
      lie: 3.3.0

  prompts@2.4.2:
    dependencies:
      kleur: 3.0.3
      sisteransi: 1.0.5

  prop-types@15.8.1:
    dependencies:
      loose-envify: 1.4.0
      object-assign: 4.1.1
      react-is: 16.13.1

  proxy-from-env@1.1.0: {}

  punycode@2.3.1: {}

  pure-rand@6.1.0: {}

  queue-microtask@1.2.3: {}

  quick-format-unescaped@4.0.4: {}

  react-chartjs-2@5.3.0(chart.js@4.5.1)(react@18.3.1):
    dependencies:
      chart.js: 4.5.1
      react: 18.3.1

  react-composer@5.0.3(react@18.3.1):
    dependencies:
      prop-types: 15.8.1
      react: 18.3.1

  react-dom@18.3.1(react@18.3.1):
    dependencies:
      loose-envify: 1.4.0
      react: 18.3.1
      scheduler: 0.23.2

  react-hot-toast@2.6.0(react-dom@18.3.1(react@18.3.1))(react@18.3.1):
    dependencies:
      csstype: 3.1.3
      goober: 2.1.18(csstype@3.1.3)
      react: 18.3.1
      react-dom: 18.3.1(react@18.3.1)

  react-is@16.13.1: {}

  react-is@17.0.2: {}

  react-is@18.3.1: {}

  react-reconciler@0.27.0(react@18.3.1):
    dependencies:
      loose-envify: 1.4.0
      react: 18.3.1
      scheduler: 0.21.0

  react-redux@9.2.0(@types/react@18.3.26)(react@18.3.1)(redux@5.0.1):
    dependencies:
      '@types/use-sync-external-store': 0.0.6
      react: 18.3.1
      use-sync-external-store: 1.6.0(react@18.3.1)
    optionalDependencies:
      '@types/react': 18.3.26
      redux: 5.0.1

  react-refresh@0.17.0: {}

  react-router-dom@7.9.4(react-dom@18.3.1(react@18.3.1))(react@18.3.1):
    dependencies:
      react: 18.3.1
      react-dom: 18.3.1(react@18.3.1)
      react-router: 7.9.4(react-dom@18.3.1(react@18.3.1))(react@18.3.1)

  react-router@7.9.4(react-dom@18.3.1(react@18.3.1))(react@18.3.1):
    dependencies:
      cookie: 1.0.2
      react: 18.3.1
      set-cookie-parser: 2.7.1
    optionalDependencies:
      react-dom: 18.3.1(react@18.3.1)

  react-use-measure@2.1.7(react-dom@18.3.1(react@18.3.1))(react@18.3.1):
    dependencies:
      react: 18.3.1
    optionalDependencies:
      react-dom: 18.3.1(react@18.3.1)

  react@18.3.1:
    dependencies:
      loose-envify: 1.4.0

  read-cache@1.0.0:
    dependencies:
      pify: 2.3.0

  readable-stream@3.6.2:
    dependencies:
      inherits: 2.0.4
      string_decoder: 1.3.0
      util-deprecate: 1.0.2

  readdirp@3.6.0:
    dependencies:
      picomatch: 2.3.1

  readdirp@4.1.2: {}

  real-require@0.2.0: {}

  recharts@3.3.0(@types/react@18.3.26)(react-dom@18.3.1(react@18.3.1))(react-is@18.3.1)(react@18.3.1)(redux@5.0.1):
    dependencies:
      '@reduxjs/toolkit': 2.9.1(react-redux@9.2.0(@types/react@18.3.26)(react@18.3.1)(redux@5.0.1))(react@18.3.1)
      clsx: 2.1.1
      decimal.js-light: 2.5.1
      es-toolkit: 1.40.0
      eventemitter3: 5.0.1
      immer: 10.1.3
      react: 18.3.1
      react-dom: 18.3.1(react@18.3.1)
      react-is: 18.3.1
      react-redux: 9.2.0(@types/react@18.3.26)(react@18.3.1)(redux@5.0.1)
      reselect: 5.1.1
      tiny-invariant: 1.3.3
      use-sync-external-store: 1.6.0(react@18.3.1)
      victory-vendor: 37.3.6
    transitivePeerDependencies:
      - '@types/react'
      - redux

  redent@3.0.0:
    dependencies:
      indent-string: 4.0.0
      strip-indent: 3.0.0

  redux-thunk@3.1.0(redux@5.0.1):
    dependencies:
      redux: 5.0.1

  redux@5.0.1: {}

  require-directory@2.1.1: {}

  require-from-string@2.0.2: {}

  reselect@5.1.1: {}

  resolve-cwd@3.0.0:
    dependencies:
      resolve-from: 5.0.0

  resolve-from@4.0.0: {}

  resolve-from@5.0.0: {}

  resolve-pkg-maps@1.0.0: {}

  resolve.exports@2.0.3: {}

  resolve@1.22.10:
    dependencies:
      is-core-module: 2.16.1
      path-parse: 1.0.7
      supports-preserve-symlinks-flag: 1.0.0

  retry-request@7.0.2:
    dependencies:
      '@types/request': 2.48.13
      extend: 3.0.2
      teeny-request: 9.0.0
    transitivePeerDependencies:
      - encoding
      - supports-color

  retry@0.13.1: {}

  reusify@1.1.0: {}

  rimraf@3.0.2:
    dependencies:
      glob: 7.2.3

  robust-predicates@3.0.2: {}

  rollup@4.52.5:
    dependencies:
      '@types/estree': 1.0.8
    optionalDependencies:
      '@rollup/rollup-android-arm-eabi': 4.52.5
      '@rollup/rollup-android-arm64': 4.52.5
      '@rollup/rollup-darwin-arm64': 4.52.5
      '@rollup/rollup-darwin-x64': 4.52.5
      '@rollup/rollup-freebsd-arm64': 4.52.5
      '@rollup/rollup-freebsd-x64': 4.52.5
      '@rollup/rollup-linux-arm-gnueabihf': 4.52.5
      '@rollup/rollup-linux-arm-musleabihf': 4.52.5
      '@rollup/rollup-linux-arm64-gnu': 4.52.5
      '@rollup/rollup-linux-arm64-musl': 4.52.5
      '@rollup/rollup-linux-loong64-gnu': 4.52.5
      '@rollup/rollup-linux-ppc64-gnu': 4.52.5
      '@rollup/rollup-linux-riscv64-gnu': 4.52.5
      '@rollup/rollup-linux-riscv64-musl': 4.52.5
      '@rollup/rollup-linux-s390x-gnu': 4.52.5
      '@rollup/rollup-linux-x64-gnu': 4.52.5
      '@rollup/rollup-linux-x64-musl': 4.52.5
      '@rollup/rollup-openharmony-arm64': 4.52.5
      '@rollup/rollup-win32-arm64-msvc': 4.52.5
      '@rollup/rollup-win32-ia32-msvc': 4.52.5
      '@rollup/rollup-win32-x64-gnu': 4.52.5
      '@rollup/rollup-win32-x64-msvc': 4.52.5
      fsevents: 2.3.3

  rrweb-cssom@0.8.0: {}

  run-parallel@1.2.0:
    dependencies:
      queue-microtask: 1.2.3

  rw@1.3.3: {}

  safe-buffer@5.2.1: {}

  safe-stable-stringify@2.5.0: {}

  safer-buffer@2.1.2: {}

  saxes@6.0.0:
    dependencies:
      xmlchars: 2.2.0

  scheduler@0.21.0:
    dependencies:
      loose-envify: 1.4.0

  scheduler@0.23.2:
    dependencies:
      loose-envify: 1.4.0

  semver@6.3.1: {}

  semver@7.7.3: {}

  set-cookie-parser@2.7.1: {}

  shebang-command@2.0.0:
    dependencies:
      shebang-regex: 3.0.0

  shebang-regex@3.0.0: {}

  siginfo@2.0.0: {}

  signal-exit@3.0.7: {}

  signal-exit@4.1.0: {}

  sirv@3.0.2:
    dependencies:
      '@polka/url': 1.0.0-next.29
      mrmime: 2.0.1
      totalist: 3.0.1

  sisteransi@1.0.5: {}

  slash@3.0.0: {}

  slash@5.1.0: {}

  socket.io-client@4.8.1:
    dependencies:
      '@socket.io/component-emitter': 3.1.2
      debug: 4.3.7
      engine.io-client: 6.6.3
      socket.io-parser: 4.2.4
    transitivePeerDependencies:
      - bufferutil
      - supports-color
      - utf-8-validate

  socket.io-parser@4.2.4:
    dependencies:
      '@socket.io/component-emitter': 3.1.2
      debug: 4.3.7
    transitivePeerDependencies:
      - supports-color

  sonic-boom@4.2.0:
    dependencies:
      atomic-sleep: 1.0.0

  source-map-js@1.2.1: {}

  source-map-support@0.5.13:
    dependencies:
      buffer-from: 1.1.2
      source-map: 0.6.1

  source-map@0.6.1: {}

  split2@4.2.0: {}

  sprintf-js@1.0.3: {}

  stack-utils@2.0.6:
    dependencies:
      escape-string-regexp: 2.0.0

  stackback@0.0.2: {}

  stats-gl@2.4.2(@types/three@0.168.0)(three@0.168.0):
    dependencies:
      '@types/three': 0.168.0
      three: 0.168.0

  stats.js@0.17.0: {}

  std-env@3.10.0: {}

  stream-events@1.0.5:
    dependencies:
      stubs: 3.0.0

  stream-shift@1.0.3: {}

  string-length@4.0.2:
    dependencies:
      char-regex: 1.0.2
      strip-ansi: 6.0.1

  string-width@4.2.3:
    dependencies:
      emoji-regex: 8.0.0
      is-fullwidth-code-point: 3.0.0
      strip-ansi: 6.0.1

  string-width@5.1.2:
    dependencies:
      eastasianwidth: 0.2.0
      emoji-regex: 9.2.2
      strip-ansi: 7.1.2

  string_decoder@1.3.0:
    dependencies:
      safe-buffer: 5.2.1

  strip-ansi@6.0.1:
    dependencies:
      ansi-regex: 5.0.1

  strip-ansi@7.1.2:
    dependencies:
      ansi-regex: 6.2.2

  strip-bom@4.0.0: {}

  strip-final-newline@2.0.0: {}

  strip-final-newline@4.0.0: {}

  strip-indent@3.0.0:
    dependencies:
      min-indent: 1.0.1

  strip-json-comments@3.1.1: {}

  strip-literal@3.1.0:
    dependencies:
      js-tokens: 9.0.1

  stubs@3.0.0: {}

  sucrase@3.35.0:
    dependencies:
      '@jridgewell/gen-mapping': 0.3.13
      commander: 4.1.1
      glob: 10.4.5
      lines-and-columns: 1.2.4
      mz: 2.7.0
      pirates: 4.0.7
      ts-interface-checker: 0.1.13

  supports-color@7.2.0:
    dependencies:
      has-flag: 4.0.0

  supports-color@8.1.1:
    dependencies:
      has-flag: 4.0.0

  supports-preserve-symlinks-flag@1.0.0: {}

  suspend-react@0.1.3(react@18.3.1):
    dependencies:
      react: 18.3.1

  symbol-tree@3.2.4: {}

  tailwind-merge@3.3.1: {}

  tailwindcss@3.4.18(tsx@4.20.6)(yaml@2.8.1):
    dependencies:
      '@alloc/quick-lru': 5.2.0
      arg: 5.0.2
      chokidar: 3.6.0
      didyoumean: 1.2.2
      dlv: 1.1.3
      fast-glob: 3.3.3
      glob-parent: 6.0.2
      is-glob: 4.0.3
      jiti: 1.21.7
      lilconfig: 3.1.3
      micromatch: 4.0.8
      normalize-path: 3.0.0
      object-hash: 3.0.0
      picocolors: 1.1.1
      postcss: 8.5.6
      postcss-import: 15.1.0(postcss@8.5.6)
      postcss-js: 4.1.0(postcss@8.5.6)
      postcss-load-config: 6.0.1(jiti@1.21.7)(postcss@8.5.6)(tsx@4.20.6)(yaml@2.8.1)
      postcss-nested: 6.2.0(postcss@8.5.6)
      postcss-selector-parser: 6.1.2
      resolve: 1.22.10
      sucrase: 3.35.0
    transitivePeerDependencies:
      - tsx
      - yaml

  teeny-request@9.0.0:
    dependencies:
      http-proxy-agent: 5.0.0
      https-proxy-agent: 5.0.1
      node-fetch: 2.7.0
      stream-events: 1.0.5
      uuid: 9.0.1
    transitivePeerDependencies:
      - encoding
      - supports-color

  test-exclude@6.0.0:
    dependencies:
      '@istanbuljs/schema': 0.1.3
      glob: 7.2.3
      minimatch: 3.1.2

  text-table@0.2.0: {}

  thenify-all@1.6.0:
    dependencies:
      thenify: 3.3.1

  thenify@3.3.1:
    dependencies:
      any-promise: 1.3.0

  thread-stream@3.1.0:
    dependencies:
      real-require: 0.2.0

  three-mesh-bvh@0.7.8(three@0.168.0):
    dependencies:
      three: 0.168.0

  three-stdlib@2.36.0(three@0.168.0):
    dependencies:
      '@types/draco3d': 1.4.10
      '@types/offscreencanvas': 2019.7.3
      '@types/webxr': 0.5.24
      draco3d: 1.5.7
      fflate: 0.6.10
      potpack: 1.0.2
      three: 0.168.0

  three@0.168.0: {}

  tiny-invariant@1.3.3: {}

  tinybench@2.9.0: {}

  tinyexec@0.3.2: {}

  tinyglobby@0.2.15:
    dependencies:
      fdir: 6.5.0(picomatch@4.0.3)
      picomatch: 4.0.3

  tinypool@1.1.1: {}

  tinyrainbow@2.0.0: {}

  tinyspy@4.0.4: {}

  tldts-core@7.0.17: {}

  tldts@7.0.17:
    dependencies:
      tldts-core: 7.0.17

  tmpl@1.0.5: {}

  to-regex-range@5.0.1:
    dependencies:
      is-number: 7.0.0

  totalist@3.0.1: {}

  tough-cookie@6.0.0:
    dependencies:
      tldts: 7.0.17

  tr46@0.0.3: {}

  tr46@6.0.0:
    dependencies:
      punycode: 2.3.1

  troika-three-text@0.52.4(three@0.168.0):
    dependencies:
      bidi-js: 1.0.3
      three: 0.168.0
      troika-three-utils: 0.52.4(three@0.168.0)
      troika-worker-utils: 0.52.0
      webgl-sdf-generator: 1.1.1

  troika-three-utils@0.52.4(three@0.168.0):
    dependencies:
      three: 0.168.0

  troika-worker-utils@0.52.0: {}

  ts-api-utils@2.1.0(typescript@5.6.3):
    dependencies:
      typescript: 5.6.3

  ts-interface-checker@0.1.13: {}

  ts-jest@29.4.5(@babel/core@7.28.4)(@jest/transform@29.7.0)(@jest/types@29.6.3)(babel-jest@29.7.0(@babel/core@7.28.4))(jest-util@29.7.0)(jest@29.7.0(@types/node@20.19.22))(typescript@5.6.3):
    dependencies:
      bs-logger: 0.2.6
      fast-json-stable-stringify: 2.1.0
      handlebars: 4.7.8
      jest: 29.7.0(@types/node@20.19.22)
      json5: 2.2.3
      lodash.memoize: 4.1.2
      make-error: 1.3.6
      semver: 7.7.3
      type-fest: 4.41.0
      typescript: 5.6.3
      yargs-parser: 21.1.1
    optionalDependencies:
      '@babel/core': 7.28.4
      '@jest/transform': 29.7.0
      '@jest/types': 29.6.3
      babel-jest: 29.7.0(@babel/core@7.28.4)
      jest-util: 29.7.0

  tslib@2.8.1: {}

  tsx@4.20.6:
    dependencies:
      esbuild: 0.25.11
      get-tsconfig: 4.12.0
    optionalDependencies:
      fsevents: 2.3.3

  tunnel-rat@0.1.2(@types/react@18.3.26)(immer@10.1.3)(react@18.3.1):
    dependencies:
      zustand: 4.5.7(@types/react@18.3.26)(immer@10.1.3)(react@18.3.1)
    transitivePeerDependencies:
      - '@types/react'
      - immer
      - react

  tw-animate-css@1.4.0: {}

  type-check@0.4.0:
    dependencies:
      prelude-ls: 1.2.1

  type-detect@4.0.8: {}

  type-fest@0.20.2: {}

  type-fest@0.21.3: {}

  type-fest@4.41.0: {}

<<<<<<< HEAD
  typescript-eslint@8.43.0(eslint@8.57.1)(typescript@5.6.3):
    dependencies:
      '@typescript-eslint/eslint-plugin': 8.43.0(@typescript-eslint/parser@8.43.0(eslint@8.57.1)(typescript@5.6.3))(eslint@8.57.1)(typescript@5.6.3)
      '@typescript-eslint/parser': 8.43.0(eslint@8.57.1)(typescript@5.6.3)
      '@typescript-eslint/typescript-estree': 8.43.0(typescript@5.6.3)
      '@typescript-eslint/utils': 8.43.0(eslint@8.57.1)(typescript@5.6.3)
      eslint: 8.57.1
=======
  typescript-eslint@8.43.0(eslint@9.0.0)(typescript@5.6.3):
    dependencies:
      '@typescript-eslint/eslint-plugin': 8.43.0(@typescript-eslint/parser@8.43.0(eslint@9.0.0)(typescript@5.6.3))(eslint@9.0.0)(typescript@5.6.3)
      '@typescript-eslint/parser': 8.43.0(eslint@9.0.0)(typescript@5.6.3)
      '@typescript-eslint/typescript-estree': 8.43.0(typescript@5.6.3)
      '@typescript-eslint/utils': 8.43.0(eslint@9.0.0)(typescript@5.6.3)
      eslint: 9.0.0
>>>>>>> a3c5b613
      typescript: 5.6.3
    transitivePeerDependencies:
      - supports-color

  typescript@5.6.3: {}

  uglify-js@3.19.3:
    optional: true

  undici-types@6.21.0: {}

  undici-types@7.14.0: {}

  unicorn-magic@0.3.0: {}

  universalify@2.0.1: {}

  update-browserslist-db@1.1.3(browserslist@4.26.3):
    dependencies:
      browserslist: 4.26.3
      escalade: 3.2.0
      picocolors: 1.1.1

  uri-js@4.4.1:
    dependencies:
      punycode: 2.3.1

  use-sync-external-store@1.6.0(react@18.3.1):
    dependencies:
      react: 18.3.1

  util-deprecate@1.0.2: {}

  utility-types@3.11.0: {}

  uuid@8.3.2: {}

  uuid@9.0.1: {}

  v8-to-istanbul@9.3.0:
    dependencies:
      '@jridgewell/trace-mapping': 0.3.31
      '@types/istanbul-lib-coverage': 2.0.6
      convert-source-map: 2.0.0

  victory-vendor@37.3.6:
    dependencies:
      '@types/d3-array': 3.2.2
      '@types/d3-ease': 3.0.2
      '@types/d3-interpolate': 3.0.4
      '@types/d3-scale': 4.0.9
      '@types/d3-shape': 3.1.7
      '@types/d3-time': 3.0.4
      '@types/d3-timer': 3.0.2
      d3-array: 3.2.4
      d3-ease: 3.0.1
      d3-interpolate: 3.0.1
      d3-scale: 4.0.2
      d3-shape: 3.2.0
      d3-time: 3.1.0
      d3-timer: 3.0.1

  vite-node@3.2.4(@types/node@24.8.1)(jiti@1.21.7)(tsx@4.20.6)(yaml@2.8.1):
    dependencies:
      cac: 6.7.14
      debug: 4.4.3
      es-module-lexer: 1.7.0
      pathe: 2.0.3
      vite: 7.1.10(@types/node@24.8.1)(jiti@1.21.7)(tsx@4.20.6)(yaml@2.8.1)
    transitivePeerDependencies:
      - '@types/node'
      - jiti
      - less
      - lightningcss
      - sass
      - sass-embedded
      - stylus
      - sugarss
      - supports-color
      - terser
      - tsx
      - yaml

  vite@7.1.10(@types/node@24.8.1)(jiti@1.21.7)(tsx@4.20.6)(yaml@2.8.1):
    dependencies:
      esbuild: 0.25.11
      fdir: 6.5.0(picomatch@4.0.3)
      picomatch: 4.0.3
      postcss: 8.5.6
      rollup: 4.52.5
      tinyglobby: 0.2.15
    optionalDependencies:
      '@types/node': 24.8.1
      fsevents: 2.3.3
      jiti: 1.21.7
      tsx: 4.20.6
      yaml: 2.8.1

  vitest@3.2.4(@types/node@24.8.1)(@vitest/ui@3.2.4)(jiti@1.21.7)(jsdom@27.0.1(postcss@8.5.6))(tsx@4.20.6)(yaml@2.8.1):
    dependencies:
      '@types/chai': 5.2.2
      '@vitest/expect': 3.2.4
      '@vitest/mocker': 3.2.4(vite@7.1.10(@types/node@24.8.1)(jiti@1.21.7)(tsx@4.20.6)(yaml@2.8.1))
      '@vitest/pretty-format': 3.2.4
      '@vitest/runner': 3.2.4
      '@vitest/snapshot': 3.2.4
      '@vitest/spy': 3.2.4
      '@vitest/utils': 3.2.4
      chai: 5.3.3
      debug: 4.4.3
      expect-type: 1.2.2
      magic-string: 0.30.19
      pathe: 2.0.3
      picomatch: 4.0.3
      std-env: 3.10.0
      tinybench: 2.9.0
      tinyexec: 0.3.2
      tinyglobby: 0.2.15
      tinypool: 1.1.1
      tinyrainbow: 2.0.0
      vite: 7.1.10(@types/node@24.8.1)(jiti@1.21.7)(tsx@4.20.6)(yaml@2.8.1)
      vite-node: 3.2.4(@types/node@24.8.1)(jiti@1.21.7)(tsx@4.20.6)(yaml@2.8.1)
      why-is-node-running: 2.3.0
    optionalDependencies:
      '@types/node': 24.8.1
      '@vitest/ui': 3.2.4(vitest@3.2.4)
      jsdom: 27.0.1(postcss@8.5.6)
    transitivePeerDependencies:
      - jiti
      - less
      - lightningcss
      - msw
      - sass
      - sass-embedded
      - stylus
      - sugarss
      - supports-color
      - terser
      - tsx
      - yaml

  w3c-xmlserializer@5.0.0:
    dependencies:
      xml-name-validator: 5.0.0

  walker@1.0.8:
    dependencies:
      makeerror: 1.0.12

  webgl-constants@1.1.1: {}

  webgl-sdf-generator@1.1.1: {}

  webidl-conversions@3.0.1: {}

  webidl-conversions@8.0.0: {}

  whatwg-encoding@3.1.1:
    dependencies:
      iconv-lite: 0.6.3

  whatwg-mimetype@4.0.0: {}

  whatwg-url@15.1.0:
    dependencies:
      tr46: 6.0.0
      webidl-conversions: 8.0.0

  whatwg-url@5.0.0:
    dependencies:
      tr46: 0.0.3
      webidl-conversions: 3.0.1

  which@2.0.2:
    dependencies:
      isexe: 2.0.0

  why-is-node-running@2.3.0:
    dependencies:
      siginfo: 2.0.0
      stackback: 0.0.2

  word-wrap@1.2.5: {}

  wordwrap@1.0.0: {}

  wrap-ansi@7.0.0:
    dependencies:
      ansi-styles: 4.3.0
      string-width: 4.2.3
      strip-ansi: 6.0.1

  wrap-ansi@8.1.0:
    dependencies:
      ansi-styles: 6.2.3
      string-width: 5.1.2
      strip-ansi: 7.1.2

  wrappy@1.0.2: {}

  write-file-atomic@4.0.2:
    dependencies:
      imurmurhash: 0.1.4
      signal-exit: 3.0.7

  ws@8.17.1: {}

  ws@8.18.3: {}

  xml-name-validator@5.0.0: {}

  xml@1.0.1: {}

  xmlchars@2.2.0: {}

  xmlhttprequest-ssl@2.1.2: {}

  y18n@5.0.8: {}

  yallist@3.1.1: {}

  yaml@2.8.1: {}

  yargs-parser@21.1.1: {}

  yargs@17.7.2:
    dependencies:
      cliui: 8.0.1
      escalade: 3.2.0
      get-caller-file: 2.0.5
      require-directory: 2.1.1
      string-width: 4.2.3
      y18n: 5.0.8
      yargs-parser: 21.1.1

  yocto-queue@0.1.0: {}

  yoctocolors@2.1.2: {}

  zod@3.25.76: {}

  zustand@3.7.2(react@18.3.1):
    optionalDependencies:
      react: 18.3.1

  zustand@4.5.7(@types/react@18.3.26)(immer@10.1.3)(react@18.3.1):
    dependencies:
      use-sync-external-store: 1.6.0(react@18.3.1)
    optionalDependencies:
      '@types/react': 18.3.26
      immer: 10.1.3
      react: 18.3.1

  zustand@5.0.8(@types/react@18.3.26)(immer@10.1.3)(react@18.3.1)(use-sync-external-store@1.6.0(react@18.3.1)):
    optionalDependencies:
      '@types/react': 18.3.26
      immer: 10.1.3
      react: 18.3.1
      use-sync-external-store: 1.6.0(react@18.3.1)<|MERGE_RESOLUTION|>--- conflicted
+++ resolved
@@ -13,17 +13,10 @@
         version: 29.5.14
       '@typescript-eslint/eslint-plugin':
         specifier: 8.43.0
-<<<<<<< HEAD
         version: 8.43.0(@typescript-eslint/parser@8.43.0(eslint@8.57.1)(typescript@5.6.3))(eslint@8.57.1)(typescript@5.6.3)
       '@typescript-eslint/parser':
         specifier: 8.43.0
         version: 8.43.0(eslint@8.57.1)(typescript@5.6.3)
-=======
-        version: 8.43.0(@typescript-eslint/parser@8.43.0(eslint@9.0.0)(typescript@5.6.3))(eslint@9.0.0)(typescript@5.6.3)
-      '@typescript-eslint/parser':
-        specifier: 8.43.0
-        version: 8.43.0(eslint@9.0.0)(typescript@5.6.3)
->>>>>>> a3c5b613
       chokidar:
         specifier: ^4.0.3
         version: 4.0.3
@@ -31,13 +24,8 @@
         specifier: ^8.0.2
         version: 8.0.2
       eslint:
-<<<<<<< HEAD
         specifier: 8.57.1
         version: 8.57.1
-=======
-        specifier: 9.0.0
-        version: 9.0.0
->>>>>>> a3c5b613
       execa:
         specifier: ^9.6.0
         version: 9.6.0
@@ -70,11 +58,7 @@
         version: 5.6.3
       typescript-eslint:
         specifier: 8.43.0
-<<<<<<< HEAD
         version: 8.43.0(eslint@8.57.1)(typescript@5.6.3)
-=======
-        version: 8.43.0(eslint@9.0.0)(typescript@5.6.3)
->>>>>>> a3c5b613
       yaml:
         specifier: ^2.8.1
         version: 2.8.1
@@ -714,7 +698,6 @@
     resolution: {integrity: sha512-CCZCDJuduB9OUkFkY2IgppNZMi2lBQgD2qzwXkEia16cge2pijY/aXi96CJMquDMn3nJdlPV1A5KrJEXwfLNzQ==}
     engines: {node: ^12.0.0 || ^14.0.0 || >=16.0.0}
 
-<<<<<<< HEAD
   '@eslint/eslintrc@2.1.4':
     resolution: {integrity: sha512-269Z39MS6wVJtsoUl10L60WdkhJVdPG24Q4eZTH3nnF6lpvSShEK3wQjDX9JRWAUPvPh7COouPpU9IrqaZFvtQ==}
     engines: {node: ^12.22.0 || ^14.17.0 || >=16.0.0}
@@ -722,15 +705,6 @@
   '@eslint/js@8.57.1':
     resolution: {integrity: sha512-d9zaMRSTIKDLhctzH12MtXvJKSSUhaHcjV+2Z+GK+EEY7XKpP5yR4x+N3TAcHTcu963nIr+TMcCb4DBCYX1z6Q==}
     engines: {node: ^12.22.0 || ^14.17.0 || >=16.0.0}
-=======
-  '@eslint/eslintrc@3.3.1':
-    resolution: {integrity: sha512-gtF186CXhIl1p4pJNGZw8Yc6RlshoePRvE0X91oPGb3vZ8pM3qOS9W9NGPat9LziaBV7XrJWGylNQXkGcnM3IQ==}
-    engines: {node: ^18.18.0 || ^20.9.0 || >=21.1.0}
-
-  '@eslint/js@9.0.0':
-    resolution: {integrity: sha512-RThY/MnKrhubF6+s1JflwUjPEsnCEmYCWwqa/aRISKWNXGZ9epUwft4bUMM35SdKF9xvBrLydAM1RDHd1Z//ZQ==}
-    engines: {node: ^18.18.0 || ^20.9.0 || >=21.1.0}
->>>>>>> a3c5b613
 
   '@google-cloud/bigquery@7.9.4':
     resolution: {integrity: sha512-C7jeI+9lnCDYK3cRDujcBsPgiwshWKn/f0BiaJmClplfyosCLfWE83iGQ0eKH113UZzjR9c9q7aZQg0nU388sw==}
@@ -756,13 +730,8 @@
     resolution: {integrity: sha512-Orxzlfb9c67A15cq2JQEyVc7wEsmFBmHjZWZYQMUyJ1qivXyMwdyNOs9odi79hze+2zqdTtu1E19IM/FtqZ10g==}
     engines: {node: '>=14'}
 
-<<<<<<< HEAD
   '@humanwhocodes/config-array@0.13.0':
     resolution: {integrity: sha512-DZLEEqFWQFiyK6h5YIeynKx7JlvCYWL0cImfSRXZ9l4Sg2efkFGTuFf6vzXjK1cq6IYkU+Eg/JizXw+TD2vRNw==}
-=======
-  '@humanwhocodes/config-array@0.12.3':
-    resolution: {integrity: sha512-jsNnTBlMWuTpDkeE3on7+dWJi0D6fdDfeANj/w7MpS8ztROCoLvIO2nG0CcFj+E4k8j4QrSTh4Oryi3i2G669g==}
->>>>>>> a3c5b613
     engines: {node: '>=10.10.0'}
     deprecated: Use @eslint/config-array instead
 
@@ -2187,16 +2156,10 @@
     resolution: {integrity: sha512-Uhdk5sfqcee/9H/rCOJikYz67o0a2Tw2hGRPOG2Y1R2dg7brRe1uG0yaNQDHu+TO/uQPF/5eCapvYSmHUjt7JQ==}
     engines: {node: ^18.18.0 || ^20.9.0 || >=21.1.0}
 
-<<<<<<< HEAD
   eslint@8.57.1:
     resolution: {integrity: sha512-ypowyDxpVSYpkXr9WPv2PAZCtNip1Mv5KTW0SCurXv/9iOpcrH9PaqUElksqEB6pChqHGDRCFTyrZlGhnLNGiA==}
     engines: {node: ^12.22.0 || ^14.17.0 || >=16.0.0}
     deprecated: This version is no longer supported. Please see https://eslint.org/version-support for other options.
-=======
-  eslint@9.0.0:
-    resolution: {integrity: sha512-IMryZ5SudxzQvuod6rUdIUz29qFItWx281VhtFVc2Psy/ZhlCeD/5DT6lBIJ4H3G+iamGJoTln1v+QSuPw0p7Q==}
-    engines: {node: ^18.18.0 || ^20.9.0 || >=21.1.0}
->>>>>>> a3c5b613
     hasBin: true
 
   espree@9.6.1:
@@ -4530,24 +4493,14 @@
   '@esbuild/win32-x64@0.25.11':
     optional: true
 
-<<<<<<< HEAD
   '@eslint-community/eslint-utils@4.9.0(eslint@8.57.1)':
     dependencies:
       eslint: 8.57.1
-=======
-  '@eslint-community/eslint-utils@4.9.0(eslint@9.0.0)':
-    dependencies:
-      eslint: 9.0.0
->>>>>>> a3c5b613
       eslint-visitor-keys: 3.4.3
 
   '@eslint-community/regexpp@4.12.1': {}
 
-<<<<<<< HEAD
   '@eslint/eslintrc@2.1.4':
-=======
-  '@eslint/eslintrc@3.3.1':
->>>>>>> a3c5b613
     dependencies:
       ajv: 6.12.6
       debug: 4.4.3
@@ -4561,11 +4514,7 @@
     transitivePeerDependencies:
       - supports-color
 
-<<<<<<< HEAD
   '@eslint/js@8.57.1': {}
-=======
-  '@eslint/js@9.0.0': {}
->>>>>>> a3c5b613
 
   '@google-cloud/bigquery@7.9.4':
     dependencies:
@@ -4610,11 +4559,7 @@
 
   '@google-cloud/promisify@4.0.0': {}
 
-<<<<<<< HEAD
   '@humanwhocodes/config-array@0.13.0':
-=======
-  '@humanwhocodes/config-array@0.12.3':
->>>>>>> a3c5b613
     dependencies:
       '@humanwhocodes/object-schema': 2.0.3
       debug: 4.4.3
@@ -5458,7 +5403,6 @@
     dependencies:
       '@types/yargs-parser': 21.0.3
 
-<<<<<<< HEAD
   '@typescript-eslint/eslint-plugin@8.43.0(@typescript-eslint/parser@8.43.0(eslint@8.57.1)(typescript@5.6.3))(eslint@8.57.1)(typescript@5.6.3)':
     dependencies:
       '@eslint-community/regexpp': 4.12.1
@@ -5468,17 +5412,6 @@
       '@typescript-eslint/utils': 8.43.0(eslint@8.57.1)(typescript@5.6.3)
       '@typescript-eslint/visitor-keys': 8.43.0
       eslint: 8.57.1
-=======
-  '@typescript-eslint/eslint-plugin@8.43.0(@typescript-eslint/parser@8.43.0(eslint@9.0.0)(typescript@5.6.3))(eslint@9.0.0)(typescript@5.6.3)':
-    dependencies:
-      '@eslint-community/regexpp': 4.12.1
-      '@typescript-eslint/parser': 8.43.0(eslint@9.0.0)(typescript@5.6.3)
-      '@typescript-eslint/scope-manager': 8.43.0
-      '@typescript-eslint/type-utils': 8.43.0(eslint@9.0.0)(typescript@5.6.3)
-      '@typescript-eslint/utils': 8.43.0(eslint@9.0.0)(typescript@5.6.3)
-      '@typescript-eslint/visitor-keys': 8.43.0
-      eslint: 9.0.0
->>>>>>> a3c5b613
       graphemer: 1.4.0
       ignore: 7.0.5
       natural-compare: 1.4.0
@@ -5487,22 +5420,14 @@
     transitivePeerDependencies:
       - supports-color
 
-<<<<<<< HEAD
   '@typescript-eslint/parser@8.43.0(eslint@8.57.1)(typescript@5.6.3)':
-=======
-  '@typescript-eslint/parser@8.43.0(eslint@9.0.0)(typescript@5.6.3)':
->>>>>>> a3c5b613
     dependencies:
       '@typescript-eslint/scope-manager': 8.43.0
       '@typescript-eslint/types': 8.43.0
       '@typescript-eslint/typescript-estree': 8.43.0(typescript@5.6.3)
       '@typescript-eslint/visitor-keys': 8.43.0
       debug: 4.4.3
-<<<<<<< HEAD
-      eslint: 8.57.1
-=======
       eslint: 9.0.0
->>>>>>> a3c5b613
       typescript: 5.6.3
     transitivePeerDependencies:
       - supports-color
@@ -5525,7 +5450,6 @@
     dependencies:
       typescript: 5.6.3
 
-<<<<<<< HEAD
   '@typescript-eslint/type-utils@8.43.0(eslint@8.57.1)(typescript@5.6.3)':
     dependencies:
       '@typescript-eslint/types': 8.43.0
@@ -5533,15 +5457,6 @@
       '@typescript-eslint/utils': 8.43.0(eslint@8.57.1)(typescript@5.6.3)
       debug: 4.4.3
       eslint: 8.57.1
-=======
-  '@typescript-eslint/type-utils@8.43.0(eslint@9.0.0)(typescript@5.6.3)':
-    dependencies:
-      '@typescript-eslint/types': 8.43.0
-      '@typescript-eslint/typescript-estree': 8.43.0(typescript@5.6.3)
-      '@typescript-eslint/utils': 8.43.0(eslint@9.0.0)(typescript@5.6.3)
-      debug: 4.4.3
-      eslint: 9.0.0
->>>>>>> a3c5b613
       ts-api-utils: 2.1.0(typescript@5.6.3)
       typescript: 5.6.3
     transitivePeerDependencies:
@@ -5565,7 +5480,6 @@
     transitivePeerDependencies:
       - supports-color
 
-<<<<<<< HEAD
   '@typescript-eslint/utils@8.43.0(eslint@8.57.1)(typescript@5.6.3)':
     dependencies:
       '@eslint-community/eslint-utils': 4.9.0(eslint@8.57.1)
@@ -5573,15 +5487,6 @@
       '@typescript-eslint/types': 8.43.0
       '@typescript-eslint/typescript-estree': 8.43.0(typescript@5.6.3)
       eslint: 8.57.1
-=======
-  '@typescript-eslint/utils@8.43.0(eslint@9.0.0)(typescript@5.6.3)':
-    dependencies:
-      '@eslint-community/eslint-utils': 4.9.0(eslint@9.0.0)
-      '@typescript-eslint/scope-manager': 8.43.0
-      '@typescript-eslint/types': 8.43.0
-      '@typescript-eslint/typescript-estree': 8.43.0(typescript@5.6.3)
-      eslint: 9.0.0
->>>>>>> a3c5b613
       typescript: 5.6.3
     transitivePeerDependencies:
       - supports-color
@@ -6325,7 +6230,6 @@
 
   eslint-visitor-keys@4.2.1: {}
 
-<<<<<<< HEAD
   eslint@8.57.1:
     dependencies:
       '@eslint-community/eslint-utils': 4.9.0(eslint@8.57.1)
@@ -6336,17 +6240,6 @@
       '@humanwhocodes/module-importer': 1.0.1
       '@nodelib/fs.walk': 1.2.8
       '@ungap/structured-clone': 1.3.0
-=======
-  eslint@9.0.0:
-    dependencies:
-      '@eslint-community/eslint-utils': 4.9.0(eslint@9.0.0)
-      '@eslint-community/regexpp': 4.12.1
-      '@eslint/eslintrc': 3.3.1
-      '@eslint/js': 9.0.0
-      '@humanwhocodes/config-array': 0.12.3
-      '@humanwhocodes/module-importer': 1.0.1
-      '@nodelib/fs.walk': 1.2.8
->>>>>>> a3c5b613
       ajv: 6.12.6
       chalk: 4.1.2
       cross-spawn: 7.0.6
@@ -6362,19 +6255,13 @@
       file-entry-cache: 6.0.1
       find-up: 5.0.0
       glob-parent: 6.0.2
-<<<<<<< HEAD
       globals: 13.24.0
-=======
->>>>>>> a3c5b613
       graphemer: 1.4.0
       ignore: 5.3.2
       imurmurhash: 0.1.4
       is-glob: 4.0.3
       is-path-inside: 3.0.3
-<<<<<<< HEAD
       js-yaml: 4.1.0
-=======
->>>>>>> a3c5b613
       json-stable-stringify-without-jsonify: 1.0.1
       levn: 0.4.1
       lodash.merge: 4.6.2
@@ -8227,7 +8114,6 @@
 
   type-fest@4.41.0: {}
 
-<<<<<<< HEAD
   typescript-eslint@8.43.0(eslint@8.57.1)(typescript@5.6.3):
     dependencies:
       '@typescript-eslint/eslint-plugin': 8.43.0(@typescript-eslint/parser@8.43.0(eslint@8.57.1)(typescript@5.6.3))(eslint@8.57.1)(typescript@5.6.3)
@@ -8235,15 +8121,6 @@
       '@typescript-eslint/typescript-estree': 8.43.0(typescript@5.6.3)
       '@typescript-eslint/utils': 8.43.0(eslint@8.57.1)(typescript@5.6.3)
       eslint: 8.57.1
-=======
-  typescript-eslint@8.43.0(eslint@9.0.0)(typescript@5.6.3):
-    dependencies:
-      '@typescript-eslint/eslint-plugin': 8.43.0(@typescript-eslint/parser@8.43.0(eslint@9.0.0)(typescript@5.6.3))(eslint@9.0.0)(typescript@5.6.3)
-      '@typescript-eslint/parser': 8.43.0(eslint@9.0.0)(typescript@5.6.3)
-      '@typescript-eslint/typescript-estree': 8.43.0(typescript@5.6.3)
-      '@typescript-eslint/utils': 8.43.0(eslint@9.0.0)(typescript@5.6.3)
-      eslint: 9.0.0
->>>>>>> a3c5b613
       typescript: 5.6.3
     transitivePeerDependencies:
       - supports-color
