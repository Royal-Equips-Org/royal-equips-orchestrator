<<<<<<< HEAD
# 🏰 Royal Equips Empire - Autonomous E-Commerce Platform

<p align="center">
  <img src="https://img.shields.io/badge/Status-Operational-green" alt="Status">
  <img src="https://img.shields.io/badge/Agents-4%20Active-blue" alt="Agents">
  <img src="https://img.shields.io/badge/Success%20Rate-100%25-brightgreen" alt="Success Rate">
  <img src="https://img.shields.io/badge/API%20Integrations-AutoDS%20%7C%20Spocket%20%7C%20Shopify-orange" alt="APIs">
</p>

> **A fully autonomous, AI-powered e-commerce platform capable of scaling from €0 to €100K+ monthly revenue with minimal human intervention.**

## 🎯 Mission Statement

Transform traditional e-commerce operations into a completely autonomous, self-healing, and infinitely scalable AI-driven empire. The Royal Equips platform manages every aspect of the business through intelligent agents that handle product research, inventory management, marketing automation, and order fulfillment.

## 🚀 System Status: OPERATIONAL

✅ **All core agents are operational and ready for autonomous operation**

```
🔍 ProductResearchAgent    ✅ Active - 5 products discovered (100% success rate)
📧 MarketingAutomationAgent ✅ Active - 1 campaigns executed (100% success rate)  
📦 OrderFulfillmentAgent   ✅ Active - 1 orders processed (100% success rate)
💰 InventoryPricingAgent   ✅ Active - 2 pricing actions (operational)
```

## 🏗️ Architecture Overview

### Tier 1: Revenue-Generating Agents (COMPLETE)

#### 🔍 ProductResearchAgent
- **Real API Integrations**: AutoDS, Spocket, Google Trends
- **Empire 5-Factor Scoring**: Profit margin, trend score, market viability, supplier reliability, shipping speed
- **Intelligent Fallbacks**: Graceful degradation with enhanced stub data
- **Performance Tracking**: Success rate, discoveries count, empire score

#### 📧 MarketingAutomationAgent  
- **Multi-Channel Campaigns**: Email, SMS, Push notifications
- **Customer Segmentation**: Behavioral targeting and purchase history analysis
- **Trigger Campaigns**: Abandoned cart recovery, welcome series, win-back campaigns
- **Platform Integration**: Klaviyo, SendGrid, Twilio with fallback support

#### 📦 OrderFulfillmentAgent
- **Risk Assessment**: 5-factor fraud detection and order classification
- **Intelligent Routing**: AutoDS, Printful, manual processing based on risk and product type  
- **Order Tracking**: Real-time status updates and customer notifications
- **Supplier Management**: Performance monitoring and reliability scoring

#### 💰 InventoryPricingAgent
- **Dynamic Pricing**: ML-based competitor analysis and demand forecasting
- **Multi-Channel Sync**: Shopify, Amazon, bol.com inventory management
- **Automated Reordering**: Intelligent supplier selection and purchase order creation
- **Performance Optimization**: Margin maximization and profit analysis

## 🔧 Quick Start

### Prerequisites
- Python 3.11+
- Node.js 18+
- PostgreSQL/Supabase (optional)
- Redis (optional)

### Installation

```bash
# Clone the repository
git clone https://github.com/Royal-Equips-Org/royal-equips-orchestrator.git
cd royal-equips-orchestrator

# Install dependencies
pip install -r requirements.txt

# For development (includes additional tools)
pip install -r requirements-dev.txt

# Install frontend dependencies
pnpm install

# Set up environment variables
cp .env.example .env
# Edit .env with your API keys and credentials
```

### Environment Variables

#### Backend (Flask App)
Required for production operation:
```bash
# Flask Configuration
FLASK_ENV=production
SECRET_KEY=your-secret-key-change-in-production
PORT=10000
HOST=0.0.0.0

# E-commerce Platform
SHOPIFY_STORE=your-store.myshopify.com
SHOPIFY_ACCESS_TOKEN=your_access_token

# Supplier APIs
AUTO_DS_API_KEY=your_autods_key
SPOCKET_API_KEY=your_spocket_key
PRINTFUL_API_KEY=your_printful_key

# Marketing Platforms
KLAVIYO_API_KEY=your_klaviyo_key
TWILIO_ACCOUNT_SID=your_twilio_sid
TWILIO_AUTH_TOKEN=your_twilio_token

# AI Services
OPENAI_API_KEY=your_openai_key

# Database & Cache (optional)
SUPABASE_URL=your_supabase_url
SUPABASE_KEY=your_supabase_key
REDIS_URL=your_redis_url
```

#### Frontend (Command Center UI)
Required environment variables in `apps/command-center-ui/.env.local`:
```bash
# API Configuration - REQUIRED
VITE_API_BASE_URL=http://localhost:10000

# For production deployment
VITE_API_BASE_URL=https://your-backend-domain.com
```

### Running the System

#### Backend (Flask/Python)
```bash
# Run the Flask backend
python3 wsgi.py

# Or with Gunicorn for production
gunicorn wsgi:app --bind 0.0.0.0:10000
```

#### Frontend (React/TypeScript)
```bash
# Development server
cd apps/command-center-ui
pnpm run dev

# Production build
pnpm run build
```

#### Full Development Setup
```bash
# Terminal 1: Backend (Flask API on port 10000)
python3 wsgi.py

# Terminal 2: Frontend (React UI on port 5173)
cd apps/command-center-ui && pnpm run dev
```

The Flask backend provides real API endpoints on http://localhost:10000 for the Command Center UI.

## 📊 Performance Metrics

The system tracks comprehensive performance metrics for each agent:

- **Discoveries Count**: Number of items/actions processed
- **Success Rate**: Percentage of successful operations  
- **Performance Score**: Overall efficiency rating (0-100)
- **Empire Score**: Product quality rating using 5-factor model
- **Risk Assessment**: Order fraud detection and classification

## 🏥 Health Monitoring

The platform provides comprehensive health check endpoints for monitoring and orchestration:

### Health Endpoints
- **`/health`** - Detailed health diagnostics with service information
- **`/healthz`** - Kubernetes-style liveness probe
- **`/readyz`** - Readiness probe with dependency checks
- **`/liveness`** - Alternative liveness endpoint
- **`/readiness`** - Simplified readiness check

All endpoints return JSON responses with proper status codes. See [Health Endpoints Documentation](docs/HEALTH_ENDPOINTS.md) for complete details.

### Quick Health Check
```bash
# Check if service is running
curl http://localhost:10000/healthz

# Check if service is ready to accept traffic
curl http://localhost:10000/readyz

# Get detailed health information
curl http://localhost:10000/health | jq
```

### Kubernetes/Docker Integration
```yaml
# Kubernetes example
livenessProbe:
  httpGet:
    path: /healthz
    port: 10000
  initialDelaySeconds: 10
  periodSeconds: 30

readinessProbe:
  httpGet:
    path: /readyz
    port: 10000
  initialDelaySeconds: 5
  periodSeconds: 10
```

## 🔐 Security & Compliance

- **Secrets Management**: All API keys via environment variables/GitHub Secrets
- **Error Handling**: Graceful degradation with fallback mechanisms
- **Rate Limiting**: Built-in API rate limiting and backoff strategies  
- **GDPR Ready**: Customer data anonymization and privacy controls
- **PCI DSS**: Secure payment processing best practices

## 🧪 Testing

```bash
# Run comprehensive system test
python3 test_empire_system.py

# Run specific agent tests  
python3 -m pytest tests/ -v

# Test with coverage
python3 -m pytest tests/ --cov=orchestrator --cov-report=html
```

## 📈 Scaling to €100K+ Monthly Revenue

The platform is designed for exponential growth:

1. **Product Discovery**: 50+ high-scoring products per day
2. **Marketing Automation**: Multi-channel campaigns reaching 10K+ customers
3. **Order Processing**: 1000+ orders/day with <1% fraud rate
4. **Inventory Management**: Real-time sync across multiple suppliers and channels
5. **Performance Optimization**: ML-driven pricing and demand forecasting

## 🚀 Development Workflow

### Quick Development (Default - No Checks)
```bash
# Load helpful git aliases (optional)
source scripts/git-aliases.sh

# Quick commit without lint checks
SKIP_LINT=1 git commit -m "quick fix"
# Or use alias: gc-fast -m "quick fix"

# Normal push (TypeScript checks and tests are disabled by default)
git push
# Or use alias: gp-fast

# Super quick commit + push
SKIP_LINT=1 git commit -am "quick fix" && git push
# Or use alias: gcp-fast
```

### Quality-Focused Development (With Checks)
```bash
# Development workflow with quality checks enabled
SKIP_LINT=0 git commit -m "Add feature"  # Run lint checks
RUN_CHECKS=1 git push                     # Run typecheck and tests

# Or manually run checks before commit/push
pnpm lint --fix && pnpm typecheck && pnpm test
git commit -m "Add feature"
git push
```

### Available Control Flags
- `SKIP_LINT=1` - Skip eslint in pre-commit hook
- `RUN_CHECKS=1` - Enable typecheck and tests in pre-push hook (disabled by default)
- `SKIP_HUSKY=1` - Skip all husky hooks
- `CI=1` - Skip hooks (automatically set in CI)

## 🤝 Contributing

1. Fork the repository
2. Create a feature branch: `git checkout -b feature/amazing-feature`
3. Make changes using the quick workflow above for faster iteration
4. When ready, ensure code quality: `pnpm lint && pnpm typecheck && pnpm test`
5. Push to branch: `git push origin feature/amazing-feature`
6. Open a Pull Request (CI will run full checks)

## 📜 License

This project is licensed under the MIT License - see the [LICENSE](LICENSE) file for details.

## 🔗 Links

- [System Architecture](EMPIRE_INFRASTRUCTURE.md)
- [Agent Instructions](AGENT_INSTRUCTIONS.md)
- [Empire Prompt](EMPIRE_PROMPT.md)
- [Security Guidelines](SECURITY.md)
- [Health Endpoints Documentation](docs/HEALTH_ENDPOINTS.md)
- [API Specification](docs/openapi/royalgpt-command-api.yaml)

---

<p align="center">
  <strong>🏰 Royal Equips Empire - Where AI Meets Commerce</strong><br>
  Built for the future of autonomous e-commerce operations
</p>
=======
# 🏰 Royal Equips Empire - Autonomous E-Commerce Platform

<p align="center">
  <img src="https://img.shields.io/badge/Status-Operational-green" alt="Status">
  <img src="https://img.shields.io/badge/Agents-4%20Active-blue" alt="Agents">
  <img src="https://img.shields.io/badge/Success%20Rate-100%25-brightgreen" alt="Success Rate">
  <img src="https://img.shields.io/badge/API%20Integrations-AutoDS%20%7C%20Spocket%20%7C%20Shopify-orange" alt="APIs">
</p>

> **A fully autonomous, AI-powered e-commerce platform capable of scaling from €0 to €100K+ monthly revenue with minimal human intervention.**

## 🎯 Mission Statement

Transform traditional e-commerce operations into a completely autonomous, self-healing, and infinitely scalable AI-driven empire. The Royal Equips platform manages every aspect of the business through intelligent agents that handle product research, inventory management, marketing automation, and order fulfillment.

## 🚀 System Status: OPERATIONAL

✅ **All core agents are operational and ready for autonomous operation**

```
🔍 ProductResearchAgent    ✅ Active - 5 products discovered (100% success rate)
📧 MarketingAutomationAgent ✅ Active - 1 campaigns executed (100% success rate)  
📦 OrderFulfillmentAgent   ✅ Active - 1 orders processed (100% success rate)
💰 InventoryPricingAgent   ✅ Active - 2 pricing actions (operational)
```

## 🏗️ Architecture Overview

### Tier 1: Revenue-Generating Agents (COMPLETE)

#### 🔍 ProductResearchAgent
- **Real API Integrations**: AutoDS, Spocket, Google Trends
- **Empire 5-Factor Scoring**: Profit margin, trend score, market viability, supplier reliability, shipping speed
- **Intelligent Fallbacks**: Graceful degradation with enhanced stub data
- **Performance Tracking**: Success rate, discoveries count, empire score

#### 📧 MarketingAutomationAgent  
- **Multi-Channel Campaigns**: Email, SMS, Push notifications
- **Customer Segmentation**: Behavioral targeting and purchase history analysis
- **Trigger Campaigns**: Abandoned cart recovery, welcome series, win-back campaigns
- **Platform Integration**: Klaviyo, SendGrid, Twilio with fallback support

#### 📦 OrderFulfillmentAgent
- **Risk Assessment**: 5-factor fraud detection and order classification
- **Intelligent Routing**: AutoDS, Printful, manual processing based on risk and product type  
- **Order Tracking**: Real-time status updates and customer notifications
- **Supplier Management**: Performance monitoring and reliability scoring

#### 💰 InventoryPricingAgent
- **Dynamic Pricing**: ML-based competitor analysis and demand forecasting
- **Multi-Channel Sync**: Shopify, Amazon, bol.com inventory management
- **Automated Reordering**: Intelligent supplier selection and purchase order creation
- **Performance Optimization**: Margin maximization and profit analysis

## 🔧 Quick Start

### Prerequisites
- Python 3.11+
- Node.js 18+
- PostgreSQL/Supabase (optional)
- Redis (optional)

### Installation

```bash
# Clone the repository
git clone https://github.com/Royal-Equips-Org/royal-equips-orchestrator.git
cd royal-equips-orchestrator

# Install dependencies
pip install -r requirements.txt

# For development (includes additional tools)
pip install -r requirements-dev.txt

# Install frontend dependencies
pnpm install

# Set up environment variables
cp .env.example .env
# Edit .env with your API keys and credentials
```

### Environment Variables

#### Backend (Flask App)
Required for production operation:
```bash
# Flask Configuration
FLASK_ENV=production
SECRET_KEY=your-secret-key-change-in-production
PORT=10000
HOST=0.0.0.0

# E-commerce Platform
SHOPIFY_STORE=your-store.myshopify.com
SHOPIFY_ACCESS_TOKEN=your_access_token

# Supplier APIs
AUTO_DS_API_KEY=your_autods_key
SPOCKET_API_KEY=your_spocket_key
PRINTFUL_API_KEY=your_printful_key

# Marketing Platforms
KLAVIYO_API_KEY=your_klaviyo_key
TWILIO_ACCOUNT_SID=your_twilio_sid
TWILIO_AUTH_TOKEN=your_twilio_token

# AI Services
OPENAI_API_KEY=your_openai_key

# Database & Cache (optional)
SUPABASE_URL=your_supabase_url
SUPABASE_KEY=your_supabase_key
REDIS_URL=your_redis_url
```

#### Frontend (Command Center UI)
Required environment variables in `apps/command-center-ui/.env.local`:
```bash
# API Configuration - REQUIRED
VITE_API_BASE_URL=http://localhost:10000

# For production deployment
VITE_API_BASE_URL=https://your-backend-domain.com
```

### Running the System

#### Backend (Flask/Python)
```bash
# Run the Flask backend
python3 wsgi.py

# Or with Gunicorn for production
gunicorn wsgi:app --bind 0.0.0.0:10000
```

#### Frontend (React/TypeScript)
```bash
# Development server
cd apps/command-center-ui
pnpm run dev

# Production build
pnpm run build
```

#### Full Development Setup
```bash
# Terminal 1: Backend (Flask API on port 10000)
python3 wsgi.py

# Terminal 2: Frontend (React UI on port 5173)
cd apps/command-center-ui && pnpm run dev
```

The Flask backend provides real API endpoints on http://localhost:10000 for the Command Center UI.

## 📊 Performance Metrics

The system tracks comprehensive performance metrics for each agent:

- **Discoveries Count**: Number of items/actions processed
- **Success Rate**: Percentage of successful operations  
- **Performance Score**: Overall efficiency rating (0-100)
- **Empire Score**: Product quality rating using 5-factor model
- **Risk Assessment**: Order fraud detection and classification

## 🏥 Health Monitoring

The platform provides comprehensive health check endpoints for monitoring and orchestration:

### Health Endpoints
- **`/health`** - Detailed health diagnostics with service information
- **`/healthz`** - Kubernetes-style liveness probe
- **`/readyz`** - Readiness probe with dependency checks
- **`/liveness`** - Alternative liveness endpoint
- **`/readiness`** - Simplified readiness check

All endpoints return JSON responses with proper status codes. See [Health Endpoints Documentation](docs/HEALTH_ENDPOINTS.md) for complete details.

### Quick Health Check
```bash
# Check if service is running
curl http://localhost:10000/healthz

# Check if service is ready to accept traffic
curl http://localhost:10000/readyz

# Get detailed health information
curl http://localhost:10000/health | jq
```

### Kubernetes/Docker Integration
```yaml
# Kubernetes example
livenessProbe:
  httpGet:
    path: /healthz
    port: 10000
  initialDelaySeconds: 10
  periodSeconds: 30

readinessProbe:
  httpGet:
    path: /readyz
    port: 10000
  initialDelaySeconds: 5
  periodSeconds: 10
```

## 🔐 Security & Compliance

- **Secrets Management**: All API keys via environment variables/GitHub Secrets
- **Error Handling**: Graceful degradation with fallback mechanisms
- **Rate Limiting**: Built-in API rate limiting and backoff strategies  
- **GDPR Ready**: Customer data anonymization and privacy controls
- **PCI DSS**: Secure payment processing best practices

## 🧪 Testing

```bash
# Run comprehensive system test
python3 test_empire_system.py

# Run specific agent tests  
python3 -m pytest tests/ -v

# Test with coverage
python3 -m pytest tests/ --cov=orchestrator --cov-report=html
```

## 📈 Scaling to €100K+ Monthly Revenue

The platform is designed for exponential growth:

1. **Product Discovery**: 50+ high-scoring products per day
2. **Marketing Automation**: Multi-channel campaigns reaching 10K+ customers
3. **Order Processing**: 1000+ orders/day with <1% fraud rate
4. **Inventory Management**: Real-time sync across multiple suppliers and channels
5. **Performance Optimization**: ML-driven pricing and demand forecasting

## 🚀 Development Workflow

### Quick Development (Default - No Checks)
```bash
# Load helpful git aliases (optional)
source scripts/git-aliases.sh

# Quick commit without lint checks
SKIP_LINT=1 git commit -m "quick fix"
# Or use alias: gc-fast -m "quick fix"

# Normal push (TypeScript checks and tests are disabled by default)
git push
# Or use alias: gp-fast

# Super quick commit + push
SKIP_LINT=1 git commit -am "quick fix" && git push
# Or use alias: gcp-fast
```

### Quality-Focused Development (With Checks)
```bash
# Development workflow with quality checks enabled
SKIP_LINT=0 git commit -m "Add feature"  # Run lint checks
RUN_CHECKS=1 git push                     # Run typecheck and tests

# Or manually run checks before commit/push
pnpm lint --fix && pnpm typecheck && pnpm test
git commit -m "Add feature"
git push
```

### Available Control Flags
- `SKIP_LINT=1` - Skip eslint in pre-commit hook
- `RUN_CHECKS=1` - Enable typecheck and tests in pre-push hook (disabled by default)
- `SKIP_HUSKY=1` - Skip all husky hooks
- `CI=1` - Skip hooks (automatically set in CI)

## 🤝 Contributing

1. Fork the repository
2. Create a feature branch: `git checkout -b feature/amazing-feature`
3. Make changes using the quick workflow above for faster iteration
4. When ready, ensure code quality: `pnpm lint && pnpm typecheck && pnpm test`
5. Push to branch: `git push origin feature/amazing-feature`
6. Open a Pull Request (CI will run full checks)

## 📜 License

This project is licensed under the MIT License - see the [LICENSE](LICENSE) file for details.

## 🔗 Links

- [System Architecture](EMPIRE_INFRASTRUCTURE.md)
- [Agent Instructions](AGENT_INSTRUCTIONS.md)
- [Empire Prompt](EMPIRE_PROMPT.md)
- [Security Guidelines](SECURITY.md)
- [Health Endpoints Documentation](docs/HEALTH_ENDPOINTS.md)
- [API Specification](docs/openapi/royalgpt-command-api.yaml)

---

<p align="center">
  <strong>🏰 Royal Equips Empire - Where AI Meets Commerce</strong><br>
  Built for the future of autonomous e-commerce operations
</p>

>>>>>>> ad6430f4
<|MERGE_RESOLUTION|>--- conflicted
+++ resolved
@@ -1,622 +1,310 @@
-<<<<<<< HEAD
-# 🏰 Royal Equips Empire - Autonomous E-Commerce Platform
-
-<p align="center">
-  <img src="https://img.shields.io/badge/Status-Operational-green" alt="Status">
-  <img src="https://img.shields.io/badge/Agents-4%20Active-blue" alt="Agents">
-  <img src="https://img.shields.io/badge/Success%20Rate-100%25-brightgreen" alt="Success Rate">
-  <img src="https://img.shields.io/badge/API%20Integrations-AutoDS%20%7C%20Spocket%20%7C%20Shopify-orange" alt="APIs">
-</p>
-
-> **A fully autonomous, AI-powered e-commerce platform capable of scaling from €0 to €100K+ monthly revenue with minimal human intervention.**
-
-## 🎯 Mission Statement
-
-Transform traditional e-commerce operations into a completely autonomous, self-healing, and infinitely scalable AI-driven empire. The Royal Equips platform manages every aspect of the business through intelligent agents that handle product research, inventory management, marketing automation, and order fulfillment.
-
-## 🚀 System Status: OPERATIONAL
-
-✅ **All core agents are operational and ready for autonomous operation**
-
-```
-🔍 ProductResearchAgent    ✅ Active - 5 products discovered (100% success rate)
-📧 MarketingAutomationAgent ✅ Active - 1 campaigns executed (100% success rate)  
-📦 OrderFulfillmentAgent   ✅ Active - 1 orders processed (100% success rate)
-💰 InventoryPricingAgent   ✅ Active - 2 pricing actions (operational)
-```
-
-## 🏗️ Architecture Overview
-
-### Tier 1: Revenue-Generating Agents (COMPLETE)
-
-#### 🔍 ProductResearchAgent
-- **Real API Integrations**: AutoDS, Spocket, Google Trends
-- **Empire 5-Factor Scoring**: Profit margin, trend score, market viability, supplier reliability, shipping speed
-- **Intelligent Fallbacks**: Graceful degradation with enhanced stub data
-- **Performance Tracking**: Success rate, discoveries count, empire score
-
-#### 📧 MarketingAutomationAgent  
-- **Multi-Channel Campaigns**: Email, SMS, Push notifications
-- **Customer Segmentation**: Behavioral targeting and purchase history analysis
-- **Trigger Campaigns**: Abandoned cart recovery, welcome series, win-back campaigns
-- **Platform Integration**: Klaviyo, SendGrid, Twilio with fallback support
-
-#### 📦 OrderFulfillmentAgent
-- **Risk Assessment**: 5-factor fraud detection and order classification
-- **Intelligent Routing**: AutoDS, Printful, manual processing based on risk and product type  
-- **Order Tracking**: Real-time status updates and customer notifications
-- **Supplier Management**: Performance monitoring and reliability scoring
-
-#### 💰 InventoryPricingAgent
-- **Dynamic Pricing**: ML-based competitor analysis and demand forecasting
-- **Multi-Channel Sync**: Shopify, Amazon, bol.com inventory management
-- **Automated Reordering**: Intelligent supplier selection and purchase order creation
-- **Performance Optimization**: Margin maximization and profit analysis
-
-## 🔧 Quick Start
-
-### Prerequisites
-- Python 3.11+
-- Node.js 18+
-- PostgreSQL/Supabase (optional)
-- Redis (optional)
-
-### Installation
-
-```bash
-# Clone the repository
-git clone https://github.com/Royal-Equips-Org/royal-equips-orchestrator.git
-cd royal-equips-orchestrator
-
-# Install dependencies
-pip install -r requirements.txt
-
-# For development (includes additional tools)
-pip install -r requirements-dev.txt
-
-# Install frontend dependencies
-pnpm install
-
-# Set up environment variables
-cp .env.example .env
-# Edit .env with your API keys and credentials
-```
-
-### Environment Variables
-
-#### Backend (Flask App)
-Required for production operation:
-```bash
-# Flask Configuration
-FLASK_ENV=production
-SECRET_KEY=your-secret-key-change-in-production
-PORT=10000
-HOST=0.0.0.0
-
-# E-commerce Platform
-SHOPIFY_STORE=your-store.myshopify.com
-SHOPIFY_ACCESS_TOKEN=your_access_token
-
-# Supplier APIs
-AUTO_DS_API_KEY=your_autods_key
-SPOCKET_API_KEY=your_spocket_key
-PRINTFUL_API_KEY=your_printful_key
-
-# Marketing Platforms
-KLAVIYO_API_KEY=your_klaviyo_key
-TWILIO_ACCOUNT_SID=your_twilio_sid
-TWILIO_AUTH_TOKEN=your_twilio_token
-
-# AI Services
-OPENAI_API_KEY=your_openai_key
-
-# Database & Cache (optional)
-SUPABASE_URL=your_supabase_url
-SUPABASE_KEY=your_supabase_key
-REDIS_URL=your_redis_url
-```
-
-#### Frontend (Command Center UI)
-Required environment variables in `apps/command-center-ui/.env.local`:
-```bash
-# API Configuration - REQUIRED
-VITE_API_BASE_URL=http://localhost:10000
-
-# For production deployment
-VITE_API_BASE_URL=https://your-backend-domain.com
-```
-
-### Running the System
-
-#### Backend (Flask/Python)
-```bash
-# Run the Flask backend
-python3 wsgi.py
-
-# Or with Gunicorn for production
-gunicorn wsgi:app --bind 0.0.0.0:10000
-```
-
-#### Frontend (React/TypeScript)
-```bash
-# Development server
-cd apps/command-center-ui
-pnpm run dev
-
-# Production build
-pnpm run build
-```
-
-#### Full Development Setup
-```bash
-# Terminal 1: Backend (Flask API on port 10000)
-python3 wsgi.py
-
-# Terminal 2: Frontend (React UI on port 5173)
-cd apps/command-center-ui && pnpm run dev
-```
-
-The Flask backend provides real API endpoints on http://localhost:10000 for the Command Center UI.
-
-## 📊 Performance Metrics
-
-The system tracks comprehensive performance metrics for each agent:
-
-- **Discoveries Count**: Number of items/actions processed
-- **Success Rate**: Percentage of successful operations  
-- **Performance Score**: Overall efficiency rating (0-100)
-- **Empire Score**: Product quality rating using 5-factor model
-- **Risk Assessment**: Order fraud detection and classification
-
-## 🏥 Health Monitoring
-
-The platform provides comprehensive health check endpoints for monitoring and orchestration:
-
-### Health Endpoints
-- **`/health`** - Detailed health diagnostics with service information
-- **`/healthz`** - Kubernetes-style liveness probe
-- **`/readyz`** - Readiness probe with dependency checks
-- **`/liveness`** - Alternative liveness endpoint
-- **`/readiness`** - Simplified readiness check
-
-All endpoints return JSON responses with proper status codes. See [Health Endpoints Documentation](docs/HEALTH_ENDPOINTS.md) for complete details.
-
-### Quick Health Check
-```bash
-# Check if service is running
-curl http://localhost:10000/healthz
-
-# Check if service is ready to accept traffic
-curl http://localhost:10000/readyz
-
-# Get detailed health information
-curl http://localhost:10000/health | jq
-```
-
-### Kubernetes/Docker Integration
-```yaml
-# Kubernetes example
-livenessProbe:
-  httpGet:
-    path: /healthz
-    port: 10000
-  initialDelaySeconds: 10
-  periodSeconds: 30
-
-readinessProbe:
-  httpGet:
-    path: /readyz
-    port: 10000
-  initialDelaySeconds: 5
-  periodSeconds: 10
-```
-
-## 🔐 Security & Compliance
-
-- **Secrets Management**: All API keys via environment variables/GitHub Secrets
-- **Error Handling**: Graceful degradation with fallback mechanisms
-- **Rate Limiting**: Built-in API rate limiting and backoff strategies  
-- **GDPR Ready**: Customer data anonymization and privacy controls
-- **PCI DSS**: Secure payment processing best practices
-
-## 🧪 Testing
-
-```bash
-# Run comprehensive system test
-python3 test_empire_system.py
-
-# Run specific agent tests  
-python3 -m pytest tests/ -v
-
-# Test with coverage
-python3 -m pytest tests/ --cov=orchestrator --cov-report=html
-```
-
-## 📈 Scaling to €100K+ Monthly Revenue
-
-The platform is designed for exponential growth:
-
-1. **Product Discovery**: 50+ high-scoring products per day
-2. **Marketing Automation**: Multi-channel campaigns reaching 10K+ customers
-3. **Order Processing**: 1000+ orders/day with <1% fraud rate
-4. **Inventory Management**: Real-time sync across multiple suppliers and channels
-5. **Performance Optimization**: ML-driven pricing and demand forecasting
-
-## 🚀 Development Workflow
-
-### Quick Development (Default - No Checks)
-```bash
-# Load helpful git aliases (optional)
-source scripts/git-aliases.sh
-
-# Quick commit without lint checks
-SKIP_LINT=1 git commit -m "quick fix"
-# Or use alias: gc-fast -m "quick fix"
-
-# Normal push (TypeScript checks and tests are disabled by default)
-git push
-# Or use alias: gp-fast
-
-# Super quick commit + push
-SKIP_LINT=1 git commit -am "quick fix" && git push
-# Or use alias: gcp-fast
-```
-
-### Quality-Focused Development (With Checks)
-```bash
-# Development workflow with quality checks enabled
-SKIP_LINT=0 git commit -m "Add feature"  # Run lint checks
-RUN_CHECKS=1 git push                     # Run typecheck and tests
-
-# Or manually run checks before commit/push
-pnpm lint --fix && pnpm typecheck && pnpm test
-git commit -m "Add feature"
-git push
-```
-
-### Available Control Flags
-- `SKIP_LINT=1` - Skip eslint in pre-commit hook
-- `RUN_CHECKS=1` - Enable typecheck and tests in pre-push hook (disabled by default)
-- `SKIP_HUSKY=1` - Skip all husky hooks
-- `CI=1` - Skip hooks (automatically set in CI)
-
-## 🤝 Contributing
-
-1. Fork the repository
-2. Create a feature branch: `git checkout -b feature/amazing-feature`
-3. Make changes using the quick workflow above for faster iteration
-4. When ready, ensure code quality: `pnpm lint && pnpm typecheck && pnpm test`
-5. Push to branch: `git push origin feature/amazing-feature`
-6. Open a Pull Request (CI will run full checks)
-
-## 📜 License
-
-This project is licensed under the MIT License - see the [LICENSE](LICENSE) file for details.
-
-## 🔗 Links
-
-- [System Architecture](EMPIRE_INFRASTRUCTURE.md)
-- [Agent Instructions](AGENT_INSTRUCTIONS.md)
-- [Empire Prompt](EMPIRE_PROMPT.md)
-- [Security Guidelines](SECURITY.md)
-- [Health Endpoints Documentation](docs/HEALTH_ENDPOINTS.md)
-- [API Specification](docs/openapi/royalgpt-command-api.yaml)
-
----
-
-<p align="center">
-  <strong>🏰 Royal Equips Empire - Where AI Meets Commerce</strong><br>
-  Built for the future of autonomous e-commerce operations
-</p>
-=======
-# 🏰 Royal Equips Empire - Autonomous E-Commerce Platform
-
-<p align="center">
-  <img src="https://img.shields.io/badge/Status-Operational-green" alt="Status">
-  <img src="https://img.shields.io/badge/Agents-4%20Active-blue" alt="Agents">
-  <img src="https://img.shields.io/badge/Success%20Rate-100%25-brightgreen" alt="Success Rate">
-  <img src="https://img.shields.io/badge/API%20Integrations-AutoDS%20%7C%20Spocket%20%7C%20Shopify-orange" alt="APIs">
-</p>
-
-> **A fully autonomous, AI-powered e-commerce platform capable of scaling from €0 to €100K+ monthly revenue with minimal human intervention.**
-
-## 🎯 Mission Statement
-
-Transform traditional e-commerce operations into a completely autonomous, self-healing, and infinitely scalable AI-driven empire. The Royal Equips platform manages every aspect of the business through intelligent agents that handle product research, inventory management, marketing automation, and order fulfillment.
-
-## 🚀 System Status: OPERATIONAL
-
-✅ **All core agents are operational and ready for autonomous operation**
-
-```
-🔍 ProductResearchAgent    ✅ Active - 5 products discovered (100% success rate)
-📧 MarketingAutomationAgent ✅ Active - 1 campaigns executed (100% success rate)  
-📦 OrderFulfillmentAgent   ✅ Active - 1 orders processed (100% success rate)
-💰 InventoryPricingAgent   ✅ Active - 2 pricing actions (operational)
-```
-
-## 🏗️ Architecture Overview
-
-### Tier 1: Revenue-Generating Agents (COMPLETE)
-
-#### 🔍 ProductResearchAgent
-- **Real API Integrations**: AutoDS, Spocket, Google Trends
-- **Empire 5-Factor Scoring**: Profit margin, trend score, market viability, supplier reliability, shipping speed
-- **Intelligent Fallbacks**: Graceful degradation with enhanced stub data
-- **Performance Tracking**: Success rate, discoveries count, empire score
-
-#### 📧 MarketingAutomationAgent  
-- **Multi-Channel Campaigns**: Email, SMS, Push notifications
-- **Customer Segmentation**: Behavioral targeting and purchase history analysis
-- **Trigger Campaigns**: Abandoned cart recovery, welcome series, win-back campaigns
-- **Platform Integration**: Klaviyo, SendGrid, Twilio with fallback support
-
-#### 📦 OrderFulfillmentAgent
-- **Risk Assessment**: 5-factor fraud detection and order classification
-- **Intelligent Routing**: AutoDS, Printful, manual processing based on risk and product type  
-- **Order Tracking**: Real-time status updates and customer notifications
-- **Supplier Management**: Performance monitoring and reliability scoring
-
-#### 💰 InventoryPricingAgent
-- **Dynamic Pricing**: ML-based competitor analysis and demand forecasting
-- **Multi-Channel Sync**: Shopify, Amazon, bol.com inventory management
-- **Automated Reordering**: Intelligent supplier selection and purchase order creation
-- **Performance Optimization**: Margin maximization and profit analysis
-
-## 🔧 Quick Start
-
-### Prerequisites
-- Python 3.11+
-- Node.js 18+
-- PostgreSQL/Supabase (optional)
-- Redis (optional)
-
-### Installation
-
-```bash
-# Clone the repository
-git clone https://github.com/Royal-Equips-Org/royal-equips-orchestrator.git
-cd royal-equips-orchestrator
-
-# Install dependencies
-pip install -r requirements.txt
-
-# For development (includes additional tools)
-pip install -r requirements-dev.txt
-
-# Install frontend dependencies
-pnpm install
-
-# Set up environment variables
-cp .env.example .env
-# Edit .env with your API keys and credentials
-```
-
-### Environment Variables
-
-#### Backend (Flask App)
-Required for production operation:
-```bash
-# Flask Configuration
-FLASK_ENV=production
-SECRET_KEY=your-secret-key-change-in-production
-PORT=10000
-HOST=0.0.0.0
-
-# E-commerce Platform
-SHOPIFY_STORE=your-store.myshopify.com
-SHOPIFY_ACCESS_TOKEN=your_access_token
-
-# Supplier APIs
-AUTO_DS_API_KEY=your_autods_key
-SPOCKET_API_KEY=your_spocket_key
-PRINTFUL_API_KEY=your_printful_key
-
-# Marketing Platforms
-KLAVIYO_API_KEY=your_klaviyo_key
-TWILIO_ACCOUNT_SID=your_twilio_sid
-TWILIO_AUTH_TOKEN=your_twilio_token
-
-# AI Services
-OPENAI_API_KEY=your_openai_key
-
-# Database & Cache (optional)
-SUPABASE_URL=your_supabase_url
-SUPABASE_KEY=your_supabase_key
-REDIS_URL=your_redis_url
-```
-
-#### Frontend (Command Center UI)
-Required environment variables in `apps/command-center-ui/.env.local`:
-```bash
-# API Configuration - REQUIRED
-VITE_API_BASE_URL=http://localhost:10000
-
-# For production deployment
-VITE_API_BASE_URL=https://your-backend-domain.com
-```
-
-### Running the System
-
-#### Backend (Flask/Python)
-```bash
-# Run the Flask backend
-python3 wsgi.py
-
-# Or with Gunicorn for production
-gunicorn wsgi:app --bind 0.0.0.0:10000
-```
-
-#### Frontend (React/TypeScript)
-```bash
-# Development server
-cd apps/command-center-ui
-pnpm run dev
-
-# Production build
-pnpm run build
-```
-
-#### Full Development Setup
-```bash
-# Terminal 1: Backend (Flask API on port 10000)
-python3 wsgi.py
-
-# Terminal 2: Frontend (React UI on port 5173)
-cd apps/command-center-ui && pnpm run dev
-```
-
-The Flask backend provides real API endpoints on http://localhost:10000 for the Command Center UI.
-
-## 📊 Performance Metrics
-
-The system tracks comprehensive performance metrics for each agent:
-
-- **Discoveries Count**: Number of items/actions processed
-- **Success Rate**: Percentage of successful operations  
-- **Performance Score**: Overall efficiency rating (0-100)
-- **Empire Score**: Product quality rating using 5-factor model
-- **Risk Assessment**: Order fraud detection and classification
-
-## 🏥 Health Monitoring
-
-The platform provides comprehensive health check endpoints for monitoring and orchestration:
-
-### Health Endpoints
-- **`/health`** - Detailed health diagnostics with service information
-- **`/healthz`** - Kubernetes-style liveness probe
-- **`/readyz`** - Readiness probe with dependency checks
-- **`/liveness`** - Alternative liveness endpoint
-- **`/readiness`** - Simplified readiness check
-
-All endpoints return JSON responses with proper status codes. See [Health Endpoints Documentation](docs/HEALTH_ENDPOINTS.md) for complete details.
-
-### Quick Health Check
-```bash
-# Check if service is running
-curl http://localhost:10000/healthz
-
-# Check if service is ready to accept traffic
-curl http://localhost:10000/readyz
-
-# Get detailed health information
-curl http://localhost:10000/health | jq
-```
-
-### Kubernetes/Docker Integration
-```yaml
-# Kubernetes example
-livenessProbe:
-  httpGet:
-    path: /healthz
-    port: 10000
-  initialDelaySeconds: 10
-  periodSeconds: 30
-
-readinessProbe:
-  httpGet:
-    path: /readyz
-    port: 10000
-  initialDelaySeconds: 5
-  periodSeconds: 10
-```
-
-## 🔐 Security & Compliance
-
-- **Secrets Management**: All API keys via environment variables/GitHub Secrets
-- **Error Handling**: Graceful degradation with fallback mechanisms
-- **Rate Limiting**: Built-in API rate limiting and backoff strategies  
-- **GDPR Ready**: Customer data anonymization and privacy controls
-- **PCI DSS**: Secure payment processing best practices
-
-## 🧪 Testing
-
-```bash
-# Run comprehensive system test
-python3 test_empire_system.py
-
-# Run specific agent tests  
-python3 -m pytest tests/ -v
-
-# Test with coverage
-python3 -m pytest tests/ --cov=orchestrator --cov-report=html
-```
-
-## 📈 Scaling to €100K+ Monthly Revenue
-
-The platform is designed for exponential growth:
-
-1. **Product Discovery**: 50+ high-scoring products per day
-2. **Marketing Automation**: Multi-channel campaigns reaching 10K+ customers
-3. **Order Processing**: 1000+ orders/day with <1% fraud rate
-4. **Inventory Management**: Real-time sync across multiple suppliers and channels
-5. **Performance Optimization**: ML-driven pricing and demand forecasting
-
-## 🚀 Development Workflow
-
-### Quick Development (Default - No Checks)
-```bash
-# Load helpful git aliases (optional)
-source scripts/git-aliases.sh
-
-# Quick commit without lint checks
-SKIP_LINT=1 git commit -m "quick fix"
-# Or use alias: gc-fast -m "quick fix"
-
-# Normal push (TypeScript checks and tests are disabled by default)
-git push
-# Or use alias: gp-fast
-
-# Super quick commit + push
-SKIP_LINT=1 git commit -am "quick fix" && git push
-# Or use alias: gcp-fast
-```
-
-### Quality-Focused Development (With Checks)
-```bash
-# Development workflow with quality checks enabled
-SKIP_LINT=0 git commit -m "Add feature"  # Run lint checks
-RUN_CHECKS=1 git push                     # Run typecheck and tests
-
-# Or manually run checks before commit/push
-pnpm lint --fix && pnpm typecheck && pnpm test
-git commit -m "Add feature"
-git push
-```
-
-### Available Control Flags
-- `SKIP_LINT=1` - Skip eslint in pre-commit hook
-- `RUN_CHECKS=1` - Enable typecheck and tests in pre-push hook (disabled by default)
-- `SKIP_HUSKY=1` - Skip all husky hooks
-- `CI=1` - Skip hooks (automatically set in CI)
-
-## 🤝 Contributing
-
-1. Fork the repository
-2. Create a feature branch: `git checkout -b feature/amazing-feature`
-3. Make changes using the quick workflow above for faster iteration
-4. When ready, ensure code quality: `pnpm lint && pnpm typecheck && pnpm test`
-5. Push to branch: `git push origin feature/amazing-feature`
-6. Open a Pull Request (CI will run full checks)
-
-## 📜 License
-
-This project is licensed under the MIT License - see the [LICENSE](LICENSE) file for details.
-
-## 🔗 Links
-
-- [System Architecture](EMPIRE_INFRASTRUCTURE.md)
-- [Agent Instructions](AGENT_INSTRUCTIONS.md)
-- [Empire Prompt](EMPIRE_PROMPT.md)
-- [Security Guidelines](SECURITY.md)
-- [Health Endpoints Documentation](docs/HEALTH_ENDPOINTS.md)
-- [API Specification](docs/openapi/royalgpt-command-api.yaml)
-
----
-
-<p align="center">
-  <strong>🏰 Royal Equips Empire - Where AI Meets Commerce</strong><br>
-  Built for the future of autonomous e-commerce operations
-</p>
-
->>>>>>> ad6430f4
+# 🏰 Royal Equips Empire - Autonomous E-Commerce Platform
+
+<p align="center">
+  <img src="https://img.shields.io/badge/Status-Operational-green" alt="Status">
+  <img src="https://img.shields.io/badge/Agents-4%20Active-blue" alt="Agents">
+  <img src="https://img.shields.io/badge/Success%20Rate-100%25-brightgreen" alt="Success Rate">
+  <img src="https://img.shields.io/badge/API%20Integrations-AutoDS%20%7C%20Spocket%20%7C%20Shopify-orange" alt="APIs">
+</p>
+
+> **A fully autonomous, AI-powered e-commerce platform capable of scaling from €0 to €100K+ monthly revenue with minimal human intervention.**
+
+## 🎯 Mission Statement
+
+Transform traditional e-commerce operations into a completely autonomous, self-healing, and infinitely scalable AI-driven empire. The Royal Equips platform manages every aspect of the business through intelligent agents that handle product research, inventory management, marketing automation, and order fulfillment.
+
+## 🚀 System Status: OPERATIONAL
+
+✅ **All core agents are operational and ready for autonomous operation**
+
+```
+🔍 ProductResearchAgent    ✅ Active - 5 products discovered (100% success rate)
+📧 MarketingAutomationAgent ✅ Active - 1 campaigns executed (100% success rate)  
+📦 OrderFulfillmentAgent   ✅ Active - 1 orders processed (100% success rate)
+💰 InventoryPricingAgent   ✅ Active - 2 pricing actions (operational)
+```
+
+## 🏗️ Architecture Overview
+
+### Tier 1: Revenue-Generating Agents (COMPLETE)
+
+#### 🔍 ProductResearchAgent
+- **Real API Integrations**: AutoDS, Spocket, Google Trends
+- **Empire 5-Factor Scoring**: Profit margin, trend score, market viability, supplier reliability, shipping speed
+- **Intelligent Fallbacks**: Graceful degradation with enhanced stub data
+- **Performance Tracking**: Success rate, discoveries count, empire score
+
+#### 📧 MarketingAutomationAgent  
+- **Multi-Channel Campaigns**: Email, SMS, Push notifications
+- **Customer Segmentation**: Behavioral targeting and purchase history analysis
+- **Trigger Campaigns**: Abandoned cart recovery, welcome series, win-back campaigns
+- **Platform Integration**: Klaviyo, SendGrid, Twilio with fallback support
+
+#### 📦 OrderFulfillmentAgent
+- **Risk Assessment**: 5-factor fraud detection and order classification
+- **Intelligent Routing**: AutoDS, Printful, manual processing based on risk and product type  
+- **Order Tracking**: Real-time status updates and customer notifications
+- **Supplier Management**: Performance monitoring and reliability scoring
+
+#### 💰 InventoryPricingAgent
+- **Dynamic Pricing**: ML-based competitor analysis and demand forecasting
+- **Multi-Channel Sync**: Shopify, Amazon, bol.com inventory management
+- **Automated Reordering**: Intelligent supplier selection and purchase order creation
+- **Performance Optimization**: Margin maximization and profit analysis
+
+## 🔧 Quick Start
+
+### Prerequisites
+- Python 3.11+
+- Node.js 18+
+- PostgreSQL/Supabase (optional)
+- Redis (optional)
+
+### Installation
+
+```bash
+# Clone the repository
+git clone https://github.com/Royal-Equips-Org/royal-equips-orchestrator.git
+cd royal-equips-orchestrator
+
+# Install dependencies
+pip install -r requirements.txt
+
+# For development (includes additional tools)
+pip install -r requirements-dev.txt
+
+# Install frontend dependencies
+pnpm install
+
+# Set up environment variables
+cp .env.example .env
+# Edit .env with your API keys and credentials
+```
+
+### Environment Variables
+
+#### Backend (Flask App)
+Required for production operation:
+```bash
+# Flask Configuration
+FLASK_ENV=production
+SECRET_KEY=your-secret-key-change-in-production
+PORT=10000
+HOST=0.0.0.0
+
+# E-commerce Platform
+SHOPIFY_STORE=your-store.myshopify.com
+SHOPIFY_ACCESS_TOKEN=your_access_token
+
+# Supplier APIs
+AUTO_DS_API_KEY=your_autods_key
+SPOCKET_API_KEY=your_spocket_key
+PRINTFUL_API_KEY=your_printful_key
+
+# Marketing Platforms
+KLAVIYO_API_KEY=your_klaviyo_key
+TWILIO_ACCOUNT_SID=your_twilio_sid
+TWILIO_AUTH_TOKEN=your_twilio_token
+
+# AI Services
+OPENAI_API_KEY=your_openai_key
+
+# Database & Cache (optional)
+SUPABASE_URL=your_supabase_url
+SUPABASE_KEY=your_supabase_key
+REDIS_URL=your_redis_url
+```
+
+#### Frontend (Command Center UI)
+Required environment variables in `apps/command-center-ui/.env.local`:
+```bash
+# API Configuration - REQUIRED
+VITE_API_BASE_URL=http://localhost:10000
+
+# For production deployment
+VITE_API_BASE_URL=https://your-backend-domain.com
+```
+
+### Running the System
+
+#### Backend (Flask/Python)
+```bash
+# Run the Flask backend
+python3 wsgi.py
+
+# Or with Gunicorn for production
+gunicorn wsgi:app --bind 0.0.0.0:10000
+```
+
+#### Frontend (React/TypeScript)
+```bash
+# Development server
+cd apps/command-center-ui
+pnpm run dev
+
+# Production build
+pnpm run build
+```
+
+#### Full Development Setup
+```bash
+# Terminal 1: Backend (Flask API on port 10000)
+python3 wsgi.py
+
+# Terminal 2: Frontend (React UI on port 5173)
+cd apps/command-center-ui && pnpm run dev
+```
+
+The Flask backend provides real API endpoints on http://localhost:10000 for the Command Center UI.
+
+## 📊 Performance Metrics
+
+The system tracks comprehensive performance metrics for each agent:
+
+- **Discoveries Count**: Number of items/actions processed
+- **Success Rate**: Percentage of successful operations  
+- **Performance Score**: Overall efficiency rating (0-100)
+- **Empire Score**: Product quality rating using 5-factor model
+- **Risk Assessment**: Order fraud detection and classification
+
+## 🏥 Health Monitoring
+
+The platform provides comprehensive health check endpoints for monitoring and orchestration:
+
+### Health Endpoints
+- **`/health`** - Detailed health diagnostics with service information
+- **`/healthz`** - Kubernetes-style liveness probe
+- **`/readyz`** - Readiness probe with dependency checks
+- **`/liveness`** - Alternative liveness endpoint
+- **`/readiness`** - Simplified readiness check
+
+All endpoints return JSON responses with proper status codes. See [Health Endpoints Documentation](docs/HEALTH_ENDPOINTS.md) for complete details.
+
+### Quick Health Check
+```bash
+# Check if service is running
+curl http://localhost:10000/healthz
+
+# Check if service is ready to accept traffic
+curl http://localhost:10000/readyz
+
+# Get detailed health information
+curl http://localhost:10000/health | jq
+```
+
+### Kubernetes/Docker Integration
+```yaml
+# Kubernetes example
+livenessProbe:
+  httpGet:
+    path: /healthz
+    port: 10000
+  initialDelaySeconds: 10
+  periodSeconds: 30
+
+readinessProbe:
+  httpGet:
+    path: /readyz
+    port: 10000
+  initialDelaySeconds: 5
+  periodSeconds: 10
+```
+
+## 🔐 Security & Compliance
+
+- **Secrets Management**: All API keys via environment variables/GitHub Secrets
+- **Error Handling**: Graceful degradation with fallback mechanisms
+- **Rate Limiting**: Built-in API rate limiting and backoff strategies  
+- **GDPR Ready**: Customer data anonymization and privacy controls
+- **PCI DSS**: Secure payment processing best practices
+
+## 🧪 Testing
+
+```bash
+# Run comprehensive system test
+python3 test_empire_system.py
+
+# Run specific agent tests  
+python3 -m pytest tests/ -v
+
+# Test with coverage
+python3 -m pytest tests/ --cov=orchestrator --cov-report=html
+```
+
+## 📈 Scaling to €100K+ Monthly Revenue
+
+The platform is designed for exponential growth:
+
+1. **Product Discovery**: 50+ high-scoring products per day
+2. **Marketing Automation**: Multi-channel campaigns reaching 10K+ customers
+3. **Order Processing**: 1000+ orders/day with <1% fraud rate
+4. **Inventory Management**: Real-time sync across multiple suppliers and channels
+5. **Performance Optimization**: ML-driven pricing and demand forecasting
+
+## 🚀 Development Workflow
+
+### Quick Development (Default - No Checks)
+```bash
+# Load helpful git aliases (optional)
+source scripts/git-aliases.sh
+
+# Quick commit without lint checks
+SKIP_LINT=1 git commit -m "quick fix"
+# Or use alias: gc-fast -m "quick fix"
+
+# Normal push (TypeScript checks and tests are disabled by default)
+git push
+# Or use alias: gp-fast
+
+# Super quick commit + push
+SKIP_LINT=1 git commit -am "quick fix" && git push
+# Or use alias: gcp-fast
+```
+
+### Quality-Focused Development (With Checks)
+```bash
+# Development workflow with quality checks enabled
+SKIP_LINT=0 git commit -m "Add feature"  # Run lint checks
+RUN_CHECKS=1 git push                     # Run typecheck and tests
+
+# Or manually run checks before commit/push
+pnpm lint --fix && pnpm typecheck && pnpm test
+git commit -m "Add feature"
+git push
+```
+
+### Available Control Flags
+- `SKIP_LINT=1` - Skip eslint in pre-commit hook
+- `RUN_CHECKS=1` - Enable typecheck and tests in pre-push hook (disabled by default)
+- `SKIP_HUSKY=1` - Skip all husky hooks
+- `CI=1` - Skip hooks (automatically set in CI)
+
+## 🤝 Contributing
+
+1. Fork the repository
+2. Create a feature branch: `git checkout -b feature/amazing-feature`
+3. Make changes using the quick workflow above for faster iteration
+4. When ready, ensure code quality: `pnpm lint && pnpm typecheck && pnpm test`
+5. Push to branch: `git push origin feature/amazing-feature`
+6. Open a Pull Request (CI will run full checks)
+
+## 📜 License
+
+This project is licensed under the MIT License - see the [LICENSE](LICENSE) file for details.
+
+## 🔗 Links
+
+- [System Architecture](EMPIRE_INFRASTRUCTURE.md)
+- [Agent Instructions](AGENT_INSTRUCTIONS.md)
+- [Empire Prompt](EMPIRE_PROMPT.md)
+- [Security Guidelines](SECURITY.md)
+- [Health Endpoints Documentation](docs/HEALTH_ENDPOINTS.md)
+- [API Specification](docs/openapi/royalgpt-command-api.yaml)
+
+---
+
+<p align="center">
+  <strong>🏰 Royal Equips Empire - Where AI Meets Commerce</strong><br>
+  Built for the future of autonomous e-commerce operations
+</p>
+