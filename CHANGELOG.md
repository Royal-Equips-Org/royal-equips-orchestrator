--- conflicted
+++ resolved
@@ -1,4 +1,3 @@
-<<<<<<< HEAD
 # Changelog
 
 All notable changes to the Command Center UI are documented here following [Keep a Changelog](https://keepachangelog.com/) conventions and [Semantic Versioning](https://semver.org/).
@@ -40,48 +39,4 @@
 
 [1.0.1]: https://github.com/Royal-Equips-Org/royal-equips-orchestrator/releases/tag/v1.0.1
 [1.1.0]: https://github.com/Royal-Equips-Org/royal-equips-orchestrator/releases/tag/v1.1.0
-[1.2.0]: https://github.com/Royal-Equips-Org/royal-equips-orchestrator/releases/tag/v1.2.0
-=======
-# Changelog
-
-All notable changes to the Command Center UI are documented here following [Keep a Changelog](https://keepachangelog.com/) conventions and [Semantic Versioning](https://semver.org/).
-
-## [1.2.0] - 2025-02-15
-### Added
-- RoyalGPT OpenAPI 3.1.0 contract (`docs/openapi/royalgpt-command-api.yaml`) served at `/docs/apispec.json` for client discovery.
-- Versioned `/v2/products` endpoints exposing `Product` and `ProductAnalysis` responses aligned with Shopify data and deterministic fallbacks.
-- `/fraud/scan` RoyalGPT alias preserving auth/rate limiting while emitting the `FraudScanResult` payload.
-- `/intelligence/report` intelligence feed wrapping the analytics agent to supply the canonical `IntelligenceReport` structure.
-- Backend contract test suite (`tests/python/test_royalgpt_contract.py`) covering the new endpoints and OpenAPI advertisement.
-
-### Changed
-- `/health` now delivers structured diagnostics including uptime, build version, and agent counts.
-- CI (`ci.yml`) installs Python dependencies and executes the RoyalGPT contract tests alongside frontend checks.
-- `reports/STACK_REPORT.md` documents the RoyalGPT API surface for operational awareness.
-
-## [1.1.0] - 2025-09-29
-### Added
-- AI Core room layout with holographic Three.js avatar linked to live metrics and voice commands.
-- Real-time data layer binding Supabase broadcasts, WebSocket telemetry, and chart visualisations for revenue, logistics, and marketing intelligence.
-- Voice-operated interface with speech recognition, AIRA integration, and interaction logging.
-
-### Changed
-- Reworked the Command Center shell to centre the holographic AI core while retaining module navigation and command console access.
-- Extended `empireService` with engine boost, auto sync controls, and analytics logging to back-end endpoints with supporting tests.
-- Introduced charting and Supabase dependencies for data panels and live analytics.
-
-## [1.0.1] - 2025-09-29
-### Added
-- `reports/STACK_REPORT.md` summarising current deployment providers, build process, and operational gaps.
-- `docs/RUNBOOK.md` detailing local development, deployment, rollback, and incident response procedures.
-- Static `public/health.json` for health probing by Cloudflare Pages or external monitors.
-
-### Changed
-- Updated runtime API configuration defaults to `/api` and aligned `EmpireService` endpoints to match documented backend routes.
-- Refined service tests to assert new endpoint paths and prevent regressions.
-- Adjusted `public/config.json` and runtime config fallbacks to use the new base path.
-
-[1.0.1]: https://github.com/Royal-Equips-Org/royal-equips-orchestrator/releases/tag/v1.0.1
-[1.1.0]: https://github.com/Royal-Equips-Org/royal-equips-orchestrator/releases/tag/v1.1.0
-[1.2.0]: https://github.com/Royal-Equips-Org/royal-equips-orchestrator/releases/tag/v1.2.0
->>>>>>> ad6430f4
+[1.2.0]: https://github.com/Royal-Equips-Org/royal-equips-orchestrator/releases/tag/v1.2.0