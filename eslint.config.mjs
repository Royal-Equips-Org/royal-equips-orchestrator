--- conflicted
+++ resolved
@@ -1,4 +1,3 @@
-<<<<<<< HEAD
 // Royal Equips Org: ESLint Flat Config (Enterprise-grade, Robust)
 // ---------------------------------------------------------------
 // - Strict typing, modular overrides, and self-healing patterns
@@ -148,156 +147,4 @@
       ]
     }
   }
-];
-=======
-// Royal Equips Org: ESLint Flat Config (Enterprise-grade, Robust)
-// ---------------------------------------------------------------
-// - Strict typing, modular overrides, and self-healing patterns
-// - Security defaults, scalable ignore rules, and environment-aware globals
-// - TypeScript + JS harmony, robust test coverage, and future-proofing
-
-import js from "@eslint/js";
-import globals from "globals";
-import tseslint from "typescript-eslint";
-
-// Helper for robust ignore patterns
-const IGNORE_PATTERNS = [
-  "node_modules/**",
-  "dist/**",
-  "build/**",
-  "coverage/**",
-  "vendor/**",
-  "**/*.min.js",
-  "app/static/assets/**",
-  "app/static/react-vendor*.js",
-  "dashboard/.next/**",
-  "dashboard/dist/**",
-  "tools/royal-fix-agent/**"
-];
-
-/** @type {import('eslint').Linter.FlatConfig[]} */
-export default [
-  // Global ignores (robust against accidental linting)
-  { ignores: IGNORE_PATTERNS },
-
-  // JS recommended config (base security/stability)
-  js.configs.recommended,
-
-  // TypeScript - strict type-checking, multiple tsconfigs for monorepo/test support
-  ...tseslint.configs.recommendedTypeChecked.map(cfg => ({
-    ...cfg,
-    files: ["**/*.ts", "**/*.tsx"],
-    languageOptions: {
-      ...cfg.languageOptions,
-      sourceType: "module",
-      parserOptions: {
-        project: ["./tsconfig.base.json", "./tsconfig.tests.json"],
-        tsconfigRootDir: process.cwd(),
-        ecmaVersion: 2022
-      }
-    },
-    rules: {
-      ...cfg.rules,
-      // Strong unused vars handling (TS > JS, ignore underscore convention)
-      "no-unused-vars": "off",
-      "@typescript-eslint/no-unused-vars": [
-        "warn",
-        { argsIgnorePattern: "^_", varsIgnorePattern: "^_" }
-      ],
-      // Extra strictness for enterprise: ban explicit any, enforce return types
-      "@typescript-eslint/no-explicit-any": ["warn", { ignoreRestArgs: false }],
-      "@typescript-eslint/explicit-function-return-type": "warn"
-    }
-  })),
-
-  // JS scripts/configs - Node globals, error handling, console allowed
-  {
-    files: ["**/*.{js,cjs,mjs}", "scripts/**/*.js"],
-    languageOptions: {
-      ecmaVersion: 2022,
-      sourceType: "module",
-      globals: {
-        ...globals.node,
-        ...globals.es2021,
-        console: "readonly"
-      }
-    },
-    rules: {
-      "no-unused-vars": [
-        "warn",
-        { argsIgnorePattern: "^_", varsIgnorePattern: "^_" }
-      ],
-      "no-empty": ["error", { allowEmptyCatch: true }]
-    }
-  },
-
-  // Frontend/browser code - allow browser, serviceworker, webworker globals
-  {
-    files: [
-      "dashboard/**/*.{js,ts,jsx,tsx}",
-      "public/**/*.{js,jsx}"
-    ],
-    languageOptions: {
-      ecmaVersion: 2022,
-      sourceType: "module",
-      globals: {
-        ...globals.browser,
-        ...globals.serviceworker,
-        ...globals.webworker,
-        TextEncoder: "readonly",
-        TransformStream: "readonly",
-        crypto: "readonly",
-        URL: "readonly",
-        Headers: "readonly",
-        AbortSignal: "readonly"
-      }
-    }
-  },
-
-  // Edge functions/cloud workers - robust cloud-native globals
-  {
-    files: ["edge-functions/**/*.{js,ts}"],
-    languageOptions: {
-      ecmaVersion: 2022,
-      sourceType: "module",
-      globals: {
-        ...globals.worker,
-        ...globals.serviceworker,
-        ...globals.webworker,
-        fetch: "readonly",
-        Request: "readonly",
-        Response: "readonly",
-        Headers: "readonly",
-        URL: "readonly",
-        WebSocketPair: "readonly",
-        caches: "readonly"
-      }
-    },
-    rules: {
-      // Allow unused vars for event-driven handlers
-      "no-unused-vars": "off"
-    }
-  },
-
-  // Test files - robust jest globals, future-proof for test frameworks
-  {
-    files: ["**/*.test.*", "**/__tests__/**"],
-    languageOptions: {
-      globals: {
-        ...globals.jest
-      }
-    }
-  },
-
-  // Special case: src/index.js - allow 'c' and '_' as unused for enterprise main entry
-  {
-    files: ["src/index.js"],
-    rules: {
-      "no-unused-vars": [
-        "warn",
-        { argsIgnorePattern: "^(?:_|c)$", varsIgnorePattern: "^_" }
-      ]
-    }
-  }
-];
->>>>>>> 7ca57b8d
+];