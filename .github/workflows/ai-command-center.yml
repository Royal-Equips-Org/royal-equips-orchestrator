--- conflicted
+++ resolved
@@ -1,4 +1,3 @@
-<<<<<<< HEAD
 name: 🧠 AI Command Center
 
 on:
@@ -47,7 +46,7 @@
         uses: actions/checkout@08c6903cd8c0fde910a37f88322edcfb5dd907a8 # v5.0.0
 
       - name: 📦 Setup Node.js
-        uses: actions/setup-node@a0853c24544627f65ddf259abe73b1d18a591444 # v5.0.0
+        uses: actions/setup-node@0a44ba7841725637a19e28fa30b79a866c81b0a6 # v4.0.4
         with:
           node-version: ${{ env.NODE_VERSION }}
 
@@ -213,12 +212,12 @@
           fetch-depth: 0  # Required for secret scanning
 
       - name: 🔍 GitHub Advanced Security
-        uses: github/codeql-action/init@f443b600d91635bebf5b0d9ebc620189c0d6fba5 # v4.30.8
+        uses: github/codeql-action/init@6db8d6351fd0be61f9ed8ebd12ccd35dcec51fea # v3.26.11
         with:
           languages: javascript-typescript
 
       - name: 🔎 CodeQL Analyze
-        uses: github/codeql-action/analyze@f443b600d91635bebf5b0d9ebc620189c0d6fba5 # v4.30.8
+        uses: github/codeql-action/analyze@6db8d6351fd0be61f9ed8ebd12ccd35dcec51fea # v3.26.11
 
       - name: 🔒 Secret Scanning (Gitleaks)
         run: |
@@ -250,264 +249,7 @@
 
       - name: 📝 Upload SARIF results (if exists)
         if: always()
-        uses: github/codeql-action/upload-sarif@f443b600d91635bebf5b0d9ebc620189c0d6fba5 # v4.30.8
+        uses: github/codeql-action/upload-sarif@6db8d6351fd0be61f9ed8ebd12ccd35dcec51fea # v3.26.11
         with:
           sarif_file: results.sarif
-        continue-on-error: true
-=======
-name: 🧠 AI Command Center
-
-on:
-  pull_request:
-    branches: [main, master]
-    paths:
-      - 'apps/command-center-ui/**'
-      - 'apps/aira/**'
-  push:
-    branches: [main, master]
-    paths:
-      - 'apps/command-center-ui/**'
-      - 'apps/aira/**'
-  schedule:
-    - cron: '0 */4 * * *'
-  workflow_dispatch:
-    inputs:
-      ai_action:
-        description: 'AI Action'
-        required: true
-        default: 'optimize'
-        type: choice
-        options:
-          - optimize
-          - retrain
-          - deploy
-          - validate
-
-permissions:
-  contents: read
-  id-token: write
-  actions: write
-
-env:
-  NODE_VERSION: "20"
-  PNPM_VERSION: "10.17.0"
-
-jobs:
-  setup-and-build:
-    name: 🏗️ Setup & Build
-    runs-on: ubuntu-latest
-    timeout-minutes: 25
-
-    steps:
-      - name: 📥 Checkout repo
-        uses: actions/checkout@08c6903cd8c0fde910a37f88322edcfb5dd907a8 # v5.0.0
-
-      - name: 📦 Setup Node.js
-        uses: actions/setup-node@0a44ba7841725637a19e28fa30b79a866c81b0a6 # v4.0.4
-        with:
-          node-version: ${{ env.NODE_VERSION }}
-
-      - name: 📦 Setup pnpm
-        # SECURITY: Using pinned commit SHA instead of tag for immutability
-        # This is v4.0.0 from verified marketplace publisher (pnpm)
-        # Commit hash ensures action code cannot be changed, preventing supply chain attacks
-        # @pnpm/action-setup is verified and trusted, pinned at exact commit fe02b34
-        uses: pnpm/action-setup@fe02b34f77f8bc703788d5817da081398466c2d53 # v4.0.0
-        with:
-          version: ${{ env.PNPM_VERSION }}
-
-      - name: 🛡️ Dependency Audit
-        run: |
-          pnpm install --frozen-lockfile --ignore-scripts
-          pnpm audit --prod
-
-      - name: 🧹 Lint & Typecheck
-        run: |
-          pnpm lint || pnpm lint --fix
-          pnpm typecheck
-
-      - name: 🧪 Run Tests
-        run: |
-          pnpm test:ci --runInBand --ci || pnpm test --runInBand --ci
-        env:
-          CI: true
-
-      - name: 🏗️ Build AI Services
-        run: |
-          pnpm --filter @royal-equips/aira build
-          pnpm --filter @royal-equips/command-center-ui build
-        env:
-          HUSKY: 0
-
-      - name: ⬆️ Upload Build Artifacts
-        uses: actions/upload-artifact@ea165f8d65b6e75b540449e92b4886f43607fa02 # v4.6.2
-        with:
-          name: ai-build-artifacts
-          path: |
-            apps/aira/dist
-            apps/command-center-ui/dist
-          if-no-files-found: error
-
-  ai-optimization:
-    name: 🤖 AI Model Optimization
-    runs-on: ubuntu-latest
-    needs: setup-and-build
-    timeout-minutes: 30
-
-    steps:
-      - name: ⬇️ Download Build Artifacts
-        uses: actions/download-artifact@634f93cb2916e3fdff6788551b99b062d0335ce0 # v5.0.0
-        with:
-          name: ai-build-artifacts
-
-      - name: 🧠 AIRA Intelligence Test
-        run: |
-          echo "🤖 Testing AIRA AI Intelligence Systems..."
-          echo "- AI Action: ${{ github.event.inputs.ai_action || 'scheduled_optimization' }}"
-          echo "- Trigger: ${{ github.event_name }}"
-          
-          # Test AI service availability
-          if [ -f "./apps/aira/dist/index.js" ]; then
-            echo "✅ AIRA service bundle found"
-          else
-            echo "⚠️ AIRA service not built, skipping AI tests"
-          fi
-        env:
-          OPENAI_API_KEY: ${{ secrets.OPENAI_API_KEY || secrets.ORG_OPENAI_API_KEY }}
-
-      - name: 📊 AI Performance Analytics
-        run: |
-          echo "🤖 AI Performance Analytics"
-          echo "━━━━━━━━━━━━━━━━━━━━━━━━━━━━━━━━━━━━━━━━━━"
-          echo "AI Action: ${{ github.event.inputs.ai_action || 'scheduled_optimization' }}"
-          echo "Trigger: ${{ github.event_name }}"
-          echo "Branch: ${{ github.ref_name }}"
-          
-          # Real analytics collection
-          echo "📈 Collecting AI Model Performance Metrics..."
-          if [ -d "./apps/aira/dist" ]; then
-            # Calculate build size for performance tracking
-            AIRA_SIZE=$(du -sh ./apps/aira/dist 2>/dev/null | cut -f1 || echo "unknown")
-            echo "  • AIRA Bundle Size: $AIRA_SIZE"
-            
-            # Check for TypeScript compilation artifacts
-            TS_FILES=$(find ./apps/aira/dist -name "*.js" | wc -l || echo "0")
-            echo "  • Compiled Files: $TS_FILES"
-          fi
-          
-          if [ -d "./apps/command-center-ui/dist" ]; then
-            UI_SIZE=$(du -sh ./apps/command-center-ui/dist 2>/dev/null | cut -f1 || echo "unknown")
-            echo "  • UI Bundle Size: $UI_SIZE"
-          fi
-          
-          echo "✅ Analytics collection complete"
-        env:
-          OPENAI_API_KEY: ${{ secrets.OPENAI_API_KEY || secrets.ORG_OPENAI_API_KEY }}
-
-      - name: 🚀 Deploy AI Updates to Cloudflare
-        if: github.ref == 'refs/heads/main' || github.ref == 'refs/heads/master'
-        run: |
-          echo "🚀 Deploying AI optimizations to Cloudflare..."
-          echo "━━━━━━━━━━━━━━━━━━━━━━━━━━━━━━━━━━━━━━━━━━"
-          
-          # Real deployment trigger using GitHub CLI
-          echo "📦 Triggering Cloudflare deployment workflow..."
-          gh workflow run cloudflare-deploy.yml \
-            --ref ${{ github.ref_name }} \
-            -f environment=production
-          
-          echo "✅ Deployment workflow triggered successfully"
-          echo "🔗 Monitor deployment: https://github.com/${{ github.repository }}/actions"
-        env:
-          GITHUB_TOKEN: ${{ secrets.GITHUB_TOKEN }}
-          CLOUDFLARE_API_TOKEN: ${{ secrets.CLOUDFLARE_API_TOKEN || secrets.ORG_CLOUDFLARE_API_TOKEN }}
-
-  autonomous-intelligence:
-    name: 🔮 Autonomous Intelligence
-    runs-on: ubuntu-latest
-    needs: ai-optimization
-    timeout-minutes: 30
-    if: github.event_name == 'schedule' || github.event.inputs.ai_action == 'optimize'
-
-    steps:
-      - name: 📥 Checkout for AI Analysis
-        uses: actions/checkout@08c6903cd8c0fde910a37f88322edcfb5dd907a8 # v5.0.0
-
-      - name: 🧠 AI Predictive Analysis
-        run: |
-          echo "🤖 Running AI-powered predictive analysis..."
-          echo "- Analyzing system patterns"
-          echo "- Generating optimization recommendations"
-          echo "- Calculating performance forecasts"
-        env:
-          OPENAI_API_KEY: ${{ secrets.OPENAI_API_KEY || secrets.ORG_OPENAI_API_KEY }}
-
-      - name: 📈 AI Business Optimization
-        run: |
-          echo "💼 Generating AI business intelligence insights..."
-          echo "- Revenue optimization strategies"
-          echo "- Customer behavior predictions"
-          echo "- Inventory forecasting with AI"
-        env:
-          SHOPIFY_API_KEY: ${{ secrets.SHOPIFY_API_KEY || secrets.ORG_SHOPIFY_API_KEY }}
-
-      - name: 🎯 AI Adaptive UI Updates
-        run: |
-          echo "🎨 Updating AI-driven adaptive UI configurations..."
-          echo "- Personalization engine updates"
-          echo "- Dynamic content recommendations"
-          echo "- User experience optimization"
-
-  security-scanning:
-    name: 🛡️ Security Scan & Compliance
-    runs-on: ubuntu-latest
-
-    steps:
-      - name: 📥 Checkout repo
-        uses: actions/checkout@08c6903cd8c0fde910a37f88322edcfb5dd907a8 # v5.0.0
-        with:
-          fetch-depth: 0  # Required for secret scanning
-
-      - name: 🔍 GitHub Advanced Security
-        uses: github/codeql-action/init@6db8d6351fd0be61f9ed8ebd12ccd35dcec51fea # v3.26.11
-        with:
-          languages: javascript-typescript
-
-      - name: 🔎 CodeQL Analyze
-        uses: github/codeql-action/analyze@6db8d6351fd0be61f9ed8ebd12ccd35dcec51fea # v3.26.11
-
-      - name: 🔒 Secret Scanning (Gitleaks)
-        run: |
-          echo "🔍 Running secret scanning with gitleaks..."
-          # Install gitleaks CLI directly (no third-party action needed)
-          wget -q https://github.com/gitleaks/gitleaks/releases/download/v8.18.2/gitleaks_8.18.2_linux_x64.tar.gz
-          tar -xzf gitleaks_8.18.2_linux_x64.tar.gz
-          chmod +x gitleaks
-          
-          # Run gitleaks detect on entire repository
-          ./gitleaks detect --source . --report-path gitleaks-report.json --report-format json --exit-code 1 || {
-            echo "⚠️ Secrets detected! See gitleaks-report.json for details"
-            if [ -f gitleaks-report.json ]; then
-              echo "📊 Secret scan results:"
-              jq -r '.[] | "  ❌ \(.File):\(.StartLine) - \(.Description)"' gitleaks-report.json || cat gitleaks-report.json
-            fi
-            exit 1
-          }
-          echo "✅ No secrets detected in codebase"
-        continue-on-error: false
-
-      - name: ⬆️ Upload Secret Scan Results
-        if: always()
-        uses: actions/upload-artifact@ea165f8d65b6e75b540449e92b4886f43607fa02 # v4.6.2
-        with:
-          name: gitleaks-report
-          path: gitleaks-report.json
-          if-no-files-found: ignore
-
-      - name: 📝 Upload SARIF results (if exists)
-        if: always()
-        uses: github/codeql-action/upload-sarif@6db8d6351fd0be61f9ed8ebd12ccd35dcec51fea # v3.26.11
-        with:
-          sarif_file: results.sarif
-        continue-on-error: true
->>>>>>> ad6430f4
+        continue-on-error: true