--- conflicted
+++ resolved
@@ -1,90 +1,3 @@
-<<<<<<< HEAD
-name: ☁️ Cloudflare Deploy
-
-on:
-  push:
-    branches: [main, master]
-    # Only trigger when these folders change (cannot combine with paths-ignore)
-    paths:
-      - 'apps/**'
-      - 'packages/**'
-      - 'workers/**'
-      - 'edge-functions/**'
-    # NOTE: Cannot use paths-ignore here due to GitHub Actions limitation.
-  workflow_dispatch:
-    inputs:
-      environment:
-        description: 'Deployment environment'
-        required: true
-        default: 'staging'
-        type: choice
-        options:
-          - staging
-          - production
-
-permissions:
-  contents: read
-  deployments: write
-
-env:
-  NODE_VERSION: "20"
-  PNPM_VERSION: "10.17.0"
-
-jobs:
-  deploy:
-    name: 🚀 Deploy to Cloudflare
-    runs-on: ubuntu-latest
-    
-    steps:
-      - name: 📥 Checkout
-        uses: actions/checkout@08c6903cd8c0fde910a37f88322edcfb5dd907a8 # v5.0.0
-
-      - name: 🔧 Setup Node.js
-        uses: actions/setup-node@a0853c24544627f65ddf259abe73b1d18a591444 # v5.0.0
-        with:
-          node-version: ${{ env.NODE_VERSION }}
-
-      - name: 📦 Setup pnpm
-        uses: pnpm/action-setup@fe02b34f77f8bc703788d5817da081398466c2d53 # v4.0.0
-        with:
-          version: ${{ env.PNPM_VERSION }}
-
-      - name: 🏗️ Install & Build
-        run: |
-          pnpm install --frozen-lockfile --ignore-scripts
-          pnpm --filter "@royal-equips/command-center-ui" build
-          # Verify functions are included in build
-          ls -la apps/command-center-ui/dist/functions/api/webhooks/
-        env:
-          HUSKY: 0
-
-      - name: 🌐 Deploy Command Center (Pages)
-        uses: cloudflare/pages-action@f0a1cd58cd66095dee69bfa18fa5efd1dde93bca # v1.5.0
-        with:
-          apiToken: ${{ secrets.CLOUDFLARE_API_TOKEN }}
-          accountId: ${{ secrets.CLOUDFLARE_ACCOUNT_ID }}
-          projectName: royal-equips-command-center
-          directory: apps/command-center-ui/dist
-          gitHubToken: ${{ secrets.GITHUB_TOKEN }}
-
-      - name: ⚡ Deploy Workers
-        uses: cloudflare/wrangler-action@da0e0dfe58b7a431659754fdf3f186c529afbe65 # v3.14.1
-        with:
-          apiToken: ${{ secrets.CLOUDFLARE_API_TOKEN }}
-          accountId: ${{ secrets.CLOUDFLARE_ACCOUNT_ID }}
-          workingDirectory: workers
-          environment: ${{ github.event.inputs.environment || (github.ref == 'refs/heads/main' && 'production' || 'staging') }}
-
-      - name: 🔗 Deploy Edge Functions
-        run: |
-          cd edge-functions/auth-hook-react-email-resend
-          npx wrangler deploy --env ${{ github.event.inputs.environment || (github.ref == 'refs/heads/main' && 'production' || 'staging') }}
-        env:
-          CLOUDFLARE_API_TOKEN: ${{ secrets.CLOUDFLARE_API_TOKEN }}
-          CLOUDFLARE_ACCOUNT_ID: ${{ secrets.CLOUDFLARE_ACCOUNT_ID }}
-
-# --- END ---
-=======
 name: ☁️ Cloudflare Deploy
 
 on:
@@ -169,5 +82,4 @@
           CLOUDFLARE_API_TOKEN: ${{ secrets.CLOUDFLARE_API_TOKEN }}
           CLOUDFLARE_ACCOUNT_ID: ${{ secrets.CLOUDFLARE_ACCOUNT_ID }}
 
-# --- END ---
->>>>>>> ad6430f4
+# --- END ---