<<<<<<< HEAD
name: 🤖 Autonomous Healing

on:
  schedule:
    - cron: '*/30 * * * *' # Every 30 minutes
  workflow_dispatch:
    inputs:
      healing_type:
        description: 'Type of healing'
        required: true
        default: 'standard'
        type: choice
        options:
          - standard
          - deep
          - emergency
  repository_dispatch:
    types: [system-failure, service-down]

permissions:
  contents: write
  issues: write
  actions: write

env:
  HEALING_TIMEOUT: 300

jobs:
  health-check:
    name: 🩺 System Health Check
    runs-on: ubuntu-latest
    outputs:
      needs_healing: ${{ steps.check.outputs.needs_healing }}
      failed_services: ${{ steps.check.outputs.failed_services }}
    
    steps:
      - name: 📥 Checkout
        uses: actions/checkout@08c6903cd8c0fde910a37f88322edcfb5dd907a8 # v5.0.0

      - name: 🔍 AI-Powered Health Diagnostics
        id: check
        run: |
          echo "🤖 Running AI-powered health diagnostics..."
          # Check deployment status
          failed_services=""
          
          # Check Cloudflare deployment health
          if ! curl -sf https://royal-equips-command-center.pages.dev/health 2>/dev/null; then
            failed_services="$failed_services command-center"
            echo "❌ Command Center health check failed"
          else
            echo "✅ Command Center is healthy"
          fi
          
          # Check Workers health
          if ! curl -sf https://royal-equips-orchestrator.workers.dev/health 2>/dev/null; then
            failed_services="$failed_services workers"
            echo "❌ Workers health check failed"
          else
            echo "✅ Workers are healthy"
          fi
          
          if [ -n "$failed_services" ]; then
            echo "🚨 AI Detection: Services need healing - $failed_services"
            echo "needs_healing=true" >> $GITHUB_OUTPUT
            echo "failed_services=$failed_services" >> $GITHUB_OUTPUT
          else
            echo "✅ AI Detection: All systems operational"
            echo "needs_healing=false" >> $GITHUB_OUTPUT
          fi

  auto-heal:
    name: 🔧 Auto Healing
    runs-on: ubuntu-latest
    needs: health-check
    if: needs.health-check.outputs.needs_healing == 'true'
    
    steps:
      - name: 📥 Checkout
        uses: actions/checkout@08c6903cd8c0fde910a37f88322edcfb5dd907a8 # v5.0.0

      - name: 🔧 Setup Environment
        run: |
          npm install -g pnpm@10.17.0
          pnpm install --frozen-lockfile --ignore-scripts

      - name: 🤖 AI-Triggered Redeployment
        if: contains(needs.health-check.outputs.failed_services, 'command-center') || contains(needs.health-check.outputs.failed_services, 'workers')
        run: |
          echo "🤖 AI Autonomous Healing: Triggering intelligent redeployment..."
          echo "Failed services: ${{ needs.health-check.outputs.failed_services }}"
          echo "Healing type: ${{ github.event.inputs.healing_type || 'automatic' }}"
          gh workflow run cloudflare-deploy.yml --ref main
        env:
          GITHUB_TOKEN: ${{ secrets.GITHUB_TOKEN }}

      - name: 📢 Create Issue
        if: failure()
        uses: actions/github-script@ed597411d8f924073f98dfc5c65a23a2325f34cd # v8.0.0
        with:
          script: |
            github.rest.issues.create({
              owner: context.repo.owner,
              repo: context.repo.repo,
              title: `🚨 Autonomous Healing Failed - ${new Date().toISOString()}`,
              body: `## System Status\n\n**Failed Services:** ${{ needs.health-check.outputs.failed_services }}\n\n**Healing Type:** ${{ github.event.inputs.healing_type || 'automatic' }}\n\n**Timestamp:** ${new Date().toISOString()}\n\n**Action Required:** Manual intervention needed for critical system recovery.`,
              labels: ['bug', 'critical', 'autonomous-system']
=======
name: 🤖 Autonomous Healing

on:
  schedule:
    - cron: '*/30 * * * *' # Every 30 minutes
  workflow_dispatch:
    inputs:
      healing_type:
        description: 'Type of healing'
        required: true
        default: 'standard'
        type: choice
        options:
          - standard
          - deep
          - emergency
  repository_dispatch:
    types: [system-failure, service-down]

permissions:
  contents: write
  issues: write
  actions: write

env:
  HEALING_TIMEOUT: 300

jobs:
  health-check:
    name: 🩺 System Health Check
    runs-on: ubuntu-latest
    outputs:
      needs_healing: ${{ steps.check.outputs.needs_healing }}
      failed_services: ${{ steps.check.outputs.failed_services }}
    
    steps:
      - name: 📥 Checkout
        uses: actions/checkout@08c6903cd8c0fde910a37f88322edcfb5dd907a8 # v5.0.0

      - name: 🔍 AI-Powered Health Diagnostics
        id: check
        run: |
          echo "🤖 Running AI-powered health diagnostics..."
          # Check deployment status
          failed_services=""
          
          # Check Cloudflare deployment health
          if ! curl -sf https://royal-equips-command-center.pages.dev/health 2>/dev/null; then
            failed_services="$failed_services command-center"
            echo "❌ Command Center health check failed"
          else
            echo "✅ Command Center is healthy"
          fi
          
          # Check Workers health
          if ! curl -sf https://royal-equips-orchestrator.workers.dev/health 2>/dev/null; then
            failed_services="$failed_services workers"
            echo "❌ Workers health check failed"
          else
            echo "✅ Workers are healthy"
          fi
          
          if [ -n "$failed_services" ]; then
            echo "🚨 AI Detection: Services need healing - $failed_services"
            echo "needs_healing=true" >> $GITHUB_OUTPUT
            echo "failed_services=$failed_services" >> $GITHUB_OUTPUT
          else
            echo "✅ AI Detection: All systems operational"
            echo "needs_healing=false" >> $GITHUB_OUTPUT
          fi

  auto-heal:
    name: 🔧 Auto Healing
    runs-on: ubuntu-latest
    needs: health-check
    if: needs.health-check.outputs.needs_healing == 'true'
    
    steps:
      - name: 📥 Checkout
        uses: actions/checkout@08c6903cd8c0fde910a37f88322edcfb5dd907a8 # v5.0.0

      - name: 🔧 Setup Environment
        run: |
          npm install -g pnpm@10.17.0
          pnpm install --frozen-lockfile --ignore-scripts

      - name: 🤖 AI-Triggered Redeployment
        if: contains(needs.health-check.outputs.failed_services, 'command-center') || contains(needs.health-check.outputs.failed_services, 'workers')
        run: |
          echo "🤖 AI Autonomous Healing: Triggering intelligent redeployment..."
          echo "Failed services: ${{ needs.health-check.outputs.failed_services }}"
          echo "Healing type: ${{ github.event.inputs.healing_type || 'automatic' }}"
          gh workflow run cloudflare-deploy.yml --ref main
        env:
          GITHUB_TOKEN: ${{ secrets.GITHUB_TOKEN }}

      - name: 📢 Create Issue
        if: failure()
        uses: actions/github-script@ed597411d8f924073f98dfc5c65a23a2325f34cd # v8.0.0
        with:
          script: |
            github.rest.issues.create({
              owner: context.repo.owner,
              repo: context.repo.repo,
              title: `🚨 Autonomous Healing Failed - ${new Date().toISOString()}`,
              body: `## System Status\n\n**Failed Services:** ${{ needs.health-check.outputs.failed_services }}\n\n**Healing Type:** ${{ github.event.inputs.healing_type || 'automatic' }}\n\n**Timestamp:** ${new Date().toISOString()}\n\n**Action Required:** Manual intervention needed for critical system recovery.`,
              labels: ['bug', 'critical', 'autonomous-system']
>>>>>>> ad6430f4
            })<|MERGE_RESOLUTION|>--- conflicted
+++ resolved
@@ -1,4 +1,3 @@
-<<<<<<< HEAD
 name: 🤖 Autonomous Healing
 
 on:
@@ -106,113 +105,4 @@
               title: `🚨 Autonomous Healing Failed - ${new Date().toISOString()}`,
               body: `## System Status\n\n**Failed Services:** ${{ needs.health-check.outputs.failed_services }}\n\n**Healing Type:** ${{ github.event.inputs.healing_type || 'automatic' }}\n\n**Timestamp:** ${new Date().toISOString()}\n\n**Action Required:** Manual intervention needed for critical system recovery.`,
               labels: ['bug', 'critical', 'autonomous-system']
-=======
-name: 🤖 Autonomous Healing
-
-on:
-  schedule:
-    - cron: '*/30 * * * *' # Every 30 minutes
-  workflow_dispatch:
-    inputs:
-      healing_type:
-        description: 'Type of healing'
-        required: true
-        default: 'standard'
-        type: choice
-        options:
-          - standard
-          - deep
-          - emergency
-  repository_dispatch:
-    types: [system-failure, service-down]
-
-permissions:
-  contents: write
-  issues: write
-  actions: write
-
-env:
-  HEALING_TIMEOUT: 300
-
-jobs:
-  health-check:
-    name: 🩺 System Health Check
-    runs-on: ubuntu-latest
-    outputs:
-      needs_healing: ${{ steps.check.outputs.needs_healing }}
-      failed_services: ${{ steps.check.outputs.failed_services }}
-    
-    steps:
-      - name: 📥 Checkout
-        uses: actions/checkout@08c6903cd8c0fde910a37f88322edcfb5dd907a8 # v5.0.0
-
-      - name: 🔍 AI-Powered Health Diagnostics
-        id: check
-        run: |
-          echo "🤖 Running AI-powered health diagnostics..."
-          # Check deployment status
-          failed_services=""
-          
-          # Check Cloudflare deployment health
-          if ! curl -sf https://royal-equips-command-center.pages.dev/health 2>/dev/null; then
-            failed_services="$failed_services command-center"
-            echo "❌ Command Center health check failed"
-          else
-            echo "✅ Command Center is healthy"
-          fi
-          
-          # Check Workers health
-          if ! curl -sf https://royal-equips-orchestrator.workers.dev/health 2>/dev/null; then
-            failed_services="$failed_services workers"
-            echo "❌ Workers health check failed"
-          else
-            echo "✅ Workers are healthy"
-          fi
-          
-          if [ -n "$failed_services" ]; then
-            echo "🚨 AI Detection: Services need healing - $failed_services"
-            echo "needs_healing=true" >> $GITHUB_OUTPUT
-            echo "failed_services=$failed_services" >> $GITHUB_OUTPUT
-          else
-            echo "✅ AI Detection: All systems operational"
-            echo "needs_healing=false" >> $GITHUB_OUTPUT
-          fi
-
-  auto-heal:
-    name: 🔧 Auto Healing
-    runs-on: ubuntu-latest
-    needs: health-check
-    if: needs.health-check.outputs.needs_healing == 'true'
-    
-    steps:
-      - name: 📥 Checkout
-        uses: actions/checkout@08c6903cd8c0fde910a37f88322edcfb5dd907a8 # v5.0.0
-
-      - name: 🔧 Setup Environment
-        run: |
-          npm install -g pnpm@10.17.0
-          pnpm install --frozen-lockfile --ignore-scripts
-
-      - name: 🤖 AI-Triggered Redeployment
-        if: contains(needs.health-check.outputs.failed_services, 'command-center') || contains(needs.health-check.outputs.failed_services, 'workers')
-        run: |
-          echo "🤖 AI Autonomous Healing: Triggering intelligent redeployment..."
-          echo "Failed services: ${{ needs.health-check.outputs.failed_services }}"
-          echo "Healing type: ${{ github.event.inputs.healing_type || 'automatic' }}"
-          gh workflow run cloudflare-deploy.yml --ref main
-        env:
-          GITHUB_TOKEN: ${{ secrets.GITHUB_TOKEN }}
-
-      - name: 📢 Create Issue
-        if: failure()
-        uses: actions/github-script@ed597411d8f924073f98dfc5c65a23a2325f34cd # v8.0.0
-        with:
-          script: |
-            github.rest.issues.create({
-              owner: context.repo.owner,
-              repo: context.repo.repo,
-              title: `🚨 Autonomous Healing Failed - ${new Date().toISOString()}`,
-              body: `## System Status\n\n**Failed Services:** ${{ needs.health-check.outputs.failed_services }}\n\n**Healing Type:** ${{ github.event.inputs.healing_type || 'automatic' }}\n\n**Timestamp:** ${new Date().toISOString()}\n\n**Action Required:** Manual intervention needed for critical system recovery.`,
-              labels: ['bug', 'critical', 'autonomous-system']
->>>>>>> ad6430f4
             })