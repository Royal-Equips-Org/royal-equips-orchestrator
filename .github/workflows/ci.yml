--- conflicted
+++ resolved
@@ -54,11 +54,7 @@
         run: pnpm test --ci --reporters=default || echo "⚠️ Test issues found but continuing..."
 
       - name: 🐍 Setup Python
-<<<<<<< HEAD
-        uses: actions/setup-python@v6
-=======
         uses: actions/setup-python@v5
->>>>>>> ad6430f4
         with:
           python-version: "3.11"
 
