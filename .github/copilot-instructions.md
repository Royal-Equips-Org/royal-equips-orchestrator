# ROYAL EQUIPS ORCHESTRATOR — AI Development Guide

**Last Updated:** 2025-01-02  
**System Version:** 2.x  
**Maintainer:** @Skidaw23

## 🏰 System Overview

Production e-commerce platform with autonomous AI agents managing product research, inventory, marketing, and fulfillment. **No placeholders or mock data in production code** — all live integrations must remain real.

### Architecture
- **Hybrid monorepo**: Python (Flask orchestrator) + TypeScript (React UI, limited packages via pnpm)
- **Flask** (`/app/`, `/wsgi.py`) - main orchestrator API, agent coordination, health monitoring (port 10000)
- **FastAPI services** - `/apps/aira/`, `/apps/api/`, `/apps/orchestrator-api/` (ports 3000-3003)
- **React UI** - `/apps/command-center-ui/` with Vite + lazy loading (port 5173)
- **Agent system** - `/orchestrator/core/` (orchestrator.py, agent_base.py) + `/orchestrator/agents/` (implementations)
- **Shared utilities** - `/core/` (secrets, health, logging, security)

### Service Responsibilities
- **Flask (port 10000)** - Main orchestrator, agent coordination, health monitoring, WebSocket support
- **FastAPI services (3000-3003)** - Specialized microservices (AIRA AI assistant, API gateways, orchestrator API)
- **React UI (5173)** - Command center dashboard, served by Vite in dev, built static assets served by Flask in production

## ⚡ Quick Start Checklist for New AI Agents/Developers

### Discovery First
- [ ] Review `reports/STACK_REPORT.md` for a living snapshot of active providers, services, ports, health endpoints, CI/CD gates, and known gaps across the orchestrator. This establishes the current production shape before any local changes.
- [ ] Read `docs/RUNBOOK.md` for end-to-end operational procedures covering environment bootstrapping, deployment and rollback workflows, required secrets, and on-call escalation paths. Use this as the canonical run sequence.

### First 15 Minutes
- [ ] Clone repository: `git clone https://github.com/Royal-Equips-Org/royal-equips-orchestrator.git`
- [ ] Copy environment template: `cp .env.example .env`
- [ ] Set up Python environment: `make setup` (creates virtualenv, installs dependencies)
- [ ] Start Flask server: `python wsgi.py` (should start on port 10000)
- [ ] Verify health: `curl http://localhost:10000/healthz` (should return "ok")

### Next 30 Minutes
- [ ] Read this guide completely (you're doing it! 📖)
- [ ] Explore agent base class: `view /orchestrator/core/agent_base.py`
- [ ] Check existing agent example: `view /orchestrator/agents/product_research.py`
- [ ] Review Flask app structure: `view /app/__init__.py`
- [ ] Understand secret management: `view /core/secrets/secret_provider.py`

### Development Workflow (Day 1)
- [ ] Create feature branch: `git checkout -b feature/your-feature`
- [ ] Make minimal changes following patterns in existing code
- [ ] Run tests: `make test`
- [ ] Run linter: `make lint`
- [ ] Commit with conventional commits: `git commit -S -m "feat: description"`
  > 🔐 **Policy:** Unsigned commits are rejected—always include the `-S` flag for a signed commit. For setup, see [GitHub's guide on signing commits](https://docs.github.com/en/authentication/managing-commit-signature-verification/signing-commits).
- [ ] Open PR to `develop` branch
- [ ] Before requesting deploy, review deployment/rollback steps against `docs/RUNBOOK.md` and `reports/STACK_REPORT.md`.

### Creating Your First Agent
- [ ] Copy agent template from existing agent (e.g., `product_research.py`)
- [ ] Implement `_agent_initialize()` for setup
- [ ] Implement `_execute_task()` with main logic
- [ ] Add agent to registry in `/app/__init__.py:init_autonomous_empire()`
- [ ] Test agent locally: `python wsgi.py` and check logs
- [ ] Add tests in `/tests/test_agents.py`

### Production Readiness Checklist
- [ ] Agent has proper error handling (try/except blocks)
- [ ] Secrets loaded via `UnifiedSecretResolver`
- [ ] Retry logic added for external API calls (tenacity)
- [ ] Health check implemented
- [ ] Logging added at key points
- [ ] Tests written (unit + integration)
- [ ] Documentation updated (docstrings + README if needed)
- [ ] Deployment + rollback steps verified against `docs/RUNBOOK.md` and cross-checked with live service inventory in `reports/STACK_REPORT.md`

## 🚨 Critical Rules

<<<<<<< HEAD
1. **No mock data or placeholders in production code** — system generates real revenue. Use actual API integrations (Shopify, AutoDS, Spocket). Automated tests may use controlled mocks only as documented in [🧪 Testing Strategy](#-testing-strategy).
=======
1. **No mock data or placeholders in production code** — system generates real revenue. Use actual API integrations (Shopify, AutoDS, Spocket). Automated tests may use controlled mocks only as documented in [🧪 Testing Strategy](#testing-strategy).
>>>>>>> 482a9529
2. **Agent pattern** - All agents inherit from `orchestrator.core.agent_base.AgentBase`, implement `async def _execute_task()`.
3. **Multi-service coordination** - Flask main API delegates to `/orchestrator/core/orchestrator.py` for agent management.
4. **Secret management** - Use `/core/secrets/secret_provider.py` (UnifiedSecretResolver) - cascades ENV → GitHub → Cloudflare → cache.
5. **Health monitoring** - All services expose `/healthz` (liveness), `/readyz` (readiness), `/metrics` endpoints.

## 🏗️ Project Structure (Key Paths)

```
/app/                           # Flask application
  ├── routes/                   # Blueprints: agents.py, empire.py, command_center.py, health.py
  ├── services/                 # Business logic: health_service.py, empire_service.py
  └── __init__.py               # App factory with config
/wsgi.py                        # Production WSGI entry point (Gunicorn)
/orchestrator/
  ├── core/                     # orchestrator.py (registers/schedules agents), agent_base.py
  └── agents/                   # product_research.py, inventory_pricing.py, marketing_automation.py, etc.
/core/                          # Shared utilities
  ├── secrets/                  # secret_provider.py (multi-provider resolution)
  ├── health_service.py         # Circuit breakers, dependency monitoring
  └── security/                 # Auth, encryption, HMAC validation
/apps/command-center-ui/        # React+Vite dashboard (separate pnpm workspace)
  └── src/modules/              # Lazy-loaded: aira/, agents/, analytics/, dashboard/
/royal_platform/                # E-commerce integrations (Shopify, suppliers)
/royal_mcp/                     # Model Context Protocol server
```

## 🔧 Development Workflows

### Setup and Running
➡️ **Reference:** `docs/RUNBOOK.md` includes detailed environment bootstrap, secret provisioning, and multi-service startup coordination steps aligned with the architecture captured in `reports/STACK_REPORT.md`.
```bash
# Python setup (virtualenv recommended)
make setup              # Creates .venv, installs requirements.txt
python wsgi.py          # Start Flask (dev mode with auto-reload)
gunicorn -w 2 -b 0.0.0.0:10000 wsgi:app  # Production mode

# Frontend (React UI)
cd apps/command-center-ui && pnpm install && pnpm dev  # Port 5173

# Combined (if using top-level package.json)
pnpm install            # Installs UI workspace dependencies
pnpm dev                # Runs Flask + React concurrently
```

### Testing and Quality
```bash
# Python (see Makefile, pyproject.toml)
make test               # pytest tests/ -v
make coverage           # pytest with coverage report
make lint               # ruff check .
make typecheck          # mypy royal_mcp/ (limited scope)
make ci                 # Complete pipeline: lint + typecheck + test + scan

# TypeScript (React UI)
cd apps/command-center-ui && pnpm typecheck && pnpm lint && pnpm test
```

### Key Configuration Files
- `pyproject.toml` - Python project config, ruff/black/pytest settings
- `Makefile` - Common development tasks (setup, test, lint, ci)
- `.env.example` - Required environment variables template
- `pnpm-workspace.yaml` - Workspace definition (only includes command-center-ui, shared-types)

⚠️ **TypeScript workspace is limited** - Only `/apps/command-center-ui/` and `/packages/shared-types/` use pnpm workspace. FastAPI services in `/apps/aira/`, `/apps/api/` are Python-only and not part of the workspace.

## 🎯 Operational Agents (Implemented)

Located in `/orchestrator/agents/`:
- **ProductResearchAgent** - AutoDS/Spocket integration, trend scoring, product discovery
- **InventoryPricingAgent** - Demand forecasting, dynamic pricing, multi-channel sync
- **MarketingAutomationAgent** - Email campaigns, segmentation, abandon cart recovery
- **OrderFulfillmentAgent** - Risk assessment, supplier routing, tracking
- **AnalyticsAgent** - BigQuery integration, metrics aggregation
- **CustomerSupportAgent** - AI classification, sentiment analysis
- **SecurityAgent** - Fraud detection, vulnerability scanning

All agents follow the production base class in `/royal_platform/core/agent_base.py`:
```python
class BaseAgent(ABC):
    def __init__(self, config: AgentConfig):
        self.config = config
        self.logger = logging.getLogger(f"agent.{config.name}")
        self.current_run_id: Optional[str] = None
        self.start_time: Optional[datetime] = None

    @abstractmethod
    async def execute(self) -> AgentResult:
        """Agents implement their production business logic here."""

    async def run(self) -> AgentResult:
        if not self.config.enabled:
            return AgentResult(success=False, errors=["Agent is disabled"])
        if not await self._check_rate_limits():
            return AgentResult(success=False, errors=["Rate limit exceeded"])

        self.current_run_id = str(uuid.uuid4())
        self.start_time = datetime.now()
        run_record = AgentRun(
            id=uuid.UUID(self.current_run_id),
            agent_name=self.config.name,
            status=AgentStatus.ACTIVE,
            started_at=self.start_time,
            metadata={"priority": self.config.priority.value},
        )
        with get_db_session() as session:
            session.add(run_record)
            session.commit()

        self.logger.info(
            f"Starting agent {self.config.name} execution (run_id: {self.current_run_id})"
        )
        try:
            result = await asyncio.wait_for(
                self.execute(),
                timeout=self.config.max_execution_time,
            )
            result.execution_time_seconds = (
                datetime.now() - self.start_time
            ).total_seconds()
            return result
        except asyncio.TimeoutError as exc:
            self.logger.error(
                f"Agent {self.config.name} timed out after {self.config.max_execution_time}s"
            )
            return AgentResult(success=False, errors=[str(exc)])
```

## 🏗️ Key Architecture Patterns

### Agent Registration & Execution
```python
# /orchestrator/core/agent_initialization.py
async def initialize_all_agents() -> dict[str, Any]:
    registry = get_agent_registry()
    integration = get_aira_integration()
    successful: list[str] = []
    failed: list[str] = []

    for config in AGENT_CONFIGURATIONS:
        try:
            success = await registry.register_agent(
                agent_id=config["agent_id"],
                name=config["name"],
                agent_type=config["type"],
                capabilities=config["capabilities"],
                max_concurrent_tasks=config.get("max_concurrent_tasks", 10),
                tags=config.get("tags", set()),
                metadata={"auto_registered": True, "config_version": "1.0"},
            )
            (successful if success else failed).append(config["agent_id"])
        except Exception as exc:
            failed.append(config["agent_id"])
            logger.error(f"✗ Error registering {config['agent_id']}: {exc}", exc_info=True)

    await registry.start_monitoring()
    await integration.start_task_processing()
    return {
        "total_agents": len(AGENT_CONFIGURATIONS),
        "successful": len(successful),
        "failed": len(failed),
        "successful_agents": successful,
        "failed_agents": failed,
        "registry_stats": registry.get_registry_stats(),
        "status": "success" if not failed else "partial",
    }
```

### Agent Registration Location
Agents are registered in **two locations** depending on the pattern used:

1. **Modern pattern (AgentRegistry)**: `/app/__init__.py:init_autonomous_empire()`
   - Called during Flask app initialization
   - Uses `AgentRegistry` from `/orchestrator/core/agent_registry.py`
   - Imports from `/orchestrator/core/agent_bootstrap.py:initialize_all_agents()`
   - Background thread initializes agents asynchronously

2. **Legacy pattern (direct orchestrator)**: `/wsgi.py` or startup script
   - Direct orchestrator instantiation
   - Useful for standalone agent testing

**Recommended**: Use modern AgentRegistry pattern. See existing agents in `/orchestrator/agents/` for examples.

```python
# /royal_platform/agents/product_research_agent.py
class ProductResearchAgent(BaseAgent):
    """Production agent that runs the full product discovery pipeline."""

    def __init__(self) -> None:
        config = AgentConfig(
            name="product_research_agent",
            priority=AgentPriority.HIGH,
            max_execution_time=1800,
            retry_count=3,
            max_runs_per_hour=4,
            max_runs_per_day=50,
        )
        super().__init__(config)

        self.trends_client = TrendReq(hl="en-US", tz=360)
        self.http_client = httpx.AsyncClient(
            timeout=30.0,
            headers={
<<<<<<< HEAD
                "User-Agent": "ProductResearchAgent/1.0 (+https://yourdomain.com/contact)",
=======
                # Use the real Royal Equips domain from configuration, not a placeholder
                "User-Agent": f"ProductResearchAgent/1.0 (+https://{settings.COMPANY_DOMAIN}/contact)",
>>>>>>> 482a9529
            },
        )
        self.research_keywords = [
            "smart home gadgets",
            "fitness accessories",
            "car accessories",
            "tiktok gadgets",
            "eco friendly",
        ]
        self.scoring_weights = {
            "trend_score": 0.35,
            "interest_7d": 0.25,
            "volatility_index": 0.15,
            "cross_source_consistency": 0.25,
        }

    async def execute(self) -> AgentResult:
        self.logger.info("Starting product research cycle with real data sources")

        trends_data = await self._analyze_google_trends()
        social_data = await self._analyze_social_trends()
        competition_data = await self._analyze_competition()
        scored_opportunities = await self._score_opportunities(
            trends_data, social_data, competition_data
        )
        stored_count = await self._store_research_results(scored_opportunities)
        alerts_sent = await self._send_priority_alerts(scored_opportunities)

        return AgentResult(
            success=True,
            actions_taken=5 + alerts_sent,
            items_processed=len(scored_opportunities),
            metadata={
                "opportunities_found": len(scored_opportunities),
                "high_priority_count": len(
                    [o for o in scored_opportunities if o["priority_score"] > 8.0]
                ),
                "research_sources": [
                    "google_trends",
                    "social_media",
                    "competition_analysis",
                ],
                "timestamp": datetime.now().isoformat(),
            },
        )
```

### Secret Resolution (Multi-Provider Cascade)
```python
# /core/secrets/secret_provider.py - Cascades through providers until found
from core.secrets.secret_provider import UnifiedSecretResolver

secrets = UnifiedSecretResolver()
api_key = await secrets.get_secret('SHOPIFY_API_KEY')
# Order: ENV vars → GitHub Actions secrets → Cloudflare bindings → AWS SSM → encrypted cache
```

### Health Monitoring with Circuit Breakers
```python
# /core/health_service.py - Prevents cascade failures
from core.health_service import HealthService

health = HealthService()
status = health.check_readiness()  # Tests optional dependencies (Shopify, BigQuery, GitHub)
# Circuit states: CLOSED (ok) → OPEN (failing, requests blocked) → HALF_OPEN (testing recovery)
```

### React Lazy Module Loading
```typescript
// /apps/command-center-ui/src/App.tsx - Code splitting by module
const AiraModule = lazy(() => import('./modules/aira/AiraModule'));
<Suspense fallback={<LoadingSpinner />}>
  <AiraModule />
</Suspense>
// Zustand stores: /stores/empireStore.ts, /stores/navigationStore.ts
```

### Flask Blueprint Organization
```python
# /app/routes/ - Modular route blueprints
from flask import Blueprint
agents_bp = Blueprint('agents', __name__, url_prefix='/agents')

@agents_bp.route('/status')
def get_agents_status():
    # All blueprints registered in /app/__init__.py
```

## 🔌 Integration Patterns

### E-commerce Platform Integrations
- **Shopify** - `/royal_platform/` with GraphQL client (`/app/services/shopify_graphql_service.py`)
- **AutoDS** - Dropshipping automation, product sourcing
- **Spocket** - EU supplier integration for faster shipping
- **BigQuery** - Analytics data warehouse (optional dependency, implemented)

### External Service Communication
```python
# /orchestrator/integrations/ - API client wrappers
# Real API calls with retry logic (tenacity), no mocks
from tenacity import retry, stop_after_attempt, wait_exponential

@retry(stop=stop_after_attempt(3), wait=wait_exponential(multiplier=1, min=4, max=10))
async def fetch_products():
    # Real implementation with error handling
```

## 🚀 Deployment & Production

### Docker Deployment
- `Dockerfile` - Multi-stage build with Python 3.11, Gunicorn WSGI server
- `docker-compose.yml` - Full stack (Flask, Redis, PostgreSQL, RabbitMQ)
- Health checks integrated: `HEALTHCHECK CMD curl -f http://localhost:10000/healthz || exit 1`

### Environment Configuration
Required variables (see `.env.example`):
```bash
# Flask
FLASK_ENV=production
SECRET_KEY=<generated-secret>
PORT=10000

# E-commerce
SHOPIFY_STORE=your-store.myshopify.com
SHOPIFY_ACCESS_TOKEN=<token>
AUTO_DS_API_KEY=<key>

# Optional
BIGQUERY_PROJECT_ID=<project>
SUPABASE_URL=<url>
SUPABASE_ANON_KEY=<key>
```

### CI/CD (GitHub Actions)
- `.github/workflows/` - Automated testing, building, security scans
- CodeQL scanning for vulnerabilities
- Automated Docker image builds on push to main

## 💡 Project-Specific Conventions

1. **Agent naming** - Use descriptive names like `ProductResearchAgent`, suffix with `Agent`
2. **Async by default** - All agent methods are async (`async def _execute_task()`)
3. **Error handling** - Raise exceptions in agents; orchestrator logs and continues
4. **Health endpoints** - Plain text "ok" for `/healthz`, JSON with dependency status for `/readyz`
5. **Blueprint prefixes** - All Flask routes use blueprints with URL prefixes (e.g., `/agents`, `/empire`)
6. **Type hints encouraged** - Python 3.10+ type hints, but not strictly enforced (mypy runs on `royal_mcp/` only)
7. **Testing markers** - Recommended: use pytest markers such as `@pytest.mark.unit`, `@pytest.mark.integration`, `@pytest.mark.slow` (adopt when adding or updating tests)

### Testing Marker Examples
```python
# tests/test_agents.py
@pytest.mark.asyncio
async def test_research_agent_initialization(self, research_agent):
    assert research_agent.config.name == "product_research_agent"
    assert research_agent.config.priority == AgentPriority.HIGH
    assert len(research_agent.research_keywords) > 0
    assert research_agent.trends_client is not None

@pytest.mark.asyncio
async def test_opportunity_scoring(self, research_agent):
    mock_trends_data = {"smart home gadgets": {"interest_7d": 70, "trend_strength": 15, "volatility": 5}}
    mock_social_data = {"smart home gadgets": {"social_score": 6, "mentions": 3}}
    mock_competition_data = {"smart home gadgets": {"competition_score": 4, "avg_market_price": 50.0}}

    opportunities = await research_agent._score_opportunities(
        mock_trends_data, mock_social_data, mock_competition_data
    )

    assert isinstance(opportunities, list)
    if opportunities:
        assert "priority_score" in opportunities[0]
<<<<<<< HEAD
        assert opportunities[0]["profit_potential"] in {"HIGH", "MEDIUM", "LOW"}
=======
        assert isinstance(opportunities[0]["profit_potential"], (int, float))
>>>>>>> 482a9529

def test_margin_calculation(self, pricing_agent):
    selling_price = Decimal("100.00")
    cost_price = Decimal("60.00")
    margin = pricing_agent._calculate_margin_percent(selling_price, cost_price)
    assert margin == 40.0
```

## 📚 Key Documentation Files

- `docs/architecture.md` - Detailed system architecture, component interactions
- `README.md` - Project overview, agent status, quick start
- `AGENT_INSTRUCTIONS.md` - Comprehensive agent development blueprint (for reference)
- `docs/copilot_prompt.md` - Original AI coding instructions (historical)
- `Makefile` - All common development commands documented with `make help`

## 🔍 Debugging Tips

1. **Agent not running?** Check orchestrator logs in Flask console, verify agent registered in startup
2. **Secret not found?** Verify cascading order: ENV > GitHub > Cloudflare. Check `/core/secrets/secret_provider.py` logs
3. **Health endpoint failing?** Check circuit breaker states in `/core/health_service.py`, optional dependencies may be unavailable
4. **React UI not loading?** Ensure Flask serves static files from `/app/static/`, check CORS settings in `/app/__init__.py`
5. **Tests failing?** Run `make test` to see detailed output. Use `-v --tb=short` for pytest verbosity

### Agent-Specific Troubleshooting
- **Agent stuck in loop?** Check `_execute_task()` returns within timeout (default 300s). Add logging to identify bottlenecks
- **Memory leaks?** Verify async cleanup in `_agent_initialize()` counterpart. Close connections in `finally` blocks
- **Rate limits hit?** Review retry logic and exponential backoff config in agent code. Adjust `tenacity` decorator parameters
- **Agent status shows ERROR?** Check agent logs for exceptions. Orchestrator catches errors and continues with other agents
- **Orchestrator not starting agents?** Verify agent registration in `/app/__init__.py:init_autonomous_empire()`. Check for import errors

## ⚠️ Common Pitfalls

- **Don't import from `/apps/` in Python code** - TypeScript apps are separate, not Python modules
- **Don't use `from app import app`** - Use app factory pattern, import from `app/__init__.py:create_app()`
- **Don't skip agent initialization** - Always call `await agent.initialize()` before first run
- **Don't hardcode secrets** - Always use `UnifiedSecretResolver` or environment variables
- **Don't block event loop** - Use `asyncio.sleep()` not `time.sleep()` in async functions

## 🗄️ Database Migrations

The system uses **Alembic** for database schema migrations. While currently optional, the infrastructure is in place.

### Migration Strategy
- **Location**: `/alembic_migrations/` with `alembic.ini` configuration
- **Template**: `/alembic_migrations/script.py.mako` for generating migration files
- **Current State**: Alembic configured but migrations are optional (system primarily uses Supabase/external DBs)
- **When to use**: If adding local PostgreSQL models or changing schema

### Common Migration Commands
```bash
# Generate new migration
alembic revision --autogenerate -m "Add new table"

# Apply migrations
alembic upgrade head

# Rollback one migration
alembic downgrade -1

# View migration history
alembic history
```

**Note**: Most data storage uses external services (Supabase, BigQuery), so migrations are primarily for local/dev databases.

## 🔐 Local Development Secrets

### Bootstrapping Secrets Locally

1. **Copy template**: `cp .env.example .env`
2. **Add minimum required secrets**:
   ```bash
   # Minimal for local development
   SECRET_KEY=dev-secret-key-$(openssl rand -hex 32)
   FLASK_ENV=development
   PORT=10000
   
   # Optional: Add e-commerce keys for full functionality
   SHOPIFY_API_KEY=your-key
   SHOPIFY_ACCESS_TOKEN=your-token
   ```

3. **React UI secrets**: Create `apps/command-center-ui/.env.local`:
   ```bash
   VITE_API_BASE_URL=http://localhost:10000
   VITE_API_URL=http://localhost:10000
   ```

4. **Secret resolution order**: The system will cascade through:
   - Environment variables (`.env` file)
   - GitHub Actions secrets (CI/CD only)
   - Cloudflare Workers bindings (production)
   - Encrypted cache (fallback)

### Development Without Secrets
The system is designed to run with minimal secrets. Optional integrations gracefully degrade:
- **Shopify**: Agent operations limited, but system starts
- **OpenAI**: Customer support agent disabled
- **BigQuery**: Analytics export disabled
- **Sentry**: Error monitoring disabled (logged warnings only)

## 🚀 React UI Build Process

### Development Mode
```bash
cd apps/command-center-ui
pnpm install
pnpm run dev  # Vite dev server on port 5173
```

### Production Build
```bash
cd apps/command-center-ui
pnpm run build  # Outputs to dist/
```

### Serving in Production
- **Development**: Vite dev server (port 5173), separate from Flask
- **Production**: Flask serves static files from `/app/static/` (built React assets copied here)
- **Cloudflare Pages**: Can deploy React UI separately, pointing API_BASE_URL to Flask backend

### Build Integration
The React UI and Flask backend are **independent in development** but **integrated in production**:
- Flask serves the built React app from static files
- CORS configured in `/app/__init__.py` for cross-origin dev mode
- WebSocket support via SocketIO for real-time updates

## 🧪 Testing Strategy

> ℹ️ **Mocking policy:** Critical Rule #1 still applies — production code must never rely on mock data. Automated test suites may introduce tightly scoped mocks or fixtures solely to isolate behavior while preserving real-data contracts.

### Test Organization
```
tests/
├── unit/           # Fast, isolated tests (mock external dependencies)
├── integration/    # Tests with real API calls (optional dependencies)
├── e2e/            # End-to-end browser tests
└── python/         # Python-specific tests
```

### Testing with External APIs
- **No VCR.py currently**: Tests use real API calls or tightly controlled mocks via `unittest.mock`
- **Integration tests**: Marked with `@pytest.mark.integration`, require real API keys
- **CI/CD**: Integration tests skipped in CI unless secrets available
- **Recommendation**: Add VCR.py/pytest-vcr for recording HTTP interactions in future

### Running Tests
```bash
# All tests
make test

# Unit tests only
pytest tests/unit -v

# Integration tests (requires API keys)
pytest tests/integration -v -m integration

# Skip slow tests
pytest -v -m "not slow"

# With coverage
make coverage
```

## 📊 Monitoring & Observability

### Sentry Error Tracking
- **Backend DSN**: Configured via `SENTRY_DSN` environment variable
- **Frontend DSN**: `VITE_SENTRY_DSN` in React UI
- **Setup Guide**: See `SENTRY_INTEGRATION.md` for complete instructions
- **Features**: Error tracking, performance monitoring, user session replay

### Health Monitoring
- **Endpoints**: `/healthz` (liveness), `/readyz` (readiness), `/metrics` (Prometheus)
- **Circuit Breakers**: Automatic failure detection and recovery
- **Dashboard**: Recommend Datadog, Grafana, or Sentry for production monitoring

### Logging
- **Level**: Controlled via `LOG_LEVEL` environment variable (default: INFO)
- **Format**: Structured JSON logs in production
- **Locations**: Console output (dev), file logs (production)

### Production Monitoring Checklist
- [ ] Sentry configured for error tracking
- [ ] Health endpoints monitored (uptime checks)
- [ ] Log aggregation (CloudWatch, Datadog, or ELK stack)
- [ ] Metrics dashboard (Prometheus + Grafana recommended)
- [ ] Alert rules configured (PagerDuty, Slack integration)

## 📖 Common Agent Recipes

### Recipe 1: Creating a New Agent
```python
# /royal_platform/agents/inventory_pricing_agent.py
class InventoryPricingAgent(BaseAgent):
    def __init__(self) -> None:
        config = AgentConfig(
            name="inventory_pricing_agent",
            priority=AgentPriority.HIGH,
            max_execution_time=2400,
            retry_count=3,
            max_runs_per_hour=6,
            max_runs_per_day=100,
        )
        super().__init__(config)

        self.pricing_config = {
            "min_margin_percent": 25,
            "target_margin_percent": 40,
            "max_price_increase_percent": 15,
            "max_price_decrease_percent": 20,
            "low_stock_threshold": 10,
            "overstock_threshold": 100,
            "price_elasticity_factor": 0.3,
        }
        self.inventory_config = {
            "reorder_point_days": 14,
            "safety_stock_days": 7,
            "max_stock_days": 90,
            "lead_time_days": 21,
            "seasonal_factor": 1.2,
        }

    async def execute(self) -> AgentResult:
        self.logger.info("Starting inventory and pricing optimization cycle")

        shopify_client = ShopifyClient()
        inventory_analysis = await self._analyze_inventory_levels(shopify_client)
        demand_patterns = await self._calculate_demand_patterns()
        pricing_updates = await self._optimize_pricing(
            shopify_client, inventory_analysis, demand_patterns
        )
        inventory_recommendations = await self._generate_inventory_recommendations(
            inventory_analysis, demand_patterns
        )
        research_processed = await self._process_research_opportunities(shopify_client)
        changes_applied = await self._apply_changes(shopify_client, pricing_updates)
        await shopify_client.close()

        return AgentResult(
            success=True,
            actions_taken=5 + changes_applied,
            items_processed=len(pricing_updates) + research_processed,
            metadata={
                "pricing_updates": len(pricing_updates),
                "inventory_recommendations": len(inventory_recommendations),
                "research_opportunities_processed": research_processed,
                "changes_applied": changes_applied,
                "analysis_timestamp": datetime.now().isoformat(),
            },
        )
```

### Recipe 2: Adding External API Integration
```python
# /royal_platform/agents/product_research_agent.py
async def _scrape_tiktok_trends(self) -> list[str]:
    trends: list[str] = []
    try:
        response = await self.http_client.get(
            "https://www.tiktok.com/trending",
            follow_redirects=True,
        )
        if response.status_code == 200:
            content = response.text
            hashtag_pattern = r'#(\w+)'
            hashtags = re.findall(hashtag_pattern, content, re.IGNORECASE)
<<<<<<< HEAD
            product_keywords = ["gadget", "product", "tool", "device", "accessory", "must", "have"]
=======
            product_keywords = ["gadget", "product", "tool", "device", "accessory", "musthave", "amazonfinds"]
>>>>>>> 482a9529
            relevant_hashtags = [
                hashtag
                for hashtag in hashtags[:50]
                if any(keyword in hashtag.lower() for keyword in product_keywords)
            ]
            trends.extend(relevant_hashtags[:10])
        await asyncio.sleep(3)  # Respect rate limits
    except Exception as exc:
        self.logger.warning(f"TikTok trends scraping failed: {exc}")
    return trends
```

### Recipe 3: Scheduled Agent Task
```python
# /royal_platform/core/agent_base.py
async def _check_rate_limits(self) -> bool:
    try:
        with get_db_session() as session:
            now = datetime.now()
            hourly_runs = session.query(AgentRun).filter(
                AgentRun.agent_name == self.config.name,
                AgentRun.started_at >= now - timedelta(hours=1),
            ).count()
            if hourly_runs >= self.config.max_runs_per_hour:
                self.logger.warning(
                    f"Agent {self.config.name} exceeded hourly rate limit"
                )
                return False

            daily_runs = session.query(AgentRun).filter(
                AgentRun.agent_name == self.config.name,
                AgentRun.started_at >= now - timedelta(days=1),
            ).count()
            if daily_runs >= self.config.max_runs_per_day:
                self.logger.warning(
                    f"Agent {self.config.name} exceeded daily rate limit"
                )
                return False

            return True
    except Exception as exc:
        self.logger.error(f"Error checking rate limits: {exc}")
        return True  # Fail open to avoid blocking critical agents
```

### Recipe 4: Agent with Health Check
```python
# /royal_platform/agents/product_research_agent.py
def get_health_status(self) -> dict[str, Any]:
    try:
        with get_db_session() as session:
            recent_research = (
                session.query(ResearchHistory)
                .filter(ResearchHistory.researched_at >= datetime.now() - timedelta(hours=24))
                .count()
            )
            api_health = {
                "google_trends": True,
                "http_client": self.http_client is not None,
                "database": recent_research is not None,
            }
            return {
                "agent_name": self.config.name,
                "status": "healthy" if all(api_health.values()) else "degraded",
                "last_24h_research_count": recent_research,
                "api_health": api_health,
                "research_keywords_count": len(self.research_keywords),
                "last_check": datetime.now().isoformat(),
            }
    except Exception as exc:
        return {
            "agent_name": self.config.name,
            "status": "error",
            "error": str(exc),
            "last_check": datetime.now().isoformat(),
        }
```

## ⚡ Performance Tuning

### Agent Performance
- **Async operations**: Always use `async/await` for I/O operations
- **Connection pooling**: Reuse HTTP clients (initialize in `_agent_initialize()`)
- **Batch operations**: Process items in batches rather than one-by-one
- **Caching**: Use Redis for frequently accessed data (see agents with `redis_cache`)

### Example: Optimized Data Processing
```python
# /royal_platform/agents/inventory_pricing_agent.py
for item in inventory_analysis["overstock_items"]:
    variant_id = item["variant_id"]
    current_price = Decimal(str(item["price"]))
    demand_pattern = demand_patterns.get(variant_id)
    if not demand_pattern:
        continue

    avg_daily_demand = demand_pattern["avg_daily_demand"]
    stock_level = item["stock_level"]
    if avg_daily_demand > 0:
        days_remaining = stock_level / avg_daily_demand
        if days_remaining > self.inventory_config["max_stock_days"]:
            overstock_factor = min(
                (days_remaining - self.inventory_config["max_stock_days"])
                / self.inventory_config["max_stock_days"],
                1.0,
            )
            price_decrease_percent = min(
                overstock_factor * self.pricing_config["max_price_decrease_percent"],
                self.pricing_config["max_price_decrease_percent"],
            )
            new_price = current_price * (1 - price_decrease_percent / 100)
            if self._calculate_margin_percent(
                new_price, current_price * Decimal("0.6")
            ) >= self.pricing_config["min_margin_percent"]:
                pricing_updates.append(
                    {
                        "product_id": item["product_id"],
                        "variant_id": variant_id,
                        "sku": item["sku"],
                        "title": item["title"],
                        "current_price": float(current_price),
                        "new_price": float(new_price),
                        "price_change_percent": -price_decrease_percent,
                        "reason": "overstock_slow_demand",
                        "stock_level": stock_level,
                        "days_remaining": days_remaining,
                        "approved": True,
                    }
                )
```

### Flask Performance
- **Production server**: Use Gunicorn with multiple workers (`gunicorn -w 4`)
- **Worker count**: `2-4 × CPU_cores` for I/O-bound workloads
- **Timeouts**: Set appropriate timeouts for long-running operations
- **Static files**: Use CDN (Cloudflare) for static assets in production

### React UI Performance
- **Code splitting**: Already implemented via lazy module loading
- **Bundle size**: Monitor with `pnpm run build` (target <1.5MB compressed)
- **Lazy loading**: Load components on-demand (see `App.tsx`)
- **Caching**: API responses cached in Zustand stores

### Database Performance
- **Connection pooling**: SQLAlchemy pooling enabled by default
- **Indexes**: Add indexes for frequently queried columns
- **Query optimization**: Use `select` over `query().all()` for large datasets
- **BigQuery**: Partition tables by date for analytics queries

### Monitoring Performance
- **Sentry traces**: Sample rate controlled by `SENTRY_TRACES_SAMPLE_RATE`
- **Health metrics**: `/metrics` endpoint exposes Prometheus metrics
- **Agent metrics**: Performance tracking built into `AgentBase`

## 🎯 Where to Start as an AI Agent

**Follow the Quick Start Checklist above** for a structured onboarding. For quick reference:

1. **Understand agent pattern**: Read `/orchestrator/core/agent_base.py` and one example in `/orchestrator/agents/`
2. **Set up environment**: Run `make setup` then `python wsgi.py` to verify Flask starts
3. **Explore Flask routes**: Check `/app/routes/` to see API endpoints, understand blueprint pattern
4. **Review health system**: Look at `/core/health_service.py` to understand circuit breakers
5. **Check existing agents**: See `/orchestrator/agents/product_research.py` for real integration example
6. **Review common recipes**: See "Common Agent Recipes" section above for practical patterns

### Additional Learning Resources
- **Agent development blueprint**: `AGENT_INSTRUCTIONS.md` - comprehensive guide to agent architecture
- **System architecture**: `docs/architecture.md` - detailed component interactions
- **API documentation**: Start Flask server and visit `/docs` for Swagger UI
- **Sentry monitoring**: `SENTRY_INTEGRATION.md` - error tracking setup

Remember: This is a **production system generating real revenue**. All changes must use real APIs, no mock data.<|MERGE_RESOLUTION|>--- conflicted
+++ resolved
@@ -70,12 +70,7 @@
 - [ ] Deployment + rollback steps verified against `docs/RUNBOOK.md` and cross-checked with live service inventory in `reports/STACK_REPORT.md`
 
 ## 🚨 Critical Rules
-
-<<<<<<< HEAD
 1. **No mock data or placeholders in production code** — system generates real revenue. Use actual API integrations (Shopify, AutoDS, Spocket). Automated tests may use controlled mocks only as documented in [🧪 Testing Strategy](#-testing-strategy).
-=======
-1. **No mock data or placeholders in production code** — system generates real revenue. Use actual API integrations (Shopify, AutoDS, Spocket). Automated tests may use controlled mocks only as documented in [🧪 Testing Strategy](#testing-strategy).
->>>>>>> 482a9529
 2. **Agent pattern** - All agents inherit from `orchestrator.core.agent_base.AgentBase`, implement `async def _execute_task()`.
 3. **Multi-service coordination** - Flask main API delegates to `/orchestrator/core/orchestrator.py` for agent management.
 4. **Secret management** - Use `/core/secrets/secret_provider.py` (UnifiedSecretResolver) - cascades ENV → GitHub → Cloudflare → cache.
@@ -278,12 +273,7 @@
         self.http_client = httpx.AsyncClient(
             timeout=30.0,
             headers={
-<<<<<<< HEAD
                 "User-Agent": "ProductResearchAgent/1.0 (+https://yourdomain.com/contact)",
-=======
-                # Use the real Royal Equips domain from configuration, not a placeholder
-                "User-Agent": f"ProductResearchAgent/1.0 (+https://{settings.COMPANY_DOMAIN}/contact)",
->>>>>>> 482a9529
             },
         )
         self.research_keywords = [
@@ -455,11 +445,7 @@
     assert isinstance(opportunities, list)
     if opportunities:
         assert "priority_score" in opportunities[0]
-<<<<<<< HEAD
         assert opportunities[0]["profit_potential"] in {"HIGH", "MEDIUM", "LOW"}
-=======
-        assert isinstance(opportunities[0]["profit_potential"], (int, float))
->>>>>>> 482a9529
 
 def test_margin_calculation(self, pricing_agent):
     selling_price = Decimal("100.00")
@@ -728,11 +714,7 @@
             content = response.text
             hashtag_pattern = r'#(\w+)'
             hashtags = re.findall(hashtag_pattern, content, re.IGNORECASE)
-<<<<<<< HEAD
-            product_keywords = ["gadget", "product", "tool", "device", "accessory", "must", "have"]
-=======
             product_keywords = ["gadget", "product", "tool", "device", "accessory", "musthave", "amazonfinds"]
->>>>>>> 482a9529
             relevant_hashtags = [
                 hashtag
                 for hashtag in hashtags[:50]
