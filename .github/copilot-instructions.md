<<<<<<< HEAD
# ROYAL EQUIPS ORCHESTRATOR — AI Development Guide

**Last Updated:** 2025-01-02  
**System Version:** 2.x  
**Maintainer:** @Skidaw23

## 🏰 System Overview

Production e-commerce platform with autonomous AI agents managing product research, inventory, marketing, and fulfillment. **No placeholders or mock data in production code** — all live integrations must remain real.

### Architecture
- **Hybrid monorepo**: Python (Flask orchestrator) + TypeScript (React UI, limited packages via pnpm)
- **Flask** (`/app/`, `/wsgi.py`) - main orchestrator API, agent coordination, health monitoring (port 10000)
- **FastAPI services** - `/apps/aira/`, `/apps/api/`, `/apps/orchestrator-api/` (ports 3000-3003)
- **React UI** - `/apps/command-center-ui/` with Vite + lazy loading (port 5173)
- **Agent system** - `/orchestrator/core/` (orchestrator.py, agent_base.py) + `/orchestrator/agents/` (implementations)
- **Shared utilities** - `/core/` (secrets, health, logging, security)

### Service Responsibilities
- **Flask (port 10000)** - Main orchestrator, agent coordination, health monitoring, WebSocket support
- **FastAPI services (3000-3003)** - Specialized microservices (AIRA AI assistant, API gateways, orchestrator API)
- **React UI (5173)** - Command center dashboard, served by Vite in dev, built static assets served by Flask in production

## ⚡ Quick Start Checklist for New AI Agents/Developers

### Discovery First
- [ ] Review `reports/STACK_REPORT.md` for a living snapshot of active providers, services, ports, health endpoints, CI/CD gates, and known gaps across the orchestrator. This establishes the current production shape before any local changes.
- [ ] Read `docs/RUNBOOK.md` for end-to-end operational procedures covering environment bootstrapping, deployment and rollback workflows, required secrets, and on-call escalation paths. Use this as the canonical run sequence.

### First 15 Minutes
- [ ] Clone repository: `git clone https://github.com/Royal-Equips-Org/royal-equips-orchestrator.git`
- [ ] Copy environment template: `cp .env.example .env`
- [ ] Set up Python environment: `make setup` (creates virtualenv, installs dependencies)
- [ ] Start Flask server: `python wsgi.py` (should start on port 10000)
- [ ] Verify health: `curl http://localhost:10000/healthz` (should return "ok")

### Next 30 Minutes
- [ ] Read this guide completely (you're doing it! 📖)
- [ ] Explore agent base class: `view /orchestrator/core/agent_base.py`
- [ ] Check existing agent example: `view /orchestrator/agents/product_research.py`
- [ ] Review Flask app structure: `view /app/__init__.py`
- [ ] Understand secret management: `view /core/secrets/secret_provider.py`

### Development Workflow (Day 1)
- [ ] Create feature branch: `git checkout -b feature/your-feature`
- [ ] Make minimal changes following patterns in existing code
- [ ] Run tests: `make test`
- [ ] Run linter: `make lint`
- [ ] Commit with conventional commits: `git commit -S -m "feat: description"`
  > 🔐 **Policy:** Unsigned commits are rejected—always include the `-S` flag for a signed commit. For setup, see [GitHub's guide on signing commits](https://docs.github.com/en/authentication/managing-commit-signature-verification/signing-commits).
- [ ] Open PR to `develop` branch
- [ ] Before requesting deploy, review deployment/rollback steps against `docs/RUNBOOK.md` and `reports/STACK_REPORT.md`.

### Creating Your First Agent
- [ ] Copy agent template from existing agent (e.g., `product_research.py`)
- [ ] Implement `_agent_initialize()` for setup
- [ ] Implement `_execute_task()` with main logic
- [ ] Add agent to registry in `/app/__init__.py:init_autonomous_empire()`
- [ ] Test agent locally: `python wsgi.py` and check logs
- [ ] Add tests in `/tests/test_agents.py`

### Production Readiness Checklist
- [ ] Agent has proper error handling (try/except blocks)
- [ ] Secrets loaded via `UnifiedSecretResolver`
- [ ] Retry logic added for external API calls (tenacity)
- [ ] Health check implemented
- [ ] Logging added at key points
- [ ] Tests written (unit + integration)
- [ ] Documentation updated (docstrings + README if needed)
- [ ] Deployment + rollback steps verified against `docs/RUNBOOK.md` and cross-checked with live service inventory in `reports/STACK_REPORT.md`

## 🚨 Critical Rules
1. **No mock data or placeholders in production code** — system generates real revenue. Use actual API integrations (Shopify, AutoDS, Spocket). Automated tests may use controlled mocks only as documented in [🧪 Testing Strategy](#-testing-strategy).
2. **Agent pattern** - All agents inherit from `orchestrator.core.agent_base.AgentBase`, implement `async def _execute_task()`.
3. **Multi-service coordination** - Flask main API delegates to `/orchestrator/core/orchestrator.py` for agent management.
4. **Secret management** - Use `/core/secrets/secret_provider.py` (UnifiedSecretResolver) - cascades ENV → GitHub → Cloudflare → cache.
5. **Health monitoring** - All services expose `/healthz` (liveness), `/readyz` (readiness), `/metrics` endpoints.

## 🏗️ Project Structure (Key Paths)

```
/app/                           # Flask application
  ├── routes/                   # Blueprints: agents.py, empire.py, command_center.py, health.py
  ├── services/                 # Business logic: health_service.py, empire_service.py
  └── __init__.py               # App factory with config
/wsgi.py                        # Production WSGI entry point (Gunicorn)
/orchestrator/
  ├── core/                     # orchestrator.py (registers/schedules agents), agent_base.py
  └── agents/                   # product_research.py, inventory_pricing.py, marketing_automation.py, etc.
/core/                          # Shared utilities
  ├── secrets/                  # secret_provider.py (multi-provider resolution)
  ├── health_service.py         # Circuit breakers, dependency monitoring
  └── security/                 # Auth, encryption, HMAC validation
/apps/command-center-ui/        # React+Vite dashboard (separate pnpm workspace)
  └── src/modules/              # Lazy-loaded: aira/, agents/, analytics/, dashboard/
/royal_platform/                # E-commerce integrations (Shopify, suppliers)
/royal_mcp/                     # Model Context Protocol server
```

## 🔧 Development Workflows

### Setup and Running
➡️ **Reference:** `docs/RUNBOOK.md` includes detailed environment bootstrap, secret provisioning, and multi-service startup coordination steps aligned with the architecture captured in `reports/STACK_REPORT.md`.
```bash
# Python setup (virtualenv recommended)
make setup              # Creates .venv, installs requirements.txt
python wsgi.py          # Start Flask (dev mode with auto-reload)
gunicorn -w 2 -b 0.0.0.0:10000 wsgi:app  # Production mode

# Frontend (React UI)
cd apps/command-center-ui && pnpm install && pnpm dev  # Port 5173

# Combined (if using top-level package.json)
pnpm install            # Installs UI workspace dependencies
pnpm dev                # Runs Flask + React concurrently
```

### Testing and Quality
```bash
# Python (see Makefile, pyproject.toml)
make test               # pytest tests/ -v
make coverage           # pytest with coverage report
make lint               # ruff check .
make typecheck          # mypy royal_mcp/ (limited scope)
make ci                 # Complete pipeline: lint + typecheck + test + scan

# TypeScript (React UI)
cd apps/command-center-ui && pnpm typecheck && pnpm lint && pnpm test
```

### Key Configuration Files
- `pyproject.toml` - Python project config, ruff/black/pytest settings
- `Makefile` - Common development tasks (setup, test, lint, ci)
- `.env.example` - Required environment variables template
- `pnpm-workspace.yaml` - Workspace definition (only includes command-center-ui, shared-types)

⚠️ **TypeScript workspace is limited** - Only `/apps/command-center-ui/` and `/packages/shared-types/` use pnpm workspace. FastAPI services in `/apps/aira/`, `/apps/api/` are Python-only and not part of the workspace.

## 🎯 Operational Agents (Implemented)

Located in `/orchestrator/agents/`:
- **ProductResearchAgent** - AutoDS/Spocket integration, trend scoring, product discovery
- **InventoryPricingAgent** - Demand forecasting, dynamic pricing, multi-channel sync
- **MarketingAutomationAgent** - Email campaigns, segmentation, abandon cart recovery
- **OrderFulfillmentAgent** - Risk assessment, supplier routing, tracking
- **AnalyticsAgent** - BigQuery integration, metrics aggregation
- **CustomerSupportAgent** - AI classification, sentiment analysis
- **SecurityAgent** - Fraud detection, vulnerability scanning

All agents follow the production base class in `/royal_platform/core/agent_base.py`:
```python
class BaseAgent(ABC):
    def __init__(self, config: AgentConfig):
        self.config = config
        self.logger = logging.getLogger(f"agent.{config.name}")
        self.current_run_id: Optional[str] = None
        self.start_time: Optional[datetime] = None

    @abstractmethod
    async def execute(self) -> AgentResult:
        """Agents implement their production business logic here."""

    async def run(self) -> AgentResult:
        if not self.config.enabled:
            return AgentResult(success=False, errors=["Agent is disabled"])
        if not await self._check_rate_limits():
            return AgentResult(success=False, errors=["Rate limit exceeded"])

        self.current_run_id = str(uuid.uuid4())
        self.start_time = datetime.now()
        run_record = AgentRun(
            id=uuid.UUID(self.current_run_id),
            agent_name=self.config.name,
            status=AgentStatus.ACTIVE,
            started_at=self.start_time,
            metadata={"priority": self.config.priority.value},
        )
        with get_db_session() as session:
            session.add(run_record)
            session.commit()

        self.logger.info(
            f"Starting agent {self.config.name} execution (run_id: {self.current_run_id})"
        )
        try:
            result = await asyncio.wait_for(
                self.execute(),
                timeout=self.config.max_execution_time,
            )
            result.execution_time_seconds = (
                datetime.now() - self.start_time
            ).total_seconds()
            return result
        except asyncio.TimeoutError as exc:
            self.logger.error(
                f"Agent {self.config.name} timed out after {self.config.max_execution_time}s"
            )
            return AgentResult(success=False, errors=[str(exc)])
```

## 🏗️ Key Architecture Patterns

### Agent Registration & Execution
```python
# /orchestrator/core/agent_initialization.py
async def initialize_all_agents() -> dict[str, Any]:
    registry = get_agent_registry()
    integration = get_aira_integration()
    successful: list[str] = []
    failed: list[str] = []

    for config in AGENT_CONFIGURATIONS:
        try:
            success = await registry.register_agent(
                agent_id=config["agent_id"],
                name=config["name"],
                agent_type=config["type"],
                capabilities=config["capabilities"],
                max_concurrent_tasks=config.get("max_concurrent_tasks", 10),
                tags=config.get("tags", set()),
                metadata={"auto_registered": True, "config_version": "1.0"},
            )
            (successful if success else failed).append(config["agent_id"])
        except Exception as exc:
            failed.append(config["agent_id"])
            logger.error(f"✗ Error registering {config['agent_id']}: {exc}", exc_info=True)

    await registry.start_monitoring()
    await integration.start_task_processing()
    return {
        "total_agents": len(AGENT_CONFIGURATIONS),
        "successful": len(successful),
        "failed": len(failed),
        "successful_agents": successful,
        "failed_agents": failed,
        "registry_stats": registry.get_registry_stats(),
        "status": "success" if not failed else "partial",
    }
```

### Agent Registration Location
Agents are registered in **two locations** depending on the pattern used:

1. **Modern pattern (AgentRegistry)**: `/app/__init__.py:init_autonomous_empire()`
   - Called during Flask app initialization
   - Uses `AgentRegistry` from `/orchestrator/core/agent_registry.py`
   - Imports from `/orchestrator/core/agent_bootstrap.py:initialize_all_agents()`
   - Background thread initializes agents asynchronously

2. **Legacy pattern (direct orchestrator)**: `/wsgi.py` or startup script
   - Direct orchestrator instantiation
   - Useful for standalone agent testing

**Recommended**: Use modern AgentRegistry pattern. See existing agents in `/orchestrator/agents/` for examples.

```python
# /royal_platform/agents/product_research_agent.py
class ProductResearchAgent(BaseAgent):
    """Production agent that runs the full product discovery pipeline."""

    def __init__(self) -> None:
        config = AgentConfig(
            name="product_research_agent",
            priority=AgentPriority.HIGH,
            max_execution_time=1800,
            retry_count=3,
            max_runs_per_hour=4,
            max_runs_per_day=50,
        )
        super().__init__(config)

        self.trends_client = TrendReq(hl="en-US", tz=360)
        self.http_client = httpx.AsyncClient(
            timeout=30.0,
            headers={
                "User-Agent": "ProductResearchAgent/1.0 (+https://yourdomain.com/contact)",
            },
        )
        self.research_keywords = [
            "smart home gadgets",
            "fitness accessories",
            "car accessories",
            "tiktok gadgets",
            "eco friendly",
        ]
        self.scoring_weights = {
            "trend_score": 0.35,
            "interest_7d": 0.25,
            "volatility_index": 0.15,
            "cross_source_consistency": 0.25,
        }

    async def execute(self) -> AgentResult:
        self.logger.info("Starting product research cycle with real data sources")

        trends_data = await self._analyze_google_trends()
        social_data = await self._analyze_social_trends()
        competition_data = await self._analyze_competition()
        scored_opportunities = await self._score_opportunities(
            trends_data, social_data, competition_data
        )
        stored_count = await self._store_research_results(scored_opportunities)
        alerts_sent = await self._send_priority_alerts(scored_opportunities)

        return AgentResult(
            success=True,
            actions_taken=5 + alerts_sent,
            items_processed=len(scored_opportunities),
            metadata={
                "opportunities_found": len(scored_opportunities),
                "high_priority_count": len(
                    [o for o in scored_opportunities if o["priority_score"] > 8.0]
                ),
                "research_sources": [
                    "google_trends",
                    "social_media",
                    "competition_analysis",
                ],
                "timestamp": datetime.now().isoformat(),
            },
        )
```

### Secret Resolution (Multi-Provider Cascade)
```python
# /core/secrets/secret_provider.py - Cascades through providers until found
from core.secrets.secret_provider import UnifiedSecretResolver

secrets = UnifiedSecretResolver()
api_key = await secrets.get_secret('SHOPIFY_API_KEY')
# Order: ENV vars → GitHub Actions secrets → Cloudflare bindings → AWS SSM → encrypted cache
```

### Health Monitoring with Circuit Breakers
```python
# /core/health_service.py - Prevents cascade failures
from core.health_service import HealthService

health = HealthService()
status = health.check_readiness()  # Tests optional dependencies (Shopify, BigQuery, GitHub)
# Circuit states: CLOSED (ok) → OPEN (failing, requests blocked) → HALF_OPEN (testing recovery)
```

### React Lazy Module Loading
```typescript
// /apps/command-center-ui/src/App.tsx - Code splitting by module
const AiraModule = lazy(() => import('./modules/aira/AiraModule'));
<Suspense fallback={<LoadingSpinner />}>
  <AiraModule />
</Suspense>
// Zustand stores: /stores/empireStore.ts, /stores/navigationStore.ts
```

### Flask Blueprint Organization
```python
# /app/routes/ - Modular route blueprints
from flask import Blueprint
agents_bp = Blueprint('agents', __name__, url_prefix='/agents')

@agents_bp.route('/status')
def get_agents_status():
    # All blueprints registered in /app/__init__.py
```

## 🔌 Integration Patterns

### E-commerce Platform Integrations
- **Shopify** - `/royal_platform/` with GraphQL client (`/app/services/shopify_graphql_service.py`)
- **AutoDS** - Dropshipping automation, product sourcing
- **Spocket** - EU supplier integration for faster shipping
- **BigQuery** - Analytics data warehouse (optional dependency, implemented)

### External Service Communication
```python
# /orchestrator/integrations/ - API client wrappers
# Real API calls with retry logic (tenacity), no mocks
from tenacity import retry, stop_after_attempt, wait_exponential

@retry(stop=stop_after_attempt(3), wait=wait_exponential(multiplier=1, min=4, max=10))
async def fetch_products():
    # Real implementation with error handling
```

## 🚀 Deployment & Production

### Docker Deployment
- `Dockerfile` - Multi-stage build with Python 3.11, Gunicorn WSGI server
- `docker-compose.yml` - Full stack (Flask, Redis, PostgreSQL, RabbitMQ)
- Health checks integrated: `HEALTHCHECK CMD curl -f http://localhost:10000/healthz || exit 1`

### Environment Configuration
Required variables (see `.env.example`):
```bash
# Flask
FLASK_ENV=production
SECRET_KEY=<generated-secret>
PORT=10000

# E-commerce
SHOPIFY_STORE=your-store.myshopify.com
SHOPIFY_ACCESS_TOKEN=<token>
AUTO_DS_API_KEY=<key>

# Optional
BIGQUERY_PROJECT_ID=<project>
SUPABASE_URL=<url>
SUPABASE_ANON_KEY=<key>
```

### CI/CD (GitHub Actions)
- `.github/workflows/` - Automated testing, building, security scans
- CodeQL scanning for vulnerabilities
- Automated Docker image builds on push to main

## 💡 Project-Specific Conventions

1. **Agent naming** - Use descriptive names like `ProductResearchAgent`, suffix with `Agent`
2. **Async by default** - All agent methods are async (`async def _execute_task()`)
3. **Error handling** - Raise exceptions in agents; orchestrator logs and continues
4. **Health endpoints** - Plain text "ok" for `/healthz`, JSON with dependency status for `/readyz`
5. **Blueprint prefixes** - All Flask routes use blueprints with URL prefixes (e.g., `/agents`, `/empire`)
6. **Type hints encouraged** - Python 3.10+ type hints, but not strictly enforced (mypy runs on `royal_mcp/` only)
7. **Testing markers** - Recommended: use pytest markers such as `@pytest.mark.unit`, `@pytest.mark.integration`, `@pytest.mark.slow` (adopt when adding or updating tests)

### Testing Marker Examples
```python
# tests/test_agents.py
@pytest.mark.asyncio
async def test_research_agent_initialization(self, research_agent):
    assert research_agent.config.name == "product_research_agent"
    assert research_agent.config.priority == AgentPriority.HIGH
    assert len(research_agent.research_keywords) > 0
    assert research_agent.trends_client is not None

@pytest.mark.asyncio
async def test_opportunity_scoring(self, research_agent):
    mock_trends_data = {"smart home gadgets": {"interest_7d": 70, "trend_strength": 15, "volatility": 5}}
    mock_social_data = {"smart home gadgets": {"social_score": 6, "mentions": 3}}
    mock_competition_data = {"smart home gadgets": {"competition_score": 4, "avg_market_price": 50.0}}

    opportunities = await research_agent._score_opportunities(
        mock_trends_data, mock_social_data, mock_competition_data
    )

    assert isinstance(opportunities, list)
    if opportunities:
        assert "priority_score" in opportunities[0]
        assert isinstance(opportunities[0]["profit_potential"], (int, float))

def test_margin_calculation(self, pricing_agent):
    selling_price = Decimal("100.00")
    cost_price = Decimal("60.00")
    margin = pricing_agent._calculate_margin_percent(selling_price, cost_price)
    assert margin == 40.0
```

## 📚 Key Documentation Files

- `docs/architecture.md` - Detailed system architecture, component interactions
- `README.md` - Project overview, agent status, quick start
- `AGENT_INSTRUCTIONS.md` - Comprehensive agent development blueprint (for reference)
- `docs/copilot_prompt.md` - Original AI coding instructions (historical)
- `Makefile` - All common development commands documented with `make help`

## 🔍 Debugging Tips

1. **Agent not running?** Check orchestrator logs in Flask console, verify agent registered in startup
2. **Secret not found?** Verify cascading order: ENV > GitHub > Cloudflare. Check `/core/secrets/secret_provider.py` logs
3. **Health endpoint failing?** Check circuit breaker states in `/core/health_service.py`, optional dependencies may be unavailable
4. **React UI not loading?** Ensure Flask serves static files from `/app/static/`, check CORS settings in `/app/__init__.py`
5. **Tests failing?** Run `make test` to see detailed output. Use `-v --tb=short` for pytest verbosity

### Agent-Specific Troubleshooting
- **Agent stuck in loop?** Check `_execute_task()` returns within timeout (default 300s). Add logging to identify bottlenecks
- **Memory leaks?** Verify async cleanup in `_agent_initialize()` counterpart. Close connections in `finally` blocks
- **Rate limits hit?** Review retry logic and exponential backoff config in agent code. Adjust `tenacity` decorator parameters
- **Agent status shows ERROR?** Check agent logs for exceptions. Orchestrator catches errors and continues with other agents
- **Orchestrator not starting agents?** Verify agent registration in `/app/__init__.py:init_autonomous_empire()`. Check for import errors

## ⚠️ Common Pitfalls

- **Don't import from `/apps/` in Python code** - TypeScript apps are separate, not Python modules
- **Don't use `from app import app`** - Use app factory pattern, import from `app/__init__.py:create_app()`
- **Don't skip agent initialization** - Always call `await agent.initialize()` before first run
- **Don't hardcode secrets** - Always use `UnifiedSecretResolver` or environment variables
- **Don't block event loop** - Use `asyncio.sleep()` not `time.sleep()` in async functions

## 🗄️ Database Migrations

The system uses **Alembic** for database schema migrations. While currently optional, the infrastructure is in place.

### Migration Strategy
- **Location**: `/alembic_migrations/` with `alembic.ini` configuration
- **Template**: `/alembic_migrations/script.py.mako` for generating migration files
- **Current State**: Alembic configured but migrations are optional (system primarily uses Supabase/external DBs)
- **When to use**: If adding local PostgreSQL models or changing schema

### Common Migration Commands
```bash
# Generate new migration
alembic revision --autogenerate -m "Add new table"

# Apply migrations
alembic upgrade head

# Rollback one migration
alembic downgrade -1

# View migration history
alembic history
```

**Note**: Most data storage uses external services (Supabase, BigQuery), so migrations are primarily for local/dev databases.

## 🔐 Local Development Secrets

### Bootstrapping Secrets Locally

1. **Copy template**: `cp .env.example .env`
2. **Add minimum required secrets**:
   ```bash
   # Minimal for local development
   SECRET_KEY=dev-secret-key-$(openssl rand -hex 32)
   FLASK_ENV=development
   PORT=10000
   
   # Optional: Add e-commerce keys for full functionality
   SHOPIFY_API_KEY=your-key
   SHOPIFY_ACCESS_TOKEN=your-token
   ```

3. **React UI secrets**: Create `apps/command-center-ui/.env.local`:
   ```bash
   VITE_API_BASE_URL=http://localhost:10000
   VITE_API_URL=http://localhost:10000
   ```

4. **Secret resolution order**: The system will cascade through:
   - Environment variables (`.env` file)
   - GitHub Actions secrets (CI/CD only)
   - Cloudflare Workers bindings (production)
   - Encrypted cache (fallback)

### Development Without Secrets
The system is designed to run with minimal secrets. Optional integrations gracefully degrade:
- **Shopify**: Agent operations limited, but system starts
- **OpenAI**: Customer support agent disabled
- **BigQuery**: Analytics export disabled
- **Sentry**: Error monitoring disabled (logged warnings only)

## 🚀 React UI Build Process

### Development Mode
```bash
cd apps/command-center-ui
pnpm install
pnpm run dev  # Vite dev server on port 5173
```

### Production Build
```bash
cd apps/command-center-ui
pnpm run build  # Outputs to dist/
```

### Serving in Production
- **Development**: Vite dev server (port 5173), separate from Flask
- **Production**: Flask serves static files from `/app/static/` (built React assets copied here)
- **Cloudflare Pages**: Can deploy React UI separately, pointing API_BASE_URL to Flask backend

### Build Integration
The React UI and Flask backend are **independent in development** but **integrated in production**:
- Flask serves the built React app from static files
- CORS configured in `/app/__init__.py` for cross-origin dev mode
- WebSocket support via SocketIO for real-time updates

## 🧪 Testing Strategy

> ℹ️ **Mocking policy:** Critical Rule #1 still applies — production code must never rely on mock data. Automated test suites may introduce tightly scoped mocks or fixtures solely to isolate behavior while preserving real-data contracts.

### Test Organization
```
tests/
├── unit/           # Fast, isolated tests (mock external dependencies)
├── integration/    # Tests with real API calls (optional dependencies)
├── e2e/            # End-to-end browser tests
└── python/         # Python-specific tests
```

### Testing with External APIs
- **No VCR.py currently**: Tests use real API calls or tightly controlled mocks via `unittest.mock`
- **Integration tests**: Marked with `@pytest.mark.integration`, require real API keys
- **CI/CD**: Integration tests skipped in CI unless secrets available
- **Recommendation**: Add VCR.py/pytest-vcr for recording HTTP interactions in future

### Running Tests
```bash
# All tests
make test

# Unit tests only
pytest tests/unit -v

# Integration tests (requires API keys)
pytest tests/integration -v -m integration

# Skip slow tests
pytest -v -m "not slow"

# With coverage
make coverage
```

## 📊 Monitoring & Observability

### Sentry Error Tracking
- **Backend DSN**: Configured via `SENTRY_DSN` environment variable
- **Frontend DSN**: `VITE_SENTRY_DSN` in React UI
- **Setup Guide**: See `SENTRY_INTEGRATION.md` for complete instructions
- **Features**: Error tracking, performance monitoring, user session replay

### Health Monitoring
- **Endpoints**: `/healthz` (liveness), `/readyz` (readiness), `/metrics` (Prometheus)
- **Circuit Breakers**: Automatic failure detection and recovery
- **Dashboard**: Recommend Datadog, Grafana, or Sentry for production monitoring

### Logging
- **Level**: Controlled via `LOG_LEVEL` environment variable (default: INFO)
- **Format**: Structured JSON logs in production
- **Locations**: Console output (dev), file logs (production)

### Production Monitoring Checklist
- [ ] Sentry configured for error tracking
- [ ] Health endpoints monitored (uptime checks)
- [ ] Log aggregation (CloudWatch, Datadog, or ELK stack)
- [ ] Metrics dashboard (Prometheus + Grafana recommended)
- [ ] Alert rules configured (PagerDuty, Slack integration)

## 📖 Common Agent Recipes

### Recipe 1: Creating a New Agent
```python
# /royal_platform/agents/inventory_pricing_agent.py
class InventoryPricingAgent(BaseAgent):
    def __init__(self) -> None:
        config = AgentConfig(
            name="inventory_pricing_agent",
            priority=AgentPriority.HIGH,
            max_execution_time=2400,
            retry_count=3,
            max_runs_per_hour=6,
            max_runs_per_day=100,
        )
        super().__init__(config)

        self.pricing_config = {
            "min_margin_percent": 25,
            "target_margin_percent": 40,
            "max_price_increase_percent": 15,
            "max_price_decrease_percent": 20,
            "low_stock_threshold": 10,
            "overstock_threshold": 100,
            "price_elasticity_factor": 0.3,
        }
        self.inventory_config = {
            "reorder_point_days": 14,
            "safety_stock_days": 7,
            "max_stock_days": 90,
            "lead_time_days": 21,
            "seasonal_factor": 1.2,
        }

    async def execute(self) -> AgentResult:
        self.logger.info("Starting inventory and pricing optimization cycle")

        shopify_client = ShopifyClient()
        inventory_analysis = await self._analyze_inventory_levels(shopify_client)
        demand_patterns = await self._calculate_demand_patterns()
        pricing_updates = await self._optimize_pricing(
            shopify_client, inventory_analysis, demand_patterns
        )
        inventory_recommendations = await self._generate_inventory_recommendations(
            inventory_analysis, demand_patterns
        )
        research_processed = await self._process_research_opportunities(shopify_client)
        changes_applied = await self._apply_changes(shopify_client, pricing_updates)
        await shopify_client.close()

        return AgentResult(
            success=True,
            actions_taken=5 + changes_applied,
            items_processed=len(pricing_updates) + research_processed,
            metadata={
                "pricing_updates": len(pricing_updates),
                "inventory_recommendations": len(inventory_recommendations),
                "research_opportunities_processed": research_processed,
                "changes_applied": changes_applied,
                "analysis_timestamp": datetime.now().isoformat(),
            },
        )
```

### Recipe 2: Adding External API Integration
```python
# /royal_platform/agents/product_research_agent.py
async def _scrape_tiktok_trends(self) -> list[str]:
    trends: list[str] = []
    try:
        response = await self.http_client.get(
            "https://www.tiktok.com/trending",
            follow_redirects=True,
        )
        if response.status_code == 200:
            content = response.text
            hashtag_pattern = r'#(\w+)'
            hashtags = re.findall(hashtag_pattern, content, re.IGNORECASE)
            product_keywords = ["gadget", "product", "tool", "device", "accessory", "musthave", "amazonfinds"]
            relevant_hashtags = [
                hashtag
                for hashtag in hashtags[:50]
                if any(keyword in hashtag.lower() for keyword in product_keywords)
            ]
            trends.extend(relevant_hashtags[:10])
        await asyncio.sleep(3)  # Respect rate limits
    except Exception as exc:
        self.logger.warning(f"TikTok trends scraping failed: {exc}")
    return trends
```

### Recipe 3: Scheduled Agent Task
```python
# /royal_platform/core/agent_base.py
async def _check_rate_limits(self) -> bool:
    try:
        with get_db_session() as session:
            now = datetime.now()
            hourly_runs = session.query(AgentRun).filter(
                AgentRun.agent_name == self.config.name,
                AgentRun.started_at >= now - timedelta(hours=1),
            ).count()
            if hourly_runs >= self.config.max_runs_per_hour:
                self.logger.warning(
                    f"Agent {self.config.name} exceeded hourly rate limit"
                )
                return False

            daily_runs = session.query(AgentRun).filter(
                AgentRun.agent_name == self.config.name,
                AgentRun.started_at >= now - timedelta(days=1),
            ).count()
            if daily_runs >= self.config.max_runs_per_day:
                self.logger.warning(
                    f"Agent {self.config.name} exceeded daily rate limit"
                )
                return False

            return True
    except Exception as exc:
        self.logger.error(f"Error checking rate limits: {exc}")
        return True  # Fail open to avoid blocking critical agents
```

### Recipe 4: Agent with Health Check
```python
# /royal_platform/agents/product_research_agent.py
def get_health_status(self) -> dict[str, Any]:
    try:
        with get_db_session() as session:
            recent_research = (
                session.query(ResearchHistory)
                .filter(ResearchHistory.researched_at >= datetime.now() - timedelta(hours=24))
                .count()
            )
            api_health = {
                "google_trends": True,
                "http_client": self.http_client is not None,
                "database": recent_research is not None,
            }
            return {
                "agent_name": self.config.name,
                "status": "healthy" if all(api_health.values()) else "degraded",
                "last_24h_research_count": recent_research,
                "api_health": api_health,
                "research_keywords_count": len(self.research_keywords),
                "last_check": datetime.now().isoformat(),
            }
    except Exception as exc:
        return {
            "agent_name": self.config.name,
            "status": "error",
            "error": str(exc),
            "last_check": datetime.now().isoformat(),
        }
```

## ⚡ Performance Tuning

### Agent Performance
- **Async operations**: Always use `async/await` for I/O operations
- **Connection pooling**: Reuse HTTP clients (initialize in `_agent_initialize()`)
- **Batch operations**: Process items in batches rather than one-by-one
- **Caching**: Use Redis for frequently accessed data (see agents with `redis_cache`)

### Example: Optimized Data Processing
```python
# /royal_platform/agents/inventory_pricing_agent.py
for item in inventory_analysis["overstock_items"]:
    variant_id = item["variant_id"]
    current_price = Decimal(str(item["price"]))
    demand_pattern = demand_patterns.get(variant_id)
    if not demand_pattern:
        continue

    avg_daily_demand = demand_pattern["avg_daily_demand"]
    stock_level = item["stock_level"]
    if avg_daily_demand > 0:
        days_remaining = stock_level / avg_daily_demand
        if days_remaining > self.inventory_config["max_stock_days"]:
            overstock_factor = min(
                (days_remaining - self.inventory_config["max_stock_days"])
                / self.inventory_config["max_stock_days"],
                1.0,
            )
            price_decrease_percent = min(
                overstock_factor * self.pricing_config["max_price_decrease_percent"],
                self.pricing_config["max_price_decrease_percent"],
            )
            new_price = current_price * (1 - price_decrease_percent / 100)
            if self._calculate_margin_percent(
                new_price, current_price * Decimal("0.6")
            ) >= self.pricing_config["min_margin_percent"]:
                pricing_updates.append(
                    {
                        "product_id": item["product_id"],
                        "variant_id": variant_id,
                        "sku": item["sku"],
                        "title": item["title"],
                        "current_price": float(current_price),
                        "new_price": float(new_price),
                        "price_change_percent": -price_decrease_percent,
                        "reason": "overstock_slow_demand",
                        "stock_level": stock_level,
                        "days_remaining": days_remaining,
                        "approved": True,
                    }
                )
```

### Flask Performance
- **Production server**: Use Gunicorn with multiple workers (`gunicorn -w 4`)
- **Worker count**: `2-4 × CPU_cores` for I/O-bound workloads
- **Timeouts**: Set appropriate timeouts for long-running operations
- **Static files**: Use CDN (Cloudflare) for static assets in production

### React UI Performance
- **Code splitting**: Already implemented via lazy module loading
- **Bundle size**: Monitor with `pnpm run build` (target <1.5MB compressed)
- **Lazy loading**: Load components on-demand (see `App.tsx`)
- **Caching**: API responses cached in Zustand stores

### Database Performance
- **Connection pooling**: SQLAlchemy pooling enabled by default
- **Indexes**: Add indexes for frequently queried columns
- **Query optimization**: Use `select` over `query().all()` for large datasets
- **BigQuery**: Partition tables by date for analytics queries

### Monitoring Performance
- **Sentry traces**: Sample rate controlled by `SENTRY_TRACES_SAMPLE_RATE`
- **Health metrics**: `/metrics` endpoint exposes Prometheus metrics
- **Agent metrics**: Performance tracking built into `AgentBase`

## 🎯 Where to Start as an AI Agent

**Follow the Quick Start Checklist above** for a structured onboarding. For quick reference:

1. **Understand agent pattern**: Read `/orchestrator/core/agent_base.py` and one example in `/orchestrator/agents/`
2. **Set up environment**: Run `make setup` then `python wsgi.py` to verify Flask starts
3. **Explore Flask routes**: Check `/app/routes/` to see API endpoints, understand blueprint pattern
4. **Review health system**: Look at `/core/health_service.py` to understand circuit breakers
5. **Check existing agents**: See `/orchestrator/agents/product_research.py` for real integration example
6. **Review common recipes**: See "Common Agent Recipes" section above for practical patterns

### Additional Learning Resources
- **Agent development blueprint**: `AGENT_INSTRUCTIONS.md` - comprehensive guide to agent architecture
- **System architecture**: `docs/architecture.md` - detailed component interactions
- **API documentation**: Start Flask server and visit `/docs` for Swagger UI
- **Sentry monitoring**: `SENTRY_INTEGRATION.md` - error tracking setup

Remember: This is a **production system generating real revenue**. All changes must use real APIs, no mock data.
=======
# ROYAL EQUIPS ORCHESTRATOR — AI Development Guide

**Last Updated:** 2025-01-02  
**System Version:** 2.x  
**Maintainer:** @Skidaw23

## 🏰 System Overview

Production e-commerce platform with autonomous AI agents managing product research, inventory, marketing, and fulfillment. **No placeholders or mock data in production code** — all live integrations must remain real.

### Architecture
- **Hybrid monorepo**: Python (Flask orchestrator) + TypeScript (React UI, limited packages via pnpm)
- **Flask** (`/app/`, `/wsgi.py`) - main orchestrator API, agent coordination, health monitoring (port 10000)
- **FastAPI services** - `/apps/aira/`, `/apps/api/`, `/apps/orchestrator-api/` (ports 3000-3003)
- **React UI** - `/apps/command-center-ui/` with Vite + lazy loading (port 5173)
- **Agent system** - `/orchestrator/core/` (orchestrator.py, agent_base.py) + `/orchestrator/agents/` (implementations)
- **Shared utilities** - `/core/` (secrets, health, logging, security)

### Service Responsibilities
- **Flask (port 10000)** - Main orchestrator, agent coordination, health monitoring, WebSocket support
- **FastAPI services (3000-3003)** - Specialized microservices (AIRA AI assistant, API gateways, orchestrator API)
- **React UI (5173)** - Command center dashboard, served by Vite in dev, built static assets served by Flask in production

## ⚡ Quick Start Checklist for New AI Agents/Developers

### Discovery First
- [ ] Review `reports/STACK_REPORT.md` for a living snapshot of active providers, services, ports, health endpoints, CI/CD gates, and known gaps across the orchestrator. This establishes the current production shape before any local changes.
- [ ] Read `docs/RUNBOOK.md` for end-to-end operational procedures covering environment bootstrapping, deployment and rollback workflows, required secrets, and on-call escalation paths. Use this as the canonical run sequence.

### First 15 Minutes
- [ ] Clone repository: `git clone https://github.com/Royal-Equips-Org/royal-equips-orchestrator.git`
- [ ] Copy environment template: `cp .env.example .env`
- [ ] Set up Python environment: `make setup` (creates virtualenv, installs dependencies)
- [ ] Start Flask server: `python wsgi.py` (should start on port 10000)
- [ ] Verify health: `curl http://localhost:10000/healthz` (should return "ok")

### Next 30 Minutes
- [ ] Read this guide completely (you're doing it! 📖)
- [ ] Explore agent base class: `view /orchestrator/core/agent_base.py`
- [ ] Check existing agent example: `view /orchestrator/agents/product_research.py`
- [ ] Review Flask app structure: `view /app/__init__.py`
- [ ] Understand secret management: `view /core/secrets/secret_provider.py`

### Development Workflow (Day 1)
- [ ] Create feature branch: `git checkout -b feature/your-feature`
- [ ] Make minimal changes following patterns in existing code
- [ ] Run tests: `make test`
- [ ] Run linter: `make lint`
- [ ] Commit with conventional commits: `git commit -S -m "feat: description"`
  > 🔐 **Policy:** Unsigned commits are rejected—always include the `-S` flag for a signed commit. For setup, see [GitHub's guide on signing commits](https://docs.github.com/en/authentication/managing-commit-signature-verification/signing-commits).
- [ ] Open PR to `develop` branch
- [ ] Before requesting deploy, review deployment/rollback steps against `docs/RUNBOOK.md` and `reports/STACK_REPORT.md`.

### Creating Your First Agent
- [ ] Copy agent template from existing agent (e.g., `product_research.py`)
- [ ] Implement `_agent_initialize()` for setup
- [ ] Implement `_execute_task()` with main logic
- [ ] Add agent to registry in `/app/__init__.py:init_autonomous_empire()`
- [ ] Test agent locally: `python wsgi.py` and check logs
- [ ] Add tests in `/tests/test_agents.py`

### Production Readiness Checklist
- [ ] Agent has proper error handling (try/except blocks)
- [ ] Secrets loaded via `UnifiedSecretResolver`
- [ ] Retry logic added for external API calls (tenacity)
- [ ] Health check implemented
- [ ] Logging added at key points
- [ ] Tests written (unit + integration)
- [ ] Documentation updated (docstrings + README if needed)
- [ ] Deployment + rollback steps verified against `docs/RUNBOOK.md` and cross-checked with live service inventory in `reports/STACK_REPORT.md`

## 🚨 Critical Rules
1. **No mock data or placeholders in production code** — system generates real revenue. Use actual API integrations (Shopify, AutoDS, Spocket). Automated tests may use controlled mocks only as documented in [🧪 Testing Strategy](#-testing-strategy).
2. **Agent pattern** - All agents inherit from `orchestrator.core.agent_base.AgentBase`, implement `async def _execute_task()`.
3. **Multi-service coordination** - Flask main API delegates to `/orchestrator/core/orchestrator.py` for agent management.
4. **Secret management** - Use `/core/secrets/secret_provider.py` (UnifiedSecretResolver) - cascades ENV → GitHub → Cloudflare → cache.
5. **Health monitoring** - All services expose `/healthz` (liveness), `/readyz` (readiness), `/metrics` endpoints.

## 🏗️ Project Structure (Key Paths)

```
/app/                           # Flask application
  ├── routes/                   # Blueprints: agents.py, empire.py, command_center.py, health.py
  ├── services/                 # Business logic: health_service.py, empire_service.py
  └── __init__.py               # App factory with config
/wsgi.py                        # Production WSGI entry point (Gunicorn)
/orchestrator/
  ├── core/                     # orchestrator.py (registers/schedules agents), agent_base.py
  └── agents/                   # product_research.py, inventory_pricing.py, marketing_automation.py, etc.
/core/                          # Shared utilities
  ├── secrets/                  # secret_provider.py (multi-provider resolution)
  ├── health_service.py         # Circuit breakers, dependency monitoring
  └── security/                 # Auth, encryption, HMAC validation
/apps/command-center-ui/        # React+Vite dashboard (separate pnpm workspace)
  └── src/modules/              # Lazy-loaded: aira/, agents/, analytics/, dashboard/
/royal_platform/                # E-commerce integrations (Shopify, suppliers)
/royal_mcp/                     # Model Context Protocol server
```

## 🔧 Development Workflows

### Setup and Running
➡️ **Reference:** `docs/RUNBOOK.md` includes detailed environment bootstrap, secret provisioning, and multi-service startup coordination steps aligned with the architecture captured in `reports/STACK_REPORT.md`.
```bash
# Python setup (virtualenv recommended)
make setup              # Creates .venv, installs requirements.txt
python wsgi.py          # Start Flask (dev mode with auto-reload)
gunicorn -w 2 -b 0.0.0.0:10000 wsgi:app  # Production mode

# Frontend (React UI)
cd apps/command-center-ui && pnpm install && pnpm dev  # Port 5173

# Combined (if using top-level package.json)
pnpm install            # Installs UI workspace dependencies
pnpm dev                # Runs Flask + React concurrently
```

### Testing and Quality
```bash
# Python (see Makefile, pyproject.toml)
make test               # pytest tests/ -v
make coverage           # pytest with coverage report
make lint               # ruff check .
make typecheck          # mypy royal_mcp/ (limited scope)
make ci                 # Complete pipeline: lint + typecheck + test + scan

# TypeScript (React UI)
cd apps/command-center-ui && pnpm typecheck && pnpm lint && pnpm test
```

### Key Configuration Files
- `pyproject.toml` - Python project config, ruff/black/pytest settings
- `Makefile` - Common development tasks (setup, test, lint, ci)
- `.env.example` - Required environment variables template
- `pnpm-workspace.yaml` - Workspace definition (only includes command-center-ui, shared-types)

⚠️ **TypeScript workspace is limited** - Only `/apps/command-center-ui/` and `/packages/shared-types/` use pnpm workspace. FastAPI services in `/apps/aira/`, `/apps/api/` are Python-only and not part of the workspace.

## 🎯 Operational Agents (Implemented)

Located in `/orchestrator/agents/`:
- **ProductResearchAgent** - AutoDS/Spocket integration, trend scoring, product discovery
- **InventoryPricingAgent** - Demand forecasting, dynamic pricing, multi-channel sync
- **MarketingAutomationAgent** - Email campaigns, segmentation, abandon cart recovery
- **OrderFulfillmentAgent** - Risk assessment, supplier routing, tracking
- **AnalyticsAgent** - BigQuery integration, metrics aggregation
- **CustomerSupportAgent** - AI classification, sentiment analysis
- **SecurityAgent** - Fraud detection, vulnerability scanning

All agents follow the production base class in `/royal_platform/core/agent_base.py`:
```python
class BaseAgent(ABC):
    def __init__(self, config: AgentConfig):
        self.config = config
        self.logger = logging.getLogger(f"agent.{config.name}")
        self.current_run_id: Optional[str] = None
        self.start_time: Optional[datetime] = None

    @abstractmethod
    async def execute(self) -> AgentResult:
        """Agents implement their production business logic here."""

    async def run(self) -> AgentResult:
        if not self.config.enabled:
            return AgentResult(success=False, errors=["Agent is disabled"])
        if not await self._check_rate_limits():
            return AgentResult(success=False, errors=["Rate limit exceeded"])

        self.current_run_id = str(uuid.uuid4())
        self.start_time = datetime.now()
        run_record = AgentRun(
            id=uuid.UUID(self.current_run_id),
            agent_name=self.config.name,
            status=AgentStatus.ACTIVE,
            started_at=self.start_time,
            metadata={"priority": self.config.priority.value},
        )
        with get_db_session() as session:
            session.add(run_record)
            session.commit()

        self.logger.info(
            f"Starting agent {self.config.name} execution (run_id: {self.current_run_id})"
        )
        try:
            result = await asyncio.wait_for(
                self.execute(),
                timeout=self.config.max_execution_time,
            )
            result.execution_time_seconds = (
                datetime.now() - self.start_time
            ).total_seconds()
            return result
        except asyncio.TimeoutError as exc:
            self.logger.error(
                f"Agent {self.config.name} timed out after {self.config.max_execution_time}s"
            )
            return AgentResult(success=False, errors=[str(exc)])
```

## 🏗️ Key Architecture Patterns

### Agent Registration & Execution
```python
# /orchestrator/core/agent_initialization.py
async def initialize_all_agents() -> dict[str, Any]:
    registry = get_agent_registry()
    integration = get_aira_integration()
    successful: list[str] = []
    failed: list[str] = []

    for config in AGENT_CONFIGURATIONS:
        try:
            success = await registry.register_agent(
                agent_id=config["agent_id"],
                name=config["name"],
                agent_type=config["type"],
                capabilities=config["capabilities"],
                max_concurrent_tasks=config.get("max_concurrent_tasks", 10),
                tags=config.get("tags", set()),
                metadata={"auto_registered": True, "config_version": "1.0"},
            )
            (successful if success else failed).append(config["agent_id"])
        except Exception as exc:
            failed.append(config["agent_id"])
            logger.error(f"✗ Error registering {config['agent_id']}: {exc}", exc_info=True)

    await registry.start_monitoring()
    await integration.start_task_processing()
    return {
        "total_agents": len(AGENT_CONFIGURATIONS),
        "successful": len(successful),
        "failed": len(failed),
        "successful_agents": successful,
        "failed_agents": failed,
        "registry_stats": registry.get_registry_stats(),
        "status": "success" if not failed else "partial",
    }
```

### Agent Registration Location
Agents are registered in **two locations** depending on the pattern used:

1. **Modern pattern (AgentRegistry)**: `/app/__init__.py:init_autonomous_empire()`
   - Called during Flask app initialization
   - Uses `AgentRegistry` from `/orchestrator/core/agent_registry.py`
   - Imports from `/orchestrator/core/agent_bootstrap.py:initialize_all_agents()`
   - Background thread initializes agents asynchronously

2. **Legacy pattern (direct orchestrator)**: `/wsgi.py` or startup script
   - Direct orchestrator instantiation
   - Useful for standalone agent testing

**Recommended**: Use modern AgentRegistry pattern. See existing agents in `/orchestrator/agents/` for examples.

```python
# /royal_platform/agents/product_research_agent.py
class ProductResearchAgent(BaseAgent):
    """Production agent that runs the full product discovery pipeline."""

    def __init__(self) -> None:
        config = AgentConfig(
            name="product_research_agent",
            priority=AgentPriority.HIGH,
            max_execution_time=1800,
            retry_count=3,
            max_runs_per_hour=4,
            max_runs_per_day=50,
        )
        super().__init__(config)

        self.trends_client = TrendReq(hl="en-US", tz=360)
        self.http_client = httpx.AsyncClient(
            timeout=30.0,
            headers={
                "User-Agent": "ProductResearchAgent/1.0 (+https://yourdomain.com/contact)",
            },
        )
        self.research_keywords = [
            "smart home gadgets",
            "fitness accessories",
            "car accessories",
            "tiktok gadgets",
            "eco friendly",
        ]
        self.scoring_weights = {
            "trend_score": 0.35,
            "interest_7d": 0.25,
            "volatility_index": 0.15,
            "cross_source_consistency": 0.25,
        }

    async def execute(self) -> AgentResult:
        self.logger.info("Starting product research cycle with real data sources")

        trends_data = await self._analyze_google_trends()
        social_data = await self._analyze_social_trends()
        competition_data = await self._analyze_competition()
        scored_opportunities = await self._score_opportunities(
            trends_data, social_data, competition_data
        )
        stored_count = await self._store_research_results(scored_opportunities)
        alerts_sent = await self._send_priority_alerts(scored_opportunities)

        return AgentResult(
            success=True,
            actions_taken=5 + alerts_sent,
            items_processed=len(scored_opportunities),
            metadata={
                "opportunities_found": len(scored_opportunities),
                "high_priority_count": len(
                    [o for o in scored_opportunities if o["priority_score"] > 8.0]
                ),
                "research_sources": [
                    "google_trends",
                    "social_media",
                    "competition_analysis",
                ],
                "timestamp": datetime.now().isoformat(),
            },
        )
```

### Secret Resolution (Multi-Provider Cascade)
```python
# /core/secrets/secret_provider.py - Cascades through providers until found
from core.secrets.secret_provider import UnifiedSecretResolver

secrets = UnifiedSecretResolver()
api_key = await secrets.get_secret('SHOPIFY_API_KEY')
# Order: ENV vars → GitHub Actions secrets → Cloudflare bindings → AWS SSM → encrypted cache
```

### Health Monitoring with Circuit Breakers
```python
# /core/health_service.py - Prevents cascade failures
from core.health_service import HealthService

health = HealthService()
status = health.check_readiness()  # Tests optional dependencies (Shopify, BigQuery, GitHub)
# Circuit states: CLOSED (ok) → OPEN (failing, requests blocked) → HALF_OPEN (testing recovery)
```

### React Lazy Module Loading
```typescript
// /apps/command-center-ui/src/App.tsx - Code splitting by module
const AiraModule = lazy(() => import('./modules/aira/AiraModule'));
<Suspense fallback={<LoadingSpinner />}>
  <AiraModule />
</Suspense>
// Zustand stores: /stores/empireStore.ts, /stores/navigationStore.ts
```

### Flask Blueprint Organization
```python
# /app/routes/ - Modular route blueprints
from flask import Blueprint
agents_bp = Blueprint('agents', __name__, url_prefix='/agents')

@agents_bp.route('/status')
def get_agents_status():
    # All blueprints registered in /app/__init__.py
```

## 🔌 Integration Patterns

### E-commerce Platform Integrations
- **Shopify** - `/royal_platform/` with GraphQL client (`/app/services/shopify_graphql_service.py`)
- **AutoDS** - Dropshipping automation, product sourcing
- **Spocket** - EU supplier integration for faster shipping
- **BigQuery** - Analytics data warehouse (optional dependency, implemented)

### External Service Communication
```python
# /orchestrator/integrations/ - API client wrappers
# Real API calls with retry logic (tenacity), no mocks
from tenacity import retry, stop_after_attempt, wait_exponential

@retry(stop=stop_after_attempt(3), wait=wait_exponential(multiplier=1, min=4, max=10))
async def fetch_products():
    # Real implementation with error handling
```

## 🚀 Deployment & Production

### Docker Deployment
- `Dockerfile` - Multi-stage build with Python 3.11, Gunicorn WSGI server
- `docker-compose.yml` - Full stack (Flask, Redis, PostgreSQL, RabbitMQ)
- Health checks integrated: `HEALTHCHECK CMD curl -f http://localhost:10000/healthz || exit 1`

### Environment Configuration
Required variables (see `.env.example`):
```bash
# Flask
FLASK_ENV=production
SECRET_KEY=<generated-secret>
PORT=10000

# E-commerce
SHOPIFY_STORE=your-store.myshopify.com
SHOPIFY_ACCESS_TOKEN=<token>
AUTO_DS_API_KEY=<key>

# Optional
BIGQUERY_PROJECT_ID=<project>
SUPABASE_URL=<url>
SUPABASE_ANON_KEY=<key>
```

### CI/CD (GitHub Actions)
- `.github/workflows/` - Automated testing, building, security scans
- CodeQL scanning for vulnerabilities
- Automated Docker image builds on push to main

## 💡 Project-Specific Conventions

1. **Agent naming** - Use descriptive names like `ProductResearchAgent`, suffix with `Agent`
2. **Async by default** - All agent methods are async (`async def _execute_task()`)
3. **Error handling** - Raise exceptions in agents; orchestrator logs and continues
4. **Health endpoints** - Plain text "ok" for `/healthz`, JSON with dependency status for `/readyz`
5. **Blueprint prefixes** - All Flask routes use blueprints with URL prefixes (e.g., `/agents`, `/empire`)
6. **Type hints encouraged** - Python 3.10+ type hints, but not strictly enforced (mypy runs on `royal_mcp/` only)
7. **Testing markers** - Recommended: use pytest markers such as `@pytest.mark.unit`, `@pytest.mark.integration`, `@pytest.mark.slow` (adopt when adding or updating tests)

### Testing Marker Examples
```python
# tests/test_agents.py
@pytest.mark.asyncio
async def test_research_agent_initialization(self, research_agent):
    assert research_agent.config.name == "product_research_agent"
    assert research_agent.config.priority == AgentPriority.HIGH
    assert len(research_agent.research_keywords) > 0
    assert research_agent.trends_client is not None

@pytest.mark.asyncio
async def test_opportunity_scoring(self, research_agent):
    mock_trends_data = {"smart home gadgets": {"interest_7d": 70, "trend_strength": 15, "volatility": 5}}
    mock_social_data = {"smart home gadgets": {"social_score": 6, "mentions": 3}}
    mock_competition_data = {"smart home gadgets": {"competition_score": 4, "avg_market_price": 50.0}}

    opportunities = await research_agent._score_opportunities(
        mock_trends_data, mock_social_data, mock_competition_data
    )

    assert isinstance(opportunities, list)
    if opportunities:
        assert "priority_score" in opportunities[0]
        assert isinstance(opportunities[0]["profit_potential"], (int, float))

def test_margin_calculation(self, pricing_agent):
    selling_price = Decimal("100.00")
    cost_price = Decimal("60.00")
    margin = pricing_agent._calculate_margin_percent(selling_price, cost_price)
    assert margin == 40.0
```

## 📚 Key Documentation Files

- `docs/architecture.md` - Detailed system architecture, component interactions
- `README.md` - Project overview, agent status, quick start
- `AGENT_INSTRUCTIONS.md` - Comprehensive agent development blueprint (for reference)
- `docs/copilot_prompt.md` - Original AI coding instructions (historical)
- `Makefile` - All common development commands documented with `make help`

## 🔍 Debugging Tips

1. **Agent not running?** Check orchestrator logs in Flask console, verify agent registered in startup
2. **Secret not found?** Verify cascading order: ENV > GitHub > Cloudflare. Check `/core/secrets/secret_provider.py` logs
3. **Health endpoint failing?** Check circuit breaker states in `/core/health_service.py`, optional dependencies may be unavailable
4. **React UI not loading?** Ensure Flask serves static files from `/app/static/`, check CORS settings in `/app/__init__.py`
5. **Tests failing?** Run `make test` to see detailed output. Use `-v --tb=short` for pytest verbosity

### Agent-Specific Troubleshooting
- **Agent stuck in loop?** Check `_execute_task()` returns within timeout (default 300s). Add logging to identify bottlenecks
- **Memory leaks?** Verify async cleanup in `_agent_initialize()` counterpart. Close connections in `finally` blocks
- **Rate limits hit?** Review retry logic and exponential backoff config in agent code. Adjust `tenacity` decorator parameters
- **Agent status shows ERROR?** Check agent logs for exceptions. Orchestrator catches errors and continues with other agents
- **Orchestrator not starting agents?** Verify agent registration in `/app/__init__.py:init_autonomous_empire()`. Check for import errors

## ⚠️ Common Pitfalls

- **Don't import from `/apps/` in Python code** - TypeScript apps are separate, not Python modules
- **Don't use `from app import app`** - Use app factory pattern, import from `app/__init__.py:create_app()`
- **Don't skip agent initialization** - Always call `await agent.initialize()` before first run
- **Don't hardcode secrets** - Always use `UnifiedSecretResolver` or environment variables
- **Don't block event loop** - Use `asyncio.sleep()` not `time.sleep()` in async functions

## 🗄️ Database Migrations

The system uses **Alembic** for database schema migrations. While currently optional, the infrastructure is in place.

### Migration Strategy
- **Location**: `/alembic_migrations/` with `alembic.ini` configuration
- **Template**: `/alembic_migrations/script.py.mako` for generating migration files
- **Current State**: Alembic configured but migrations are optional (system primarily uses Supabase/external DBs)
- **When to use**: If adding local PostgreSQL models or changing schema

### Common Migration Commands
```bash
# Generate new migration
alembic revision --autogenerate -m "Add new table"

# Apply migrations
alembic upgrade head

# Rollback one migration
alembic downgrade -1

# View migration history
alembic history
```

**Note**: Most data storage uses external services (Supabase, BigQuery), so migrations are primarily for local/dev databases.

## 🔐 Local Development Secrets

### Bootstrapping Secrets Locally

1. **Copy template**: `cp .env.example .env`
2. **Add minimum required secrets**:
   ```bash
   # Minimal for local development
   SECRET_KEY=dev-secret-key-$(openssl rand -hex 32)
   FLASK_ENV=development
   PORT=10000
   
   # Optional: Add e-commerce keys for full functionality
   SHOPIFY_API_KEY=your-key
   SHOPIFY_ACCESS_TOKEN=your-token
   ```

3. **React UI secrets**: Create `apps/command-center-ui/.env.local`:
   ```bash
   VITE_API_BASE_URL=http://localhost:10000
   VITE_API_URL=http://localhost:10000
   ```

4. **Secret resolution order**: The system will cascade through:
   - Environment variables (`.env` file)
   - GitHub Actions secrets (CI/CD only)
   - Cloudflare Workers bindings (production)
   - Encrypted cache (fallback)

### Development Without Secrets
The system is designed to run with minimal secrets. Optional integrations gracefully degrade:
- **Shopify**: Agent operations limited, but system starts
- **OpenAI**: Customer support agent disabled
- **BigQuery**: Analytics export disabled
- **Sentry**: Error monitoring disabled (logged warnings only)

## 🚀 React UI Build Process

### Development Mode
```bash
cd apps/command-center-ui
pnpm install
pnpm run dev  # Vite dev server on port 5173
```

### Production Build
```bash
cd apps/command-center-ui
pnpm run build  # Outputs to dist/
```

### Serving in Production
- **Development**: Vite dev server (port 5173), separate from Flask
- **Production**: Flask serves static files from `/app/static/` (built React assets copied here)
- **Cloudflare Pages**: Can deploy React UI separately, pointing API_BASE_URL to Flask backend

### Build Integration
The React UI and Flask backend are **independent in development** but **integrated in production**:
- Flask serves the built React app from static files
- CORS configured in `/app/__init__.py` for cross-origin dev mode
- WebSocket support via SocketIO for real-time updates

## 🧪 Testing Strategy

> ℹ️ **Mocking policy:** Critical Rule #1 still applies — production code must never rely on mock data. Automated test suites may introduce tightly scoped mocks or fixtures solely to isolate behavior while preserving real-data contracts.

### Test Organization
```
tests/
├── unit/           # Fast, isolated tests (mock external dependencies)
├── integration/    # Tests with real API calls (optional dependencies)
├── e2e/            # End-to-end browser tests
└── python/         # Python-specific tests
```

### Testing with External APIs
- **No VCR.py currently**: Tests use real API calls or tightly controlled mocks via `unittest.mock`
- **Integration tests**: Marked with `@pytest.mark.integration`, require real API keys
- **CI/CD**: Integration tests skipped in CI unless secrets available
- **Recommendation**: Add VCR.py/pytest-vcr for recording HTTP interactions in future

### Running Tests
```bash
# All tests
make test

# Unit tests only
pytest tests/unit -v

# Integration tests (requires API keys)
pytest tests/integration -v -m integration

# Skip slow tests
pytest -v -m "not slow"

# With coverage
make coverage
```

## 📊 Monitoring & Observability

### Sentry Error Tracking
- **Backend DSN**: Configured via `SENTRY_DSN` environment variable
- **Frontend DSN**: `VITE_SENTRY_DSN` in React UI
- **Setup Guide**: See `SENTRY_INTEGRATION.md` for complete instructions
- **Features**: Error tracking, performance monitoring, user session replay

### Health Monitoring
- **Endpoints**: `/healthz` (liveness), `/readyz` (readiness), `/metrics` (Prometheus)
- **Circuit Breakers**: Automatic failure detection and recovery
- **Dashboard**: Recommend Datadog, Grafana, or Sentry for production monitoring

### Logging
- **Level**: Controlled via `LOG_LEVEL` environment variable (default: INFO)
- **Format**: Structured JSON logs in production
- **Locations**: Console output (dev), file logs (production)

### Production Monitoring Checklist
- [ ] Sentry configured for error tracking
- [ ] Health endpoints monitored (uptime checks)
- [ ] Log aggregation (CloudWatch, Datadog, or ELK stack)
- [ ] Metrics dashboard (Prometheus + Grafana recommended)
- [ ] Alert rules configured (PagerDuty, Slack integration)

## 📖 Common Agent Recipes

### Recipe 1: Creating a New Agent
```python
# /royal_platform/agents/inventory_pricing_agent.py
class InventoryPricingAgent(BaseAgent):
    def __init__(self) -> None:
        config = AgentConfig(
            name="inventory_pricing_agent",
            priority=AgentPriority.HIGH,
            max_execution_time=2400,
            retry_count=3,
            max_runs_per_hour=6,
            max_runs_per_day=100,
        )
        super().__init__(config)

        self.pricing_config = {
            "min_margin_percent": 25,
            "target_margin_percent": 40,
            "max_price_increase_percent": 15,
            "max_price_decrease_percent": 20,
            "low_stock_threshold": 10,
            "overstock_threshold": 100,
            "price_elasticity_factor": 0.3,
        }
        self.inventory_config = {
            "reorder_point_days": 14,
            "safety_stock_days": 7,
            "max_stock_days": 90,
            "lead_time_days": 21,
            "seasonal_factor": 1.2,
        }

    async def execute(self) -> AgentResult:
        self.logger.info("Starting inventory and pricing optimization cycle")

        shopify_client = ShopifyClient()
        inventory_analysis = await self._analyze_inventory_levels(shopify_client)
        demand_patterns = await self._calculate_demand_patterns()
        pricing_updates = await self._optimize_pricing(
            shopify_client, inventory_analysis, demand_patterns
        )
        inventory_recommendations = await self._generate_inventory_recommendations(
            inventory_analysis, demand_patterns
        )
        research_processed = await self._process_research_opportunities(shopify_client)
        changes_applied = await self._apply_changes(shopify_client, pricing_updates)
        await shopify_client.close()

        return AgentResult(
            success=True,
            actions_taken=5 + changes_applied,
            items_processed=len(pricing_updates) + research_processed,
            metadata={
                "pricing_updates": len(pricing_updates),
                "inventory_recommendations": len(inventory_recommendations),
                "research_opportunities_processed": research_processed,
                "changes_applied": changes_applied,
                "analysis_timestamp": datetime.now().isoformat(),
            },
        )
```

### Recipe 2: Adding External API Integration
```python
# /royal_platform/agents/product_research_agent.py
async def _scrape_tiktok_trends(self) -> list[str]:
    trends: list[str] = []
    try:
        response = await self.http_client.get(
            "https://www.tiktok.com/trending",
            follow_redirects=True,
        )
        if response.status_code == 200:
            content = response.text
            hashtag_pattern = r'#(\w+)'
            hashtags = re.findall(hashtag_pattern, content, re.IGNORECASE)
            product_keywords = ["gadget", "product", "tool", "device", "accessory", "musthave", "amazonfinds"]
            relevant_hashtags = [
                hashtag
                for hashtag in hashtags[:50]
                if any(keyword in hashtag.lower() for keyword in product_keywords)
            ]
            trends.extend(relevant_hashtags[:10])
        await asyncio.sleep(3)  # Respect rate limits
    except Exception as exc:
        self.logger.warning(f"TikTok trends scraping failed: {exc}")
    return trends
```

### Recipe 3: Scheduled Agent Task
```python
# /royal_platform/core/agent_base.py
async def _check_rate_limits(self) -> bool:
    try:
        with get_db_session() as session:
            now = datetime.now()
            hourly_runs = session.query(AgentRun).filter(
                AgentRun.agent_name == self.config.name,
                AgentRun.started_at >= now - timedelta(hours=1),
            ).count()
            if hourly_runs >= self.config.max_runs_per_hour:
                self.logger.warning(
                    f"Agent {self.config.name} exceeded hourly rate limit"
                )
                return False

            daily_runs = session.query(AgentRun).filter(
                AgentRun.agent_name == self.config.name,
                AgentRun.started_at >= now - timedelta(days=1),
            ).count()
            if daily_runs >= self.config.max_runs_per_day:
                self.logger.warning(
                    f"Agent {self.config.name} exceeded daily rate limit"
                )
                return False

            return True
    except Exception as exc:
        self.logger.error(f"Error checking rate limits: {exc}")
        return True  # Fail open to avoid blocking critical agents
```

### Recipe 4: Agent with Health Check
```python
# /royal_platform/agents/product_research_agent.py
def get_health_status(self) -> dict[str, Any]:
    try:
        with get_db_session() as session:
            recent_research = (
                session.query(ResearchHistory)
                .filter(ResearchHistory.researched_at >= datetime.now() - timedelta(hours=24))
                .count()
            )
            api_health = {
                "google_trends": True,
                "http_client": self.http_client is not None,
                "database": recent_research is not None,
            }
            return {
                "agent_name": self.config.name,
                "status": "healthy" if all(api_health.values()) else "degraded",
                "last_24h_research_count": recent_research,
                "api_health": api_health,
                "research_keywords_count": len(self.research_keywords),
                "last_check": datetime.now().isoformat(),
            }
    except Exception as exc:
        return {
            "agent_name": self.config.name,
            "status": "error",
            "error": str(exc),
            "last_check": datetime.now().isoformat(),
        }
```

## ⚡ Performance Tuning

### Agent Performance
- **Async operations**: Always use `async/await` for I/O operations
- **Connection pooling**: Reuse HTTP clients (initialize in `_agent_initialize()`)
- **Batch operations**: Process items in batches rather than one-by-one
- **Caching**: Use Redis for frequently accessed data (see agents with `redis_cache`)

### Example: Optimized Data Processing
```python
# /royal_platform/agents/inventory_pricing_agent.py
for item in inventory_analysis["overstock_items"]:
    variant_id = item["variant_id"]
    current_price = Decimal(str(item["price"]))
    demand_pattern = demand_patterns.get(variant_id)
    if not demand_pattern:
        continue

    avg_daily_demand = demand_pattern["avg_daily_demand"]
    stock_level = item["stock_level"]
    if avg_daily_demand > 0:
        days_remaining = stock_level / avg_daily_demand
        if days_remaining > self.inventory_config["max_stock_days"]:
            overstock_factor = min(
                (days_remaining - self.inventory_config["max_stock_days"])
                / self.inventory_config["max_stock_days"],
                1.0,
            )
            price_decrease_percent = min(
                overstock_factor * self.pricing_config["max_price_decrease_percent"],
                self.pricing_config["max_price_decrease_percent"],
            )
            new_price = current_price * (1 - price_decrease_percent / 100)
            if self._calculate_margin_percent(
                new_price, current_price * Decimal("0.6")
            ) >= self.pricing_config["min_margin_percent"]:
                pricing_updates.append(
                    {
                        "product_id": item["product_id"],
                        "variant_id": variant_id,
                        "sku": item["sku"],
                        "title": item["title"],
                        "current_price": float(current_price),
                        "new_price": float(new_price),
                        "price_change_percent": -price_decrease_percent,
                        "reason": "overstock_slow_demand",
                        "stock_level": stock_level,
                        "days_remaining": days_remaining,
                        "approved": True,
                    }
                )
```

### Flask Performance
- **Production server**: Use Gunicorn with multiple workers (`gunicorn -w 4`)
- **Worker count**: `2-4 × CPU_cores` for I/O-bound workloads
- **Timeouts**: Set appropriate timeouts for long-running operations
- **Static files**: Use CDN (Cloudflare) for static assets in production

### React UI Performance
- **Code splitting**: Already implemented via lazy module loading
- **Bundle size**: Monitor with `pnpm run build` (target <1.5MB compressed)
- **Lazy loading**: Load components on-demand (see `App.tsx`)
- **Caching**: API responses cached in Zustand stores

### Database Performance
- **Connection pooling**: SQLAlchemy pooling enabled by default
- **Indexes**: Add indexes for frequently queried columns
- **Query optimization**: Use `select` over `query().all()` for large datasets
- **BigQuery**: Partition tables by date for analytics queries

### Monitoring Performance
- **Sentry traces**: Sample rate controlled by `SENTRY_TRACES_SAMPLE_RATE`
- **Health metrics**: `/metrics` endpoint exposes Prometheus metrics
- **Agent metrics**: Performance tracking built into `AgentBase`

## 🎯 Where to Start as an AI Agent

**Follow the Quick Start Checklist above** for a structured onboarding. For quick reference:

1. **Understand agent pattern**: Read `/orchestrator/core/agent_base.py` and one example in `/orchestrator/agents/`
2. **Set up environment**: Run `make setup` then `python wsgi.py` to verify Flask starts
3. **Explore Flask routes**: Check `/app/routes/` to see API endpoints, understand blueprint pattern
4. **Review health system**: Look at `/core/health_service.py` to understand circuit breakers
5. **Check existing agents**: See `/orchestrator/agents/product_research.py` for real integration example
6. **Review common recipes**: See "Common Agent Recipes" section above for practical patterns

### Additional Learning Resources
- **Agent development blueprint**: `AGENT_INSTRUCTIONS.md` - comprehensive guide to agent architecture
- **System architecture**: `docs/architecture.md` - detailed component interactions
- **API documentation**: Start Flask server and visit `/docs` for Swagger UI
- **Sentry monitoring**: `SENTRY_INTEGRATION.md` - error tracking setup

Remember: This is a **production system generating real revenue**. All changes must use real APIs, no mock data.
>>>>>>> ad6430f4
<|MERGE_RESOLUTION|>--- conflicted
+++ resolved
@@ -1,4 +1,3 @@
-<<<<<<< HEAD
 # ROYAL EQUIPS ORCHESTRATOR — AI Development Guide
 
 **Last Updated:** 2025-01-02  
@@ -887,895 +886,4 @@
 - **API documentation**: Start Flask server and visit `/docs` for Swagger UI
 - **Sentry monitoring**: `SENTRY_INTEGRATION.md` - error tracking setup
 
-Remember: This is a **production system generating real revenue**. All changes must use real APIs, no mock data.
-=======
-# ROYAL EQUIPS ORCHESTRATOR — AI Development Guide
-
-**Last Updated:** 2025-01-02  
-**System Version:** 2.x  
-**Maintainer:** @Skidaw23
-
-## 🏰 System Overview
-
-Production e-commerce platform with autonomous AI agents managing product research, inventory, marketing, and fulfillment. **No placeholders or mock data in production code** — all live integrations must remain real.
-
-### Architecture
-- **Hybrid monorepo**: Python (Flask orchestrator) + TypeScript (React UI, limited packages via pnpm)
-- **Flask** (`/app/`, `/wsgi.py`) - main orchestrator API, agent coordination, health monitoring (port 10000)
-- **FastAPI services** - `/apps/aira/`, `/apps/api/`, `/apps/orchestrator-api/` (ports 3000-3003)
-- **React UI** - `/apps/command-center-ui/` with Vite + lazy loading (port 5173)
-- **Agent system** - `/orchestrator/core/` (orchestrator.py, agent_base.py) + `/orchestrator/agents/` (implementations)
-- **Shared utilities** - `/core/` (secrets, health, logging, security)
-
-### Service Responsibilities
-- **Flask (port 10000)** - Main orchestrator, agent coordination, health monitoring, WebSocket support
-- **FastAPI services (3000-3003)** - Specialized microservices (AIRA AI assistant, API gateways, orchestrator API)
-- **React UI (5173)** - Command center dashboard, served by Vite in dev, built static assets served by Flask in production
-
-## ⚡ Quick Start Checklist for New AI Agents/Developers
-
-### Discovery First
-- [ ] Review `reports/STACK_REPORT.md` for a living snapshot of active providers, services, ports, health endpoints, CI/CD gates, and known gaps across the orchestrator. This establishes the current production shape before any local changes.
-- [ ] Read `docs/RUNBOOK.md` for end-to-end operational procedures covering environment bootstrapping, deployment and rollback workflows, required secrets, and on-call escalation paths. Use this as the canonical run sequence.
-
-### First 15 Minutes
-- [ ] Clone repository: `git clone https://github.com/Royal-Equips-Org/royal-equips-orchestrator.git`
-- [ ] Copy environment template: `cp .env.example .env`
-- [ ] Set up Python environment: `make setup` (creates virtualenv, installs dependencies)
-- [ ] Start Flask server: `python wsgi.py` (should start on port 10000)
-- [ ] Verify health: `curl http://localhost:10000/healthz` (should return "ok")
-
-### Next 30 Minutes
-- [ ] Read this guide completely (you're doing it! 📖)
-- [ ] Explore agent base class: `view /orchestrator/core/agent_base.py`
-- [ ] Check existing agent example: `view /orchestrator/agents/product_research.py`
-- [ ] Review Flask app structure: `view /app/__init__.py`
-- [ ] Understand secret management: `view /core/secrets/secret_provider.py`
-
-### Development Workflow (Day 1)
-- [ ] Create feature branch: `git checkout -b feature/your-feature`
-- [ ] Make minimal changes following patterns in existing code
-- [ ] Run tests: `make test`
-- [ ] Run linter: `make lint`
-- [ ] Commit with conventional commits: `git commit -S -m "feat: description"`
-  > 🔐 **Policy:** Unsigned commits are rejected—always include the `-S` flag for a signed commit. For setup, see [GitHub's guide on signing commits](https://docs.github.com/en/authentication/managing-commit-signature-verification/signing-commits).
-- [ ] Open PR to `develop` branch
-- [ ] Before requesting deploy, review deployment/rollback steps against `docs/RUNBOOK.md` and `reports/STACK_REPORT.md`.
-
-### Creating Your First Agent
-- [ ] Copy agent template from existing agent (e.g., `product_research.py`)
-- [ ] Implement `_agent_initialize()` for setup
-- [ ] Implement `_execute_task()` with main logic
-- [ ] Add agent to registry in `/app/__init__.py:init_autonomous_empire()`
-- [ ] Test agent locally: `python wsgi.py` and check logs
-- [ ] Add tests in `/tests/test_agents.py`
-
-### Production Readiness Checklist
-- [ ] Agent has proper error handling (try/except blocks)
-- [ ] Secrets loaded via `UnifiedSecretResolver`
-- [ ] Retry logic added for external API calls (tenacity)
-- [ ] Health check implemented
-- [ ] Logging added at key points
-- [ ] Tests written (unit + integration)
-- [ ] Documentation updated (docstrings + README if needed)
-- [ ] Deployment + rollback steps verified against `docs/RUNBOOK.md` and cross-checked with live service inventory in `reports/STACK_REPORT.md`
-
-## 🚨 Critical Rules
-1. **No mock data or placeholders in production code** — system generates real revenue. Use actual API integrations (Shopify, AutoDS, Spocket). Automated tests may use controlled mocks only as documented in [🧪 Testing Strategy](#-testing-strategy).
-2. **Agent pattern** - All agents inherit from `orchestrator.core.agent_base.AgentBase`, implement `async def _execute_task()`.
-3. **Multi-service coordination** - Flask main API delegates to `/orchestrator/core/orchestrator.py` for agent management.
-4. **Secret management** - Use `/core/secrets/secret_provider.py` (UnifiedSecretResolver) - cascades ENV → GitHub → Cloudflare → cache.
-5. **Health monitoring** - All services expose `/healthz` (liveness), `/readyz` (readiness), `/metrics` endpoints.
-
-## 🏗️ Project Structure (Key Paths)
-
-```
-/app/                           # Flask application
-  ├── routes/                   # Blueprints: agents.py, empire.py, command_center.py, health.py
-  ├── services/                 # Business logic: health_service.py, empire_service.py
-  └── __init__.py               # App factory with config
-/wsgi.py                        # Production WSGI entry point (Gunicorn)
-/orchestrator/
-  ├── core/                     # orchestrator.py (registers/schedules agents), agent_base.py
-  └── agents/                   # product_research.py, inventory_pricing.py, marketing_automation.py, etc.
-/core/                          # Shared utilities
-  ├── secrets/                  # secret_provider.py (multi-provider resolution)
-  ├── health_service.py         # Circuit breakers, dependency monitoring
-  └── security/                 # Auth, encryption, HMAC validation
-/apps/command-center-ui/        # React+Vite dashboard (separate pnpm workspace)
-  └── src/modules/              # Lazy-loaded: aira/, agents/, analytics/, dashboard/
-/royal_platform/                # E-commerce integrations (Shopify, suppliers)
-/royal_mcp/                     # Model Context Protocol server
-```
-
-## 🔧 Development Workflows
-
-### Setup and Running
-➡️ **Reference:** `docs/RUNBOOK.md` includes detailed environment bootstrap, secret provisioning, and multi-service startup coordination steps aligned with the architecture captured in `reports/STACK_REPORT.md`.
-```bash
-# Python setup (virtualenv recommended)
-make setup              # Creates .venv, installs requirements.txt
-python wsgi.py          # Start Flask (dev mode with auto-reload)
-gunicorn -w 2 -b 0.0.0.0:10000 wsgi:app  # Production mode
-
-# Frontend (React UI)
-cd apps/command-center-ui && pnpm install && pnpm dev  # Port 5173
-
-# Combined (if using top-level package.json)
-pnpm install            # Installs UI workspace dependencies
-pnpm dev                # Runs Flask + React concurrently
-```
-
-### Testing and Quality
-```bash
-# Python (see Makefile, pyproject.toml)
-make test               # pytest tests/ -v
-make coverage           # pytest with coverage report
-make lint               # ruff check .
-make typecheck          # mypy royal_mcp/ (limited scope)
-make ci                 # Complete pipeline: lint + typecheck + test + scan
-
-# TypeScript (React UI)
-cd apps/command-center-ui && pnpm typecheck && pnpm lint && pnpm test
-```
-
-### Key Configuration Files
-- `pyproject.toml` - Python project config, ruff/black/pytest settings
-- `Makefile` - Common development tasks (setup, test, lint, ci)
-- `.env.example` - Required environment variables template
-- `pnpm-workspace.yaml` - Workspace definition (only includes command-center-ui, shared-types)
-
-⚠️ **TypeScript workspace is limited** - Only `/apps/command-center-ui/` and `/packages/shared-types/` use pnpm workspace. FastAPI services in `/apps/aira/`, `/apps/api/` are Python-only and not part of the workspace.
-
-## 🎯 Operational Agents (Implemented)
-
-Located in `/orchestrator/agents/`:
-- **ProductResearchAgent** - AutoDS/Spocket integration, trend scoring, product discovery
-- **InventoryPricingAgent** - Demand forecasting, dynamic pricing, multi-channel sync
-- **MarketingAutomationAgent** - Email campaigns, segmentation, abandon cart recovery
-- **OrderFulfillmentAgent** - Risk assessment, supplier routing, tracking
-- **AnalyticsAgent** - BigQuery integration, metrics aggregation
-- **CustomerSupportAgent** - AI classification, sentiment analysis
-- **SecurityAgent** - Fraud detection, vulnerability scanning
-
-All agents follow the production base class in `/royal_platform/core/agent_base.py`:
-```python
-class BaseAgent(ABC):
-    def __init__(self, config: AgentConfig):
-        self.config = config
-        self.logger = logging.getLogger(f"agent.{config.name}")
-        self.current_run_id: Optional[str] = None
-        self.start_time: Optional[datetime] = None
-
-    @abstractmethod
-    async def execute(self) -> AgentResult:
-        """Agents implement their production business logic here."""
-
-    async def run(self) -> AgentResult:
-        if not self.config.enabled:
-            return AgentResult(success=False, errors=["Agent is disabled"])
-        if not await self._check_rate_limits():
-            return AgentResult(success=False, errors=["Rate limit exceeded"])
-
-        self.current_run_id = str(uuid.uuid4())
-        self.start_time = datetime.now()
-        run_record = AgentRun(
-            id=uuid.UUID(self.current_run_id),
-            agent_name=self.config.name,
-            status=AgentStatus.ACTIVE,
-            started_at=self.start_time,
-            metadata={"priority": self.config.priority.value},
-        )
-        with get_db_session() as session:
-            session.add(run_record)
-            session.commit()
-
-        self.logger.info(
-            f"Starting agent {self.config.name} execution (run_id: {self.current_run_id})"
-        )
-        try:
-            result = await asyncio.wait_for(
-                self.execute(),
-                timeout=self.config.max_execution_time,
-            )
-            result.execution_time_seconds = (
-                datetime.now() - self.start_time
-            ).total_seconds()
-            return result
-        except asyncio.TimeoutError as exc:
-            self.logger.error(
-                f"Agent {self.config.name} timed out after {self.config.max_execution_time}s"
-            )
-            return AgentResult(success=False, errors=[str(exc)])
-```
-
-## 🏗️ Key Architecture Patterns
-
-### Agent Registration & Execution
-```python
-# /orchestrator/core/agent_initialization.py
-async def initialize_all_agents() -> dict[str, Any]:
-    registry = get_agent_registry()
-    integration = get_aira_integration()
-    successful: list[str] = []
-    failed: list[str] = []
-
-    for config in AGENT_CONFIGURATIONS:
-        try:
-            success = await registry.register_agent(
-                agent_id=config["agent_id"],
-                name=config["name"],
-                agent_type=config["type"],
-                capabilities=config["capabilities"],
-                max_concurrent_tasks=config.get("max_concurrent_tasks", 10),
-                tags=config.get("tags", set()),
-                metadata={"auto_registered": True, "config_version": "1.0"},
-            )
-            (successful if success else failed).append(config["agent_id"])
-        except Exception as exc:
-            failed.append(config["agent_id"])
-            logger.error(f"✗ Error registering {config['agent_id']}: {exc}", exc_info=True)
-
-    await registry.start_monitoring()
-    await integration.start_task_processing()
-    return {
-        "total_agents": len(AGENT_CONFIGURATIONS),
-        "successful": len(successful),
-        "failed": len(failed),
-        "successful_agents": successful,
-        "failed_agents": failed,
-        "registry_stats": registry.get_registry_stats(),
-        "status": "success" if not failed else "partial",
-    }
-```
-
-### Agent Registration Location
-Agents are registered in **two locations** depending on the pattern used:
-
-1. **Modern pattern (AgentRegistry)**: `/app/__init__.py:init_autonomous_empire()`
-   - Called during Flask app initialization
-   - Uses `AgentRegistry` from `/orchestrator/core/agent_registry.py`
-   - Imports from `/orchestrator/core/agent_bootstrap.py:initialize_all_agents()`
-   - Background thread initializes agents asynchronously
-
-2. **Legacy pattern (direct orchestrator)**: `/wsgi.py` or startup script
-   - Direct orchestrator instantiation
-   - Useful for standalone agent testing
-
-**Recommended**: Use modern AgentRegistry pattern. See existing agents in `/orchestrator/agents/` for examples.
-
-```python
-# /royal_platform/agents/product_research_agent.py
-class ProductResearchAgent(BaseAgent):
-    """Production agent that runs the full product discovery pipeline."""
-
-    def __init__(self) -> None:
-        config = AgentConfig(
-            name="product_research_agent",
-            priority=AgentPriority.HIGH,
-            max_execution_time=1800,
-            retry_count=3,
-            max_runs_per_hour=4,
-            max_runs_per_day=50,
-        )
-        super().__init__(config)
-
-        self.trends_client = TrendReq(hl="en-US", tz=360)
-        self.http_client = httpx.AsyncClient(
-            timeout=30.0,
-            headers={
-                "User-Agent": "ProductResearchAgent/1.0 (+https://yourdomain.com/contact)",
-            },
-        )
-        self.research_keywords = [
-            "smart home gadgets",
-            "fitness accessories",
-            "car accessories",
-            "tiktok gadgets",
-            "eco friendly",
-        ]
-        self.scoring_weights = {
-            "trend_score": 0.35,
-            "interest_7d": 0.25,
-            "volatility_index": 0.15,
-            "cross_source_consistency": 0.25,
-        }
-
-    async def execute(self) -> AgentResult:
-        self.logger.info("Starting product research cycle with real data sources")
-
-        trends_data = await self._analyze_google_trends()
-        social_data = await self._analyze_social_trends()
-        competition_data = await self._analyze_competition()
-        scored_opportunities = await self._score_opportunities(
-            trends_data, social_data, competition_data
-        )
-        stored_count = await self._store_research_results(scored_opportunities)
-        alerts_sent = await self._send_priority_alerts(scored_opportunities)
-
-        return AgentResult(
-            success=True,
-            actions_taken=5 + alerts_sent,
-            items_processed=len(scored_opportunities),
-            metadata={
-                "opportunities_found": len(scored_opportunities),
-                "high_priority_count": len(
-                    [o for o in scored_opportunities if o["priority_score"] > 8.0]
-                ),
-                "research_sources": [
-                    "google_trends",
-                    "social_media",
-                    "competition_analysis",
-                ],
-                "timestamp": datetime.now().isoformat(),
-            },
-        )
-```
-
-### Secret Resolution (Multi-Provider Cascade)
-```python
-# /core/secrets/secret_provider.py - Cascades through providers until found
-from core.secrets.secret_provider import UnifiedSecretResolver
-
-secrets = UnifiedSecretResolver()
-api_key = await secrets.get_secret('SHOPIFY_API_KEY')
-# Order: ENV vars → GitHub Actions secrets → Cloudflare bindings → AWS SSM → encrypted cache
-```
-
-### Health Monitoring with Circuit Breakers
-```python
-# /core/health_service.py - Prevents cascade failures
-from core.health_service import HealthService
-
-health = HealthService()
-status = health.check_readiness()  # Tests optional dependencies (Shopify, BigQuery, GitHub)
-# Circuit states: CLOSED (ok) → OPEN (failing, requests blocked) → HALF_OPEN (testing recovery)
-```
-
-### React Lazy Module Loading
-```typescript
-// /apps/command-center-ui/src/App.tsx - Code splitting by module
-const AiraModule = lazy(() => import('./modules/aira/AiraModule'));
-<Suspense fallback={<LoadingSpinner />}>
-  <AiraModule />
-</Suspense>
-// Zustand stores: /stores/empireStore.ts, /stores/navigationStore.ts
-```
-
-### Flask Blueprint Organization
-```python
-# /app/routes/ - Modular route blueprints
-from flask import Blueprint
-agents_bp = Blueprint('agents', __name__, url_prefix='/agents')
-
-@agents_bp.route('/status')
-def get_agents_status():
-    # All blueprints registered in /app/__init__.py
-```
-
-## 🔌 Integration Patterns
-
-### E-commerce Platform Integrations
-- **Shopify** - `/royal_platform/` with GraphQL client (`/app/services/shopify_graphql_service.py`)
-- **AutoDS** - Dropshipping automation, product sourcing
-- **Spocket** - EU supplier integration for faster shipping
-- **BigQuery** - Analytics data warehouse (optional dependency, implemented)
-
-### External Service Communication
-```python
-# /orchestrator/integrations/ - API client wrappers
-# Real API calls with retry logic (tenacity), no mocks
-from tenacity import retry, stop_after_attempt, wait_exponential
-
-@retry(stop=stop_after_attempt(3), wait=wait_exponential(multiplier=1, min=4, max=10))
-async def fetch_products():
-    # Real implementation with error handling
-```
-
-## 🚀 Deployment & Production
-
-### Docker Deployment
-- `Dockerfile` - Multi-stage build with Python 3.11, Gunicorn WSGI server
-- `docker-compose.yml` - Full stack (Flask, Redis, PostgreSQL, RabbitMQ)
-- Health checks integrated: `HEALTHCHECK CMD curl -f http://localhost:10000/healthz || exit 1`
-
-### Environment Configuration
-Required variables (see `.env.example`):
-```bash
-# Flask
-FLASK_ENV=production
-SECRET_KEY=<generated-secret>
-PORT=10000
-
-# E-commerce
-SHOPIFY_STORE=your-store.myshopify.com
-SHOPIFY_ACCESS_TOKEN=<token>
-AUTO_DS_API_KEY=<key>
-
-# Optional
-BIGQUERY_PROJECT_ID=<project>
-SUPABASE_URL=<url>
-SUPABASE_ANON_KEY=<key>
-```
-
-### CI/CD (GitHub Actions)
-- `.github/workflows/` - Automated testing, building, security scans
-- CodeQL scanning for vulnerabilities
-- Automated Docker image builds on push to main
-
-## 💡 Project-Specific Conventions
-
-1. **Agent naming** - Use descriptive names like `ProductResearchAgent`, suffix with `Agent`
-2. **Async by default** - All agent methods are async (`async def _execute_task()`)
-3. **Error handling** - Raise exceptions in agents; orchestrator logs and continues
-4. **Health endpoints** - Plain text "ok" for `/healthz`, JSON with dependency status for `/readyz`
-5. **Blueprint prefixes** - All Flask routes use blueprints with URL prefixes (e.g., `/agents`, `/empire`)
-6. **Type hints encouraged** - Python 3.10+ type hints, but not strictly enforced (mypy runs on `royal_mcp/` only)
-7. **Testing markers** - Recommended: use pytest markers such as `@pytest.mark.unit`, `@pytest.mark.integration`, `@pytest.mark.slow` (adopt when adding or updating tests)
-
-### Testing Marker Examples
-```python
-# tests/test_agents.py
-@pytest.mark.asyncio
-async def test_research_agent_initialization(self, research_agent):
-    assert research_agent.config.name == "product_research_agent"
-    assert research_agent.config.priority == AgentPriority.HIGH
-    assert len(research_agent.research_keywords) > 0
-    assert research_agent.trends_client is not None
-
-@pytest.mark.asyncio
-async def test_opportunity_scoring(self, research_agent):
-    mock_trends_data = {"smart home gadgets": {"interest_7d": 70, "trend_strength": 15, "volatility": 5}}
-    mock_social_data = {"smart home gadgets": {"social_score": 6, "mentions": 3}}
-    mock_competition_data = {"smart home gadgets": {"competition_score": 4, "avg_market_price": 50.0}}
-
-    opportunities = await research_agent._score_opportunities(
-        mock_trends_data, mock_social_data, mock_competition_data
-    )
-
-    assert isinstance(opportunities, list)
-    if opportunities:
-        assert "priority_score" in opportunities[0]
-        assert isinstance(opportunities[0]["profit_potential"], (int, float))
-
-def test_margin_calculation(self, pricing_agent):
-    selling_price = Decimal("100.00")
-    cost_price = Decimal("60.00")
-    margin = pricing_agent._calculate_margin_percent(selling_price, cost_price)
-    assert margin == 40.0
-```
-
-## 📚 Key Documentation Files
-
-- `docs/architecture.md` - Detailed system architecture, component interactions
-- `README.md` - Project overview, agent status, quick start
-- `AGENT_INSTRUCTIONS.md` - Comprehensive agent development blueprint (for reference)
-- `docs/copilot_prompt.md` - Original AI coding instructions (historical)
-- `Makefile` - All common development commands documented with `make help`
-
-## 🔍 Debugging Tips
-
-1. **Agent not running?** Check orchestrator logs in Flask console, verify agent registered in startup
-2. **Secret not found?** Verify cascading order: ENV > GitHub > Cloudflare. Check `/core/secrets/secret_provider.py` logs
-3. **Health endpoint failing?** Check circuit breaker states in `/core/health_service.py`, optional dependencies may be unavailable
-4. **React UI not loading?** Ensure Flask serves static files from `/app/static/`, check CORS settings in `/app/__init__.py`
-5. **Tests failing?** Run `make test` to see detailed output. Use `-v --tb=short` for pytest verbosity
-
-### Agent-Specific Troubleshooting
-- **Agent stuck in loop?** Check `_execute_task()` returns within timeout (default 300s). Add logging to identify bottlenecks
-- **Memory leaks?** Verify async cleanup in `_agent_initialize()` counterpart. Close connections in `finally` blocks
-- **Rate limits hit?** Review retry logic and exponential backoff config in agent code. Adjust `tenacity` decorator parameters
-- **Agent status shows ERROR?** Check agent logs for exceptions. Orchestrator catches errors and continues with other agents
-- **Orchestrator not starting agents?** Verify agent registration in `/app/__init__.py:init_autonomous_empire()`. Check for import errors
-
-## ⚠️ Common Pitfalls
-
-- **Don't import from `/apps/` in Python code** - TypeScript apps are separate, not Python modules
-- **Don't use `from app import app`** - Use app factory pattern, import from `app/__init__.py:create_app()`
-- **Don't skip agent initialization** - Always call `await agent.initialize()` before first run
-- **Don't hardcode secrets** - Always use `UnifiedSecretResolver` or environment variables
-- **Don't block event loop** - Use `asyncio.sleep()` not `time.sleep()` in async functions
-
-## 🗄️ Database Migrations
-
-The system uses **Alembic** for database schema migrations. While currently optional, the infrastructure is in place.
-
-### Migration Strategy
-- **Location**: `/alembic_migrations/` with `alembic.ini` configuration
-- **Template**: `/alembic_migrations/script.py.mako` for generating migration files
-- **Current State**: Alembic configured but migrations are optional (system primarily uses Supabase/external DBs)
-- **When to use**: If adding local PostgreSQL models or changing schema
-
-### Common Migration Commands
-```bash
-# Generate new migration
-alembic revision --autogenerate -m "Add new table"
-
-# Apply migrations
-alembic upgrade head
-
-# Rollback one migration
-alembic downgrade -1
-
-# View migration history
-alembic history
-```
-
-**Note**: Most data storage uses external services (Supabase, BigQuery), so migrations are primarily for local/dev databases.
-
-## 🔐 Local Development Secrets
-
-### Bootstrapping Secrets Locally
-
-1. **Copy template**: `cp .env.example .env`
-2. **Add minimum required secrets**:
-   ```bash
-   # Minimal for local development
-   SECRET_KEY=dev-secret-key-$(openssl rand -hex 32)
-   FLASK_ENV=development
-   PORT=10000
-   
-   # Optional: Add e-commerce keys for full functionality
-   SHOPIFY_API_KEY=your-key
-   SHOPIFY_ACCESS_TOKEN=your-token
-   ```
-
-3. **React UI secrets**: Create `apps/command-center-ui/.env.local`:
-   ```bash
-   VITE_API_BASE_URL=http://localhost:10000
-   VITE_API_URL=http://localhost:10000
-   ```
-
-4. **Secret resolution order**: The system will cascade through:
-   - Environment variables (`.env` file)
-   - GitHub Actions secrets (CI/CD only)
-   - Cloudflare Workers bindings (production)
-   - Encrypted cache (fallback)
-
-### Development Without Secrets
-The system is designed to run with minimal secrets. Optional integrations gracefully degrade:
-- **Shopify**: Agent operations limited, but system starts
-- **OpenAI**: Customer support agent disabled
-- **BigQuery**: Analytics export disabled
-- **Sentry**: Error monitoring disabled (logged warnings only)
-
-## 🚀 React UI Build Process
-
-### Development Mode
-```bash
-cd apps/command-center-ui
-pnpm install
-pnpm run dev  # Vite dev server on port 5173
-```
-
-### Production Build
-```bash
-cd apps/command-center-ui
-pnpm run build  # Outputs to dist/
-```
-
-### Serving in Production
-- **Development**: Vite dev server (port 5173), separate from Flask
-- **Production**: Flask serves static files from `/app/static/` (built React assets copied here)
-- **Cloudflare Pages**: Can deploy React UI separately, pointing API_BASE_URL to Flask backend
-
-### Build Integration
-The React UI and Flask backend are **independent in development** but **integrated in production**:
-- Flask serves the built React app from static files
-- CORS configured in `/app/__init__.py` for cross-origin dev mode
-- WebSocket support via SocketIO for real-time updates
-
-## 🧪 Testing Strategy
-
-> ℹ️ **Mocking policy:** Critical Rule #1 still applies — production code must never rely on mock data. Automated test suites may introduce tightly scoped mocks or fixtures solely to isolate behavior while preserving real-data contracts.
-
-### Test Organization
-```
-tests/
-├── unit/           # Fast, isolated tests (mock external dependencies)
-├── integration/    # Tests with real API calls (optional dependencies)
-├── e2e/            # End-to-end browser tests
-└── python/         # Python-specific tests
-```
-
-### Testing with External APIs
-- **No VCR.py currently**: Tests use real API calls or tightly controlled mocks via `unittest.mock`
-- **Integration tests**: Marked with `@pytest.mark.integration`, require real API keys
-- **CI/CD**: Integration tests skipped in CI unless secrets available
-- **Recommendation**: Add VCR.py/pytest-vcr for recording HTTP interactions in future
-
-### Running Tests
-```bash
-# All tests
-make test
-
-# Unit tests only
-pytest tests/unit -v
-
-# Integration tests (requires API keys)
-pytest tests/integration -v -m integration
-
-# Skip slow tests
-pytest -v -m "not slow"
-
-# With coverage
-make coverage
-```
-
-## 📊 Monitoring & Observability
-
-### Sentry Error Tracking
-- **Backend DSN**: Configured via `SENTRY_DSN` environment variable
-- **Frontend DSN**: `VITE_SENTRY_DSN` in React UI
-- **Setup Guide**: See `SENTRY_INTEGRATION.md` for complete instructions
-- **Features**: Error tracking, performance monitoring, user session replay
-
-### Health Monitoring
-- **Endpoints**: `/healthz` (liveness), `/readyz` (readiness), `/metrics` (Prometheus)
-- **Circuit Breakers**: Automatic failure detection and recovery
-- **Dashboard**: Recommend Datadog, Grafana, or Sentry for production monitoring
-
-### Logging
-- **Level**: Controlled via `LOG_LEVEL` environment variable (default: INFO)
-- **Format**: Structured JSON logs in production
-- **Locations**: Console output (dev), file logs (production)
-
-### Production Monitoring Checklist
-- [ ] Sentry configured for error tracking
-- [ ] Health endpoints monitored (uptime checks)
-- [ ] Log aggregation (CloudWatch, Datadog, or ELK stack)
-- [ ] Metrics dashboard (Prometheus + Grafana recommended)
-- [ ] Alert rules configured (PagerDuty, Slack integration)
-
-## 📖 Common Agent Recipes
-
-### Recipe 1: Creating a New Agent
-```python
-# /royal_platform/agents/inventory_pricing_agent.py
-class InventoryPricingAgent(BaseAgent):
-    def __init__(self) -> None:
-        config = AgentConfig(
-            name="inventory_pricing_agent",
-            priority=AgentPriority.HIGH,
-            max_execution_time=2400,
-            retry_count=3,
-            max_runs_per_hour=6,
-            max_runs_per_day=100,
-        )
-        super().__init__(config)
-
-        self.pricing_config = {
-            "min_margin_percent": 25,
-            "target_margin_percent": 40,
-            "max_price_increase_percent": 15,
-            "max_price_decrease_percent": 20,
-            "low_stock_threshold": 10,
-            "overstock_threshold": 100,
-            "price_elasticity_factor": 0.3,
-        }
-        self.inventory_config = {
-            "reorder_point_days": 14,
-            "safety_stock_days": 7,
-            "max_stock_days": 90,
-            "lead_time_days": 21,
-            "seasonal_factor": 1.2,
-        }
-
-    async def execute(self) -> AgentResult:
-        self.logger.info("Starting inventory and pricing optimization cycle")
-
-        shopify_client = ShopifyClient()
-        inventory_analysis = await self._analyze_inventory_levels(shopify_client)
-        demand_patterns = await self._calculate_demand_patterns()
-        pricing_updates = await self._optimize_pricing(
-            shopify_client, inventory_analysis, demand_patterns
-        )
-        inventory_recommendations = await self._generate_inventory_recommendations(
-            inventory_analysis, demand_patterns
-        )
-        research_processed = await self._process_research_opportunities(shopify_client)
-        changes_applied = await self._apply_changes(shopify_client, pricing_updates)
-        await shopify_client.close()
-
-        return AgentResult(
-            success=True,
-            actions_taken=5 + changes_applied,
-            items_processed=len(pricing_updates) + research_processed,
-            metadata={
-                "pricing_updates": len(pricing_updates),
-                "inventory_recommendations": len(inventory_recommendations),
-                "research_opportunities_processed": research_processed,
-                "changes_applied": changes_applied,
-                "analysis_timestamp": datetime.now().isoformat(),
-            },
-        )
-```
-
-### Recipe 2: Adding External API Integration
-```python
-# /royal_platform/agents/product_research_agent.py
-async def _scrape_tiktok_trends(self) -> list[str]:
-    trends: list[str] = []
-    try:
-        response = await self.http_client.get(
-            "https://www.tiktok.com/trending",
-            follow_redirects=True,
-        )
-        if response.status_code == 200:
-            content = response.text
-            hashtag_pattern = r'#(\w+)'
-            hashtags = re.findall(hashtag_pattern, content, re.IGNORECASE)
-            product_keywords = ["gadget", "product", "tool", "device", "accessory", "musthave", "amazonfinds"]
-            relevant_hashtags = [
-                hashtag
-                for hashtag in hashtags[:50]
-                if any(keyword in hashtag.lower() for keyword in product_keywords)
-            ]
-            trends.extend(relevant_hashtags[:10])
-        await asyncio.sleep(3)  # Respect rate limits
-    except Exception as exc:
-        self.logger.warning(f"TikTok trends scraping failed: {exc}")
-    return trends
-```
-
-### Recipe 3: Scheduled Agent Task
-```python
-# /royal_platform/core/agent_base.py
-async def _check_rate_limits(self) -> bool:
-    try:
-        with get_db_session() as session:
-            now = datetime.now()
-            hourly_runs = session.query(AgentRun).filter(
-                AgentRun.agent_name == self.config.name,
-                AgentRun.started_at >= now - timedelta(hours=1),
-            ).count()
-            if hourly_runs >= self.config.max_runs_per_hour:
-                self.logger.warning(
-                    f"Agent {self.config.name} exceeded hourly rate limit"
-                )
-                return False
-
-            daily_runs = session.query(AgentRun).filter(
-                AgentRun.agent_name == self.config.name,
-                AgentRun.started_at >= now - timedelta(days=1),
-            ).count()
-            if daily_runs >= self.config.max_runs_per_day:
-                self.logger.warning(
-                    f"Agent {self.config.name} exceeded daily rate limit"
-                )
-                return False
-
-            return True
-    except Exception as exc:
-        self.logger.error(f"Error checking rate limits: {exc}")
-        return True  # Fail open to avoid blocking critical agents
-```
-
-### Recipe 4: Agent with Health Check
-```python
-# /royal_platform/agents/product_research_agent.py
-def get_health_status(self) -> dict[str, Any]:
-    try:
-        with get_db_session() as session:
-            recent_research = (
-                session.query(ResearchHistory)
-                .filter(ResearchHistory.researched_at >= datetime.now() - timedelta(hours=24))
-                .count()
-            )
-            api_health = {
-                "google_trends": True,
-                "http_client": self.http_client is not None,
-                "database": recent_research is not None,
-            }
-            return {
-                "agent_name": self.config.name,
-                "status": "healthy" if all(api_health.values()) else "degraded",
-                "last_24h_research_count": recent_research,
-                "api_health": api_health,
-                "research_keywords_count": len(self.research_keywords),
-                "last_check": datetime.now().isoformat(),
-            }
-    except Exception as exc:
-        return {
-            "agent_name": self.config.name,
-            "status": "error",
-            "error": str(exc),
-            "last_check": datetime.now().isoformat(),
-        }
-```
-
-## ⚡ Performance Tuning
-
-### Agent Performance
-- **Async operations**: Always use `async/await` for I/O operations
-- **Connection pooling**: Reuse HTTP clients (initialize in `_agent_initialize()`)
-- **Batch operations**: Process items in batches rather than one-by-one
-- **Caching**: Use Redis for frequently accessed data (see agents with `redis_cache`)
-
-### Example: Optimized Data Processing
-```python
-# /royal_platform/agents/inventory_pricing_agent.py
-for item in inventory_analysis["overstock_items"]:
-    variant_id = item["variant_id"]
-    current_price = Decimal(str(item["price"]))
-    demand_pattern = demand_patterns.get(variant_id)
-    if not demand_pattern:
-        continue
-
-    avg_daily_demand = demand_pattern["avg_daily_demand"]
-    stock_level = item["stock_level"]
-    if avg_daily_demand > 0:
-        days_remaining = stock_level / avg_daily_demand
-        if days_remaining > self.inventory_config["max_stock_days"]:
-            overstock_factor = min(
-                (days_remaining - self.inventory_config["max_stock_days"])
-                / self.inventory_config["max_stock_days"],
-                1.0,
-            )
-            price_decrease_percent = min(
-                overstock_factor * self.pricing_config["max_price_decrease_percent"],
-                self.pricing_config["max_price_decrease_percent"],
-            )
-            new_price = current_price * (1 - price_decrease_percent / 100)
-            if self._calculate_margin_percent(
-                new_price, current_price * Decimal("0.6")
-            ) >= self.pricing_config["min_margin_percent"]:
-                pricing_updates.append(
-                    {
-                        "product_id": item["product_id"],
-                        "variant_id": variant_id,
-                        "sku": item["sku"],
-                        "title": item["title"],
-                        "current_price": float(current_price),
-                        "new_price": float(new_price),
-                        "price_change_percent": -price_decrease_percent,
-                        "reason": "overstock_slow_demand",
-                        "stock_level": stock_level,
-                        "days_remaining": days_remaining,
-                        "approved": True,
-                    }
-                )
-```
-
-### Flask Performance
-- **Production server**: Use Gunicorn with multiple workers (`gunicorn -w 4`)
-- **Worker count**: `2-4 × CPU_cores` for I/O-bound workloads
-- **Timeouts**: Set appropriate timeouts for long-running operations
-- **Static files**: Use CDN (Cloudflare) for static assets in production
-
-### React UI Performance
-- **Code splitting**: Already implemented via lazy module loading
-- **Bundle size**: Monitor with `pnpm run build` (target <1.5MB compressed)
-- **Lazy loading**: Load components on-demand (see `App.tsx`)
-- **Caching**: API responses cached in Zustand stores
-
-### Database Performance
-- **Connection pooling**: SQLAlchemy pooling enabled by default
-- **Indexes**: Add indexes for frequently queried columns
-- **Query optimization**: Use `select` over `query().all()` for large datasets
-- **BigQuery**: Partition tables by date for analytics queries
-
-### Monitoring Performance
-- **Sentry traces**: Sample rate controlled by `SENTRY_TRACES_SAMPLE_RATE`
-- **Health metrics**: `/metrics` endpoint exposes Prometheus metrics
-- **Agent metrics**: Performance tracking built into `AgentBase`
-
-## 🎯 Where to Start as an AI Agent
-
-**Follow the Quick Start Checklist above** for a structured onboarding. For quick reference:
-
-1. **Understand agent pattern**: Read `/orchestrator/core/agent_base.py` and one example in `/orchestrator/agents/`
-2. **Set up environment**: Run `make setup` then `python wsgi.py` to verify Flask starts
-3. **Explore Flask routes**: Check `/app/routes/` to see API endpoints, understand blueprint pattern
-4. **Review health system**: Look at `/core/health_service.py` to understand circuit breakers
-5. **Check existing agents**: See `/orchestrator/agents/product_research.py` for real integration example
-6. **Review common recipes**: See "Common Agent Recipes" section above for practical patterns
-
-### Additional Learning Resources
-- **Agent development blueprint**: `AGENT_INSTRUCTIONS.md` - comprehensive guide to agent architecture
-- **System architecture**: `docs/architecture.md` - detailed component interactions
-- **API documentation**: Start Flask server and visit `/docs` for Swagger UI
-- **Sentry monitoring**: `SENTRY_INTEGRATION.md` - error tracking setup
-
-Remember: This is a **production system generating real revenue**. All changes must use real APIs, no mock data.
->>>>>>> ad6430f4
+Remember: This is a **production system generating real revenue**. All changes must use real APIs, no mock data.