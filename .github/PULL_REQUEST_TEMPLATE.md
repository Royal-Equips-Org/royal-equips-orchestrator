--- conflicted
+++ resolved
@@ -1,32 +1,11 @@
-<<<<<<< HEAD
-﻿## Summary
-Explain what the change does in one paragraph.
-
-## Checklist
-- [ ] Lint, typecheck, tests pass
-- [ ] Health endpoint exists
-- [ ] Ports unified to 10000
-- [ ] Security findings addressed
-
-## Copilot
-If more info is needed, post your self-prompts here and continue iterating.
-=======
-# .github/pull_request_template.md
-## Summary
-- What changed
-- Why (business impact)
-- Risk and rollback
-
-## Checklists
-- [ ] Conventional Commit and signed (`-S`)
-- [ ] Tests added/updated (unit, integration, e2e if applicable)
-- [ ] Migrations include rollback and backfill notes
-- [ ] Metrics/logs/alerts updated
-- [ ] Security review: secrets, PII, scopes, RBAC
-- [ ] Runbooks/ADRs updated
-
-## Evidence
-- Benchmarks p95/p99
-- Screenshots / dashboards
-- Links to issues/ADRs
->>>>>>> 11516a51
+## Summary
+Explain what the change does in one paragraph.
+
+## Checklist
+- [ ] Lint, typecheck, tests pass
+- [ ] Health endpoint exists
+- [ ] Ports unified to 10000
+- [ ] Security findings addressed
+
+## Copilot
+If more info is needed, post your self-prompts here and continue iterating.