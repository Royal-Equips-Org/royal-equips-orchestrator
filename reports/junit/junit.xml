<?xml version="1.0" encoding="UTF-8"?>
<<<<<<< HEAD
<<<<<<< Updated upstream
<<<<<<< Updated upstream
<testsuites name="jest tests" tests="1" failures="0" errors="0" time="0.464">
  <testsuite name="smoke" errors="0" failures="0" skipped="0" timestamp="2025-09-14T22:21:07" time="0.357" tests="1">
=======
<testsuites name="jest tests" tests="1" failures="0" errors="0" time="0.58">
  <testsuite name="smoke" errors="0" failures="0" skipped="0" timestamp="2025-09-15T16:54:48" time="0.444" tests="1">
>>>>>>> Stashed changes
=======
<testsuites name="jest tests" tests="1" failures="0" errors="0" time="0.58">
  <testsuite name="smoke" errors="0" failures="0" skipped="0" timestamp="2025-09-15T16:54:48" time="0.444" tests="1">
>>>>>>> Stashed changes
    <testcase classname="smoke runs" name="smoke runs" time="0.003">
=======
<testsuites name="jest tests" tests="1" failures="0" errors="0" time="0.327">
  <testsuite name="smoke" errors="0" failures="0" skipped="0" timestamp="2025-09-15T21:48:23" time="0.296" tests="1">
    <testcase classname="smoke runs" name="smoke runs" time="0.001">
>>>>>>> 7ca57b8d
    </testcase>
  </testsuite>
</testsuites><|MERGE_RESOLUTION|>--- conflicted
+++ resolved
@@ -1,23 +1,7 @@
 <?xml version="1.0" encoding="UTF-8"?>
-<<<<<<< HEAD
-<<<<<<< Updated upstream
-<<<<<<< Updated upstream
-<testsuites name="jest tests" tests="1" failures="0" errors="0" time="0.464">
-  <testsuite name="smoke" errors="0" failures="0" skipped="0" timestamp="2025-09-14T22:21:07" time="0.357" tests="1">
-=======
 <testsuites name="jest tests" tests="1" failures="0" errors="0" time="0.58">
   <testsuite name="smoke" errors="0" failures="0" skipped="0" timestamp="2025-09-15T16:54:48" time="0.444" tests="1">
->>>>>>> Stashed changes
-=======
-<testsuites name="jest tests" tests="1" failures="0" errors="0" time="0.58">
-  <testsuite name="smoke" errors="0" failures="0" skipped="0" timestamp="2025-09-15T16:54:48" time="0.444" tests="1">
->>>>>>> Stashed changes
     <testcase classname="smoke runs" name="smoke runs" time="0.003">
-=======
-<testsuites name="jest tests" tests="1" failures="0" errors="0" time="0.327">
-  <testsuite name="smoke" errors="0" failures="0" skipped="0" timestamp="2025-09-15T21:48:23" time="0.296" tests="1">
-    <testcase classname="smoke runs" name="smoke runs" time="0.001">
->>>>>>> 7ca57b8d
     </testcase>
   </testsuite>
 </testsuites>