{
  "name": "royal-equips-orchestrator",
  "private": true,
  "packageManager": "pnpm@9.9.0",
  "scripts": {
    "build": "pnpm -r build",
    "dev": "pnpm -r --parallel dev",
    "lint": "eslint .",
    "lint:fix": "eslint . --fix",
    "typecheck": "tsc -p tsconfig.base.json --noEmit",
    "test": "jest --runInBand --passWithNoTests",
    "prepare": "node -e \"process.exit((process.env.CI==='true'||process.env.NODE_ENV==='production')?0:1)\" || husky install",
    "fix-agent": "node scripts/fix-agent.mjs --watch",
    "start:api": "pnpm --filter @royal-equips/orchestrator-api start",
    "dev:api": "pnpm --filter @royal-equips/orchestrator-api dev"
  },
  "devDependencies": {
<<<<<<< HEAD
=======
    "@commitlint/cli": "^19.8.1",
    "@commitlint/config-conventional": "^17.7.0",
>>>>>>> c6649be4
    "@eslint/js": "9.35.0",
    "@types/jest": "29",
    "chokidar": "^4.0.3",
    "diff": "^8.0.2",
    "eslint": "9.35.0",
<<<<<<< HEAD
    "@commitlint/config-conventional": "^17.7.0",
=======
>>>>>>> c6649be4
    "eslint-config-prettier": "9.1.2",
    "eslint-plugin-import": "2.32.0",
    "execa": "^9.6.0",
    "fs-extra": "^11.3.1",
    "globals": "15.15.0",
    "globby": "^14.1.0",
    "husky": "^9.1.7",
    "jest": "29.7.0",
    "jest-junit": "16.0.0",
    "prettier": "3.6.2",
    "tsx": "^4.20.5",
    "typescript": "5.6.3",
    "typescript-eslint": "8.43.0",
    "yaml": "^2.8.1"
  },
  "engines": {
    "node": "20"
  }
}<|MERGE_RESOLUTION|>--- conflicted
+++ resolved
@@ -15,20 +15,14 @@
     "dev:api": "pnpm --filter @royal-equips/orchestrator-api dev"
   },
   "devDependencies": {
-<<<<<<< HEAD
-=======
     "@commitlint/cli": "^19.8.1",
     "@commitlint/config-conventional": "^17.7.0",
->>>>>>> c6649be4
     "@eslint/js": "9.35.0",
     "@types/jest": "29",
     "chokidar": "^4.0.3",
     "diff": "^8.0.2",
     "eslint": "9.35.0",
-<<<<<<< HEAD
     "@commitlint/config-conventional": "^17.7.0",
-=======
->>>>>>> c6649be4
     "eslint-config-prettier": "9.1.2",
     "eslint-plugin-import": "2.32.0",
     "execa": "^9.6.0",
