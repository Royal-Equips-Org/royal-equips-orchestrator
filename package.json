--- conflicted
+++ resolved
@@ -1,11 +1,7 @@
 {
   "name": "royal-equips-orchestrator",
   "private": true,
-<<<<<<< HEAD
   "packageManager": "pnpm@10.17.0",
-=======
-  "packageManager": "pnpm@9.9.0",
->>>>>>> ad47418b
   "scripts": {
     "build": "pnpm -r build",
     "dev": "pnpm -r --parallel dev",
@@ -19,20 +15,13 @@
     "dev:api": "pnpm --filter @royal-equips/orchestrator-api dev"
   },
   "devDependencies": {
-<<<<<<< HEAD
-=======
-    "@commitlint/cli": "^19.8.1",
->>>>>>> ad47418b
     "@commitlint/config-conventional": "^17.7.0",
     "@eslint/js": "9.35.0",
     "@types/jest": "29",
     "chokidar": "^4.0.3",
     "diff": "^8.0.2",
     "eslint": "9.35.0",
-<<<<<<< HEAD
-=======
     "@commitlint/config-conventional": "^17.7.0",
->>>>>>> ad47418b
     "eslint-config-prettier": "9.1.2",
     "eslint-plugin-import": "2.32.0",
     "execa": "^9.6.0",
