--- conflicted
+++ resolved
@@ -15,19 +15,14 @@
     "dev:api": "pnpm --filter @royal-equips/orchestrator-api dev"
   },
   "devDependencies": {
-<<<<<<< HEAD
     "@types/jest": "29",
-=======
   "eslint": "9.0.0",
   "@typescript-eslint/eslint-plugin": "8.43.0",
   "@typescript-eslint/parser": "8.43.0",
   "typescript-eslint": "8.43.0",
->>>>>>> a3c5b613
-    "@typescript-eslint/eslint-plugin": "8.43.0",
-    "@typescript-eslint/parser": "8.43.0",
     "chokidar": "^4.0.3",
     "diff": "^8.0.2",
-    "eslint": "8.57.1",
+    "eslint": "9.0.0",
     "execa": "^9.6.0",
     "fs-extra": "^11.3.1",
     "globals": "15.15.0",
