--- conflicted
+++ resolved
@@ -1,68 +1,36 @@
-{
-<<<<<<< HEAD
-    "name":  "royal-equips-orchestrator",
-    "private":  true,
-    "packageManager":  "pnpm@9.9.0",
-    "scripts":  {
-                    "lint":  "eslint .",
-                    "lint:fix":  "eslint . --fix",
-                    "typecheck":  "tsc -p tsconfig.base.json --noEmit",
-                    "test":  "jest --runInBand --passWithNoTests",
-                    "prepare":  "node -e \"process.exit((process.env.CI===\u0027true\u0027||process.env.NODE_ENV===\u0027production\u0027)?0:1)\" || husky install",
-                    "fix-agent":  "node scripts/fix-agent.mjs --watch"
-                },
-    "devDependencies":  {
-                            "@eslint/js":  "9.35.0",
-                            "@types/jest":  "29",
-                            "chokidar":  "^4.0.3",
-                            "diff":  "^8.0.2",
-                            "eslint":  "9.35.0",
-                            "eslint-config-prettier":  "9.1.2",
-                            "eslint-plugin-import":  "2.32.0",
-                            "execa":  "^9.6.0",
-                            "fs-extra":  "^11.3.1",
-                            "globals":  "15.15.0",
-                            "globby":  "^14.1.0",
-                            "husky":  "^9.1.7",
-                            "jest":  "29.7.0",
-                            "jest-junit":  "16.0.0",
-                            "prettier":  "3.6.2",
-                            "tsx":  "^4.20.5",
-                            "typescript":  "5.6.3",
-                            "typescript-eslint":  "8.43.0",
-                            "yaml":  "^2.8.1"
-                        },
-    "engines":  {
-                    "node":  "20"
-                }
-}
-=======
-  "name": "royal-equips-orchestrator",
-  "private": true,
-  "packageManager": "pnpm@9.9.0",
-  "scripts": {
-    "lint": "eslint .",
-    "lint:fix": "eslint . --fix",
-    "typecheck": "tsc -p tsconfig.base.json --noEmit",
-    "test": "jest --runInBand",
-    "prepare": "husky install"
-  },
-  "devDependencies": {
-  "@eslint/js": "9.35.0",
-  "eslint": "9.35.0",
-  "eslint-config-prettier": "10.1.8",
-  "eslint-plugin-import": "2.32.0",
-  "globals": "15.15.0",
-  "husky": "9.1.7",
-  "jest": "29.7.0",
-  "jest-junit": "16.0.0",
-  "prettier": "3.6.2",
-  "typescript": "5.6.3",
-  "typescript-eslint": "8.43.0"
-},
-  "engines": {
-    "node": "20"
-  }
-}
-
->>>>>>> 975a6676
+    "name":  "royal-equips-orchestrator",
+    "private":  true,
+    "packageManager":  "pnpm@9.9.0",
+    "scripts":  {
+                    "lint":  "eslint .",
+                    "lint:fix":  "eslint . --fix",
+                    "typecheck":  "tsc -p tsconfig.base.json --noEmit",
+                    "test":  "jest --runInBand --passWithNoTests",
+                    "prepare":  "node -e \"process.exit((process.env.CI===\u0027true\u0027||process.env.NODE_ENV===\u0027production\u0027)?0:1)\" || husky install",
+                    "fix-agent":  "node scripts/fix-agent.mjs --watch"
+                },
+    "devDependencies":  {
+                            "@eslint/js":  "9.35.0",
+                            "@types/jest":  "29",
+                            "chokidar":  "^4.0.3",
+                            "diff":  "^8.0.2",
+                            "eslint":  "9.35.0",
+                            "eslint-config-prettier":  "9.1.2",
+                            "eslint-plugin-import":  "2.32.0",
+                            "execa":  "^9.6.0",
+                            "fs-extra":  "^11.3.1",
+                            "globals":  "15.15.0",
+                            "globby":  "^14.1.0",
+                            "husky":  "^9.1.7",
+                            "jest":  "29.7.0",
+                            "jest-junit":  "16.0.0",
+                            "prettier":  "3.6.2",
+                            "tsx":  "^4.20.5",
+                            "typescript":  "5.6.3",
+                            "typescript-eslint":  "8.43.0",
+                            "yaml":  "^2.8.1"
+                        },
+    "engines":  {
+                    "node":  "20"
+                }
+}