<<<<<<< HEAD
"""AI-powered pricing recommendation service.

This service provides intelligent pricing recommendations based on:
- Competitor pricing data
- Market trends and analysis
- Historical performance data
- AI-powered market positioning analysis
"""

from __future__ import annotations

import json
import logging
from datetime import datetime, timedelta
from typing import Dict, List, Optional, Tuple

import openai
import requests
from dataclasses import dataclass


@dataclass
class PriceRecommendation:
    """AI pricing recommendation with confidence score."""
    product_id: str
    current_price: float
    recommended_price: float
    confidence: float  # 0.0 to 1.0
    reasoning: str
    market_positioning: str  # "aggressive", "competitive", "premium"
    expected_impact: str
    risk_level: str  # "low", "medium", "high"


@dataclass
class MarketAnalysis:
    """Market analysis data for pricing decisions."""
    competitor_prices: Dict[str, float]
    market_trend: str  # "rising", "falling", "stable"
    price_sensitivity: float
    competitive_intensity: float
    recommended_positioning: str


class AIPricingService:
    """AI-powered pricing recommendation service."""
    
    def __init__(self, openai_api_key: str, model: str = "gpt-4"):
        """Initialize the AI pricing service.
        
        Args:
            openai_api_key: OpenAI API key
            model: OpenAI model to use for analysis
        """
        self.client = openai.OpenAI(api_key=openai_api_key)
        self.model = model
        self.logger = logging.getLogger(__name__)
        
    async def analyze_market_conditions(
        self, 
        product_id: str,
        competitor_prices: Dict[str, float],
        historical_prices: List[Dict[str, any]] = None
    ) -> MarketAnalysis:
        """Analyze market conditions for pricing decisions.
        
        Args:
            product_id: Product identifier
            competitor_prices: Mapping of competitor names to prices
            historical_prices: Historical pricing data
            
        Returns:
            MarketAnalysis object with market insights
        """
        try:
            # Prepare market data for AI analysis
            market_data = {
                "product_id": product_id,
                "competitor_prices": competitor_prices,
                "price_range": {
                    "min": min(competitor_prices.values()) if competitor_prices else 0,
                    "max": max(competitor_prices.values()) if competitor_prices else 0,
                    "avg": sum(competitor_prices.values()) / len(competitor_prices) if competitor_prices else 0
                },
                "historical_data": historical_prices or []
            }
            
            # AI prompt for market analysis
            prompt = self._build_market_analysis_prompt(market_data)
            
            response = self.client.chat.completions.create(
                model=self.model,
                messages=[
                    {
                        "role": "system", 
                        "content": "You are an expert e-commerce pricing strategist with deep knowledge of competitive pricing, market analysis, and consumer behavior."
                    },
                    {"role": "user", "content": prompt}
                ],
                temperature=0.3,
                max_tokens=800
            )
            
            # Parse AI response
            analysis_text = response.choices[0].message.content
            market_analysis = self._parse_market_analysis(analysis_text, competitor_prices)
            
            self.logger.info(f"Market analysis completed for {product_id}")
            return market_analysis
            
        except Exception as e:
            self.logger.error(f"Error analyzing market conditions: {e}")
            # Return fallback analysis
            return self._fallback_market_analysis(competitor_prices)
    
    async def generate_pricing_recommendation(
        self,
        product_id: str,
        current_price: float,
        market_analysis: MarketAnalysis,
        business_objectives: Dict[str, any] = None
    ) -> PriceRecommendation:
        """Generate AI-powered pricing recommendation.
        
        Args:
            product_id: Product identifier
            current_price: Current product price
            market_analysis: Market analysis data
            business_objectives: Business goals (profit_margin, market_share, etc.)
            
        Returns:
            PriceRecommendation with detailed analysis
        """
        try:
            objectives = business_objectives or {
                "primary_goal": "balanced_growth",
                "min_margin": 0.15,
                "max_discount": 0.30
            }
            
            # Build AI prompt for pricing recommendation
            prompt = self._build_pricing_prompt(
                product_id, current_price, market_analysis, objectives
            )
            
            response = self.client.chat.completions.create(
                model=self.model,
                messages=[
                    {
                        "role": "system",
                        "content": "You are an expert pricing strategist. Analyze the market data and provide a specific pricing recommendation with confidence score (0.0-1.0), detailed reasoning, and risk assessment."
                    },
                    {"role": "user", "content": prompt}
                ],
                temperature=0.2,
                max_tokens=1000
            )
            
            # Parse recommendation
            recommendation_text = response.choices[0].message.content
            recommendation = self._parse_pricing_recommendation(
                product_id, current_price, recommendation_text
            )
            
            self.logger.info(f"Pricing recommendation generated for {product_id}: ${recommendation.recommended_price:.2f} (confidence: {recommendation.confidence:.2f})")
            return recommendation
            
        except Exception as e:
            self.logger.error(f"Error generating pricing recommendation: {e}")
            # Return fallback recommendation
            return self._fallback_recommendation(product_id, current_price, market_analysis)
    
    def _build_market_analysis_prompt(self, market_data: Dict) -> str:
        """Build AI prompt for market analysis."""
        return f"""
        Analyze the following market data for pricing strategy:
        
        Product ID: {market_data['product_id']}
        Competitor Prices: {json.dumps(market_data['competitor_prices'], indent=2)}
        Price Statistics:
        - Min: ${market_data['price_range']['min']:.2f}
        - Max: ${market_data['price_range']['max']:.2f}
        - Average: ${market_data['price_range']['avg']:.2f}
        
        Historical Data Points: {len(market_data['historical_data'])}
        
        Please provide:
        1. Market trend analysis (rising/falling/stable)
        2. Price sensitivity assessment (0.0-1.0)
        3. Competitive intensity level (0.0-1.0)
        4. Recommended market positioning (aggressive/competitive/premium)
        
        Format your response as structured analysis with clear metrics.
        """
    
    def _build_pricing_prompt(
        self, 
        product_id: str, 
        current_price: float, 
        analysis: MarketAnalysis,
        objectives: Dict
    ) -> str:
        """Build AI prompt for pricing recommendation."""
        return f"""
        Generate a pricing recommendation based on this analysis:
        
        Product: {product_id}
        Current Price: ${current_price:.2f}
        
        Market Analysis:
        - Competitor Prices: {json.dumps(analysis.competitor_prices, indent=2)}
        - Market Trend: {analysis.market_trend}
        - Price Sensitivity: {analysis.price_sensitivity:.2f}
        - Competitive Intensity: {analysis.competitive_intensity:.2f}
        - Recommended Positioning: {analysis.recommended_positioning}
        
        Business Objectives:
        - Primary Goal: {objectives.get('primary_goal', 'balanced_growth')}
        - Min Margin: {objectives.get('min_margin', 0.15)*100:.1f}%
        - Max Discount: {objectives.get('max_discount', 0.30)*100:.1f}%
        
        Provide:
        1. Recommended price (specific dollar amount)
        2. Confidence score (0.0-1.0)
        3. Detailed reasoning (2-3 sentences)
        4. Market positioning strategy
        5. Expected business impact
        6. Risk assessment (low/medium/high)
        
        Format as structured recommendation with clear price and confidence.
        """
    
    def _parse_market_analysis(self, analysis_text: str, competitor_prices: Dict[str, float]) -> MarketAnalysis:
        """Parse AI market analysis response."""
        try:
            # Simple parsing - in production, use more robust JSON parsing
            lines = analysis_text.lower()
            
            # Determine trend
            if "rising" in lines or "increasing" in lines:
                trend = "rising"
            elif "falling" in lines or "decreasing" in lines:
                trend = "falling"
            else:
                trend = "stable"
            
            # Extract sensitivity (fallback to heuristic)
            price_sensitivity = 0.7  # Default moderate sensitivity
            if "high sensitivity" in lines or "very sensitive" in lines:
                price_sensitivity = 0.9
            elif "low sensitivity" in lines or "not sensitive" in lines:
                price_sensitivity = 0.3
            
            # Extract competitive intensity
            competitive_intensity = 0.6  # Default moderate competition
            if "intense" in lines or "high competition" in lines:
                competitive_intensity = 0.9
            elif "low competition" in lines or "limited competition" in lines:
                competitive_intensity = 0.3
            
            # Determine positioning
            positioning = "competitive"
            if "premium" in lines:
                positioning = "premium"
            elif "aggressive" in lines:
                positioning = "aggressive"
            
            return MarketAnalysis(
                competitor_prices=competitor_prices,
                market_trend=trend,
                price_sensitivity=price_sensitivity,
                competitive_intensity=competitive_intensity,
                recommended_positioning=positioning
            )
            
        except Exception as e:
            self.logger.error(f"Error parsing market analysis: {e}")
            return self._fallback_market_analysis(competitor_prices)
    
    def _parse_pricing_recommendation(self, product_id: str, current_price: float, text: str) -> PriceRecommendation:
        """Parse AI pricing recommendation response."""
        try:
            lines = text.lower()
            
            # Extract recommended price
            import re
            price_match = re.search(r'\$?([0-9,]+\.?[0-9]*)', text)
            recommended_price = float(price_match.group(1).replace(',', '')) if price_match else current_price
            
            # Extract confidence score
            confidence_match = re.search(r'confidence[:\s]*([0-9]*\.?[0-9]+)', lines)
            confidence = float(confidence_match.group(1)) if confidence_match else 0.5
            confidence = min(1.0, max(0.0, confidence))
            
            # Determine risk level
            risk_level = "medium"
            if "high risk" in lines or "risky" in lines:
                risk_level = "high"
            elif "low risk" in lines or "safe" in lines:
                risk_level = "low"
            
            # Positioning
            positioning = "competitive"
            if "premium" in lines:
                positioning = "premium"
            elif "aggressive" in lines:
                positioning = "aggressive"
            
            return PriceRecommendation(
                product_id=product_id,
                current_price=current_price,
                recommended_price=recommended_price,
                confidence=confidence,
                reasoning=text[:200] + "..." if len(text) > 200 else text,
                market_positioning=positioning,
                expected_impact="Price optimization based on AI analysis",
                risk_level=risk_level
            )
            
        except Exception as e:
            self.logger.error(f"Error parsing pricing recommendation: {e}")
            return self._fallback_recommendation(product_id, current_price, None)
    
    def _fallback_market_analysis(self, competitor_prices: Dict[str, float]) -> MarketAnalysis:
        """Raise error when AI pricing fails - no fallback mock data."""
        raise RuntimeError(
            "AI-powered market analysis failed and no fallback is available. "
            "This pricing service requires real AI/ML models to analyze market conditions. "
            "Please ensure the following:\n"
            "1. OpenAI API key is configured (OPENAI_API_KEY)\n"
            "2. ML pricing models are trained and loaded\n"
            "3. External market data sources are accessible\n"
            "This system does not provide mock or heuristic-based pricing - only real AI analysis."
        )
    
    def _fallback_recommendation(self, product_id: str, current_price: float, analysis: Optional[MarketAnalysis]) -> PriceRecommendation:
        """Raise error when AI pricing fails - no fallback mock data."""
        raise RuntimeError(
            f"AI pricing recommendation failed for product {product_id} and no fallback is available. "
            "This pricing service requires real AI/ML models for price optimization. "
            "Please ensure the following:\n"
            "1. AI models are properly trained and loaded\n"
            "2. Real-time market data is available\n"
            "3. Competitor pricing data is accessible\n"
            "This system does not provide heuristic or rule-based pricing - only real AI-driven recommendations."
=======
"""AI-powered pricing recommendation service.

This service provides intelligent pricing recommendations based on:
- Competitor pricing data
- Market trends and analysis
- Historical performance data
- AI-powered market positioning analysis
"""

from __future__ import annotations

import json
import logging
from datetime import datetime, timedelta
from typing import Dict, List, Optional, Tuple

import openai
import requests
from dataclasses import dataclass


@dataclass
class PriceRecommendation:
    """AI pricing recommendation with confidence score."""
    product_id: str
    current_price: float
    recommended_price: float
    confidence: float  # 0.0 to 1.0
    reasoning: str
    market_positioning: str  # "aggressive", "competitive", "premium"
    expected_impact: str
    risk_level: str  # "low", "medium", "high"


@dataclass
class MarketAnalysis:
    """Market analysis data for pricing decisions."""
    competitor_prices: Dict[str, float]
    market_trend: str  # "rising", "falling", "stable"
    price_sensitivity: float
    competitive_intensity: float
    recommended_positioning: str


class AIPricingService:
    """AI-powered pricing recommendation service."""
    
    def __init__(self, openai_api_key: str, model: str = "gpt-4"):
        """Initialize the AI pricing service.
        
        Args:
            openai_api_key: OpenAI API key
            model: OpenAI model to use for analysis
        """
        self.client = openai.OpenAI(api_key=openai_api_key)
        self.model = model
        self.logger = logging.getLogger(__name__)
        
    async def analyze_market_conditions(
        self, 
        product_id: str,
        competitor_prices: Dict[str, float],
        historical_prices: List[Dict[str, any]] = None
    ) -> MarketAnalysis:
        """Analyze market conditions for pricing decisions.
        
        Args:
            product_id: Product identifier
            competitor_prices: Mapping of competitor names to prices
            historical_prices: Historical pricing data
            
        Returns:
            MarketAnalysis object with market insights
        """
        try:
            # Prepare market data for AI analysis
            market_data = {
                "product_id": product_id,
                "competitor_prices": competitor_prices,
                "price_range": {
                    "min": min(competitor_prices.values()) if competitor_prices else 0,
                    "max": max(competitor_prices.values()) if competitor_prices else 0,
                    "avg": sum(competitor_prices.values()) / len(competitor_prices) if competitor_prices else 0
                },
                "historical_data": historical_prices or []
            }
            
            # AI prompt for market analysis
            prompt = self._build_market_analysis_prompt(market_data)
            
            response = self.client.chat.completions.create(
                model=self.model,
                messages=[
                    {
                        "role": "system", 
                        "content": "You are an expert e-commerce pricing strategist with deep knowledge of competitive pricing, market analysis, and consumer behavior."
                    },
                    {"role": "user", "content": prompt}
                ],
                temperature=0.3,
                max_tokens=800
            )
            
            # Parse AI response
            analysis_text = response.choices[0].message.content
            market_analysis = self._parse_market_analysis(analysis_text, competitor_prices)
            
            self.logger.info(f"Market analysis completed for {product_id}")
            return market_analysis
            
        except Exception as e:
            self.logger.error(f"Error analyzing market conditions: {e}")
            # Return fallback analysis
            return self._fallback_market_analysis(competitor_prices)
    
    async def generate_pricing_recommendation(
        self,
        product_id: str,
        current_price: float,
        market_analysis: MarketAnalysis,
        business_objectives: Dict[str, any] = None
    ) -> PriceRecommendation:
        """Generate AI-powered pricing recommendation.
        
        Args:
            product_id: Product identifier
            current_price: Current product price
            market_analysis: Market analysis data
            business_objectives: Business goals (profit_margin, market_share, etc.)
            
        Returns:
            PriceRecommendation with detailed analysis
        """
        try:
            objectives = business_objectives or {
                "primary_goal": "balanced_growth",
                "min_margin": 0.15,
                "max_discount": 0.30
            }
            
            # Build AI prompt for pricing recommendation
            prompt = self._build_pricing_prompt(
                product_id, current_price, market_analysis, objectives
            )
            
            response = self.client.chat.completions.create(
                model=self.model,
                messages=[
                    {
                        "role": "system",
                        "content": "You are an expert pricing strategist. Analyze the market data and provide a specific pricing recommendation with confidence score (0.0-1.0), detailed reasoning, and risk assessment."
                    },
                    {"role": "user", "content": prompt}
                ],
                temperature=0.2,
                max_tokens=1000
            )
            
            # Parse recommendation
            recommendation_text = response.choices[0].message.content
            recommendation = self._parse_pricing_recommendation(
                product_id, current_price, recommendation_text
            )
            
            self.logger.info(f"Pricing recommendation generated for {product_id}: ${recommendation.recommended_price:.2f} (confidence: {recommendation.confidence:.2f})")
            return recommendation
            
        except Exception as e:
            self.logger.error(f"Error generating pricing recommendation: {e}")
            # Return fallback recommendation
            return self._fallback_recommendation(product_id, current_price, market_analysis)
    
    def _build_market_analysis_prompt(self, market_data: Dict) -> str:
        """Build AI prompt for market analysis."""
        return f"""
        Analyze the following market data for pricing strategy:
        
        Product ID: {market_data['product_id']}
        Competitor Prices: {json.dumps(market_data['competitor_prices'], indent=2)}
        Price Statistics:
        - Min: ${market_data['price_range']['min']:.2f}
        - Max: ${market_data['price_range']['max']:.2f}
        - Average: ${market_data['price_range']['avg']:.2f}
        
        Historical Data Points: {len(market_data['historical_data'])}
        
        Please provide:
        1. Market trend analysis (rising/falling/stable)
        2. Price sensitivity assessment (0.0-1.0)
        3. Competitive intensity level (0.0-1.0)
        4. Recommended market positioning (aggressive/competitive/premium)
        
        Format your response as structured analysis with clear metrics.
        """
    
    def _build_pricing_prompt(
        self, 
        product_id: str, 
        current_price: float, 
        analysis: MarketAnalysis,
        objectives: Dict
    ) -> str:
        """Build AI prompt for pricing recommendation."""
        return f"""
        Generate a pricing recommendation based on this analysis:
        
        Product: {product_id}
        Current Price: ${current_price:.2f}
        
        Market Analysis:
        - Competitor Prices: {json.dumps(analysis.competitor_prices, indent=2)}
        - Market Trend: {analysis.market_trend}
        - Price Sensitivity: {analysis.price_sensitivity:.2f}
        - Competitive Intensity: {analysis.competitive_intensity:.2f}
        - Recommended Positioning: {analysis.recommended_positioning}
        
        Business Objectives:
        - Primary Goal: {objectives.get('primary_goal', 'balanced_growth')}
        - Min Margin: {objectives.get('min_margin', 0.15)*100:.1f}%
        - Max Discount: {objectives.get('max_discount', 0.30)*100:.1f}%
        
        Provide:
        1. Recommended price (specific dollar amount)
        2. Confidence score (0.0-1.0)
        3. Detailed reasoning (2-3 sentences)
        4. Market positioning strategy
        5. Expected business impact
        6. Risk assessment (low/medium/high)
        
        Format as structured recommendation with clear price and confidence.
        """
    
    def _parse_market_analysis(self, analysis_text: str, competitor_prices: Dict[str, float]) -> MarketAnalysis:
        """Parse AI market analysis response."""
        try:
            # Simple parsing - in production, use more robust JSON parsing
            lines = analysis_text.lower()
            
            # Determine trend
            if "rising" in lines or "increasing" in lines:
                trend = "rising"
            elif "falling" in lines or "decreasing" in lines:
                trend = "falling"
            else:
                trend = "stable"
            
            # Extract sensitivity (fallback to heuristic)
            price_sensitivity = 0.7  # Default moderate sensitivity
            if "high sensitivity" in lines or "very sensitive" in lines:
                price_sensitivity = 0.9
            elif "low sensitivity" in lines or "not sensitive" in lines:
                price_sensitivity = 0.3
            
            # Extract competitive intensity
            competitive_intensity = 0.6  # Default moderate competition
            if "intense" in lines or "high competition" in lines:
                competitive_intensity = 0.9
            elif "low competition" in lines or "limited competition" in lines:
                competitive_intensity = 0.3
            
            # Determine positioning
            positioning = "competitive"
            if "premium" in lines:
                positioning = "premium"
            elif "aggressive" in lines:
                positioning = "aggressive"
            
            return MarketAnalysis(
                competitor_prices=competitor_prices,
                market_trend=trend,
                price_sensitivity=price_sensitivity,
                competitive_intensity=competitive_intensity,
                recommended_positioning=positioning
            )
            
        except Exception as e:
            self.logger.error(f"Error parsing market analysis: {e}")
            return self._fallback_market_analysis(competitor_prices)
    
    def _parse_pricing_recommendation(self, product_id: str, current_price: float, text: str) -> PriceRecommendation:
        """Parse AI pricing recommendation response."""
        try:
            lines = text.lower()
            
            # Extract recommended price
            import re
            price_match = re.search(r'\$?([0-9,]+\.?[0-9]*)', text)
            recommended_price = float(price_match.group(1).replace(',', '')) if price_match else current_price
            
            # Extract confidence score
            confidence_match = re.search(r'confidence[:\s]*([0-9]*\.?[0-9]+)', lines)
            confidence = float(confidence_match.group(1)) if confidence_match else 0.5
            confidence = min(1.0, max(0.0, confidence))
            
            # Determine risk level
            risk_level = "medium"
            if "high risk" in lines or "risky" in lines:
                risk_level = "high"
            elif "low risk" in lines or "safe" in lines:
                risk_level = "low"
            
            # Positioning
            positioning = "competitive"
            if "premium" in lines:
                positioning = "premium"
            elif "aggressive" in lines:
                positioning = "aggressive"
            
            return PriceRecommendation(
                product_id=product_id,
                current_price=current_price,
                recommended_price=recommended_price,
                confidence=confidence,
                reasoning=text[:200] + "..." if len(text) > 200 else text,
                market_positioning=positioning,
                expected_impact="Price optimization based on AI analysis",
                risk_level=risk_level
            )
            
        except Exception as e:
            self.logger.error(f"Error parsing pricing recommendation: {e}")
            return self._fallback_recommendation(product_id, current_price, None)
    
    def _fallback_market_analysis(self, competitor_prices: Dict[str, float]) -> MarketAnalysis:
        """Raise error when AI pricing fails - no fallback mock data."""
        raise RuntimeError(
            "AI-powered market analysis failed and no fallback is available. "
            "This pricing service requires real AI/ML models to analyze market conditions. "
            "Please ensure the following:\n"
            "1. OpenAI API key is configured (OPENAI_API_KEY)\n"
            "2. ML pricing models are trained and loaded\n"
            "3. External market data sources are accessible\n"
            "This system does not provide mock or heuristic-based pricing - only real AI analysis."
        )
    
    def _fallback_recommendation(self, product_id: str, current_price: float, analysis: Optional[MarketAnalysis]) -> PriceRecommendation:
        """Raise error when AI pricing fails - no fallback mock data."""
        raise RuntimeError(
            f"AI pricing recommendation failed for product {product_id} and no fallback is available. "
            "This pricing service requires real AI/ML models for price optimization. "
            "Please ensure the following:\n"
            "1. AI models are properly trained and loaded\n"
            "2. Real-time market data is available\n"
            "3. Competitor pricing data is accessible\n"
            "This system does not provide heuristic or rule-based pricing - only real AI-driven recommendations."
>>>>>>> ad6430f4
        )<|MERGE_RESOLUTION|>--- conflicted
+++ resolved
@@ -1,694 +1,346 @@
-<<<<<<< HEAD
-"""AI-powered pricing recommendation service.
-
-This service provides intelligent pricing recommendations based on:
-- Competitor pricing data
-- Market trends and analysis
-- Historical performance data
-- AI-powered market positioning analysis
-"""
-
-from __future__ import annotations
-
-import json
-import logging
-from datetime import datetime, timedelta
-from typing import Dict, List, Optional, Tuple
-
-import openai
-import requests
-from dataclasses import dataclass
-
-
-@dataclass
-class PriceRecommendation:
-    """AI pricing recommendation with confidence score."""
-    product_id: str
-    current_price: float
-    recommended_price: float
-    confidence: float  # 0.0 to 1.0
-    reasoning: str
-    market_positioning: str  # "aggressive", "competitive", "premium"
-    expected_impact: str
-    risk_level: str  # "low", "medium", "high"
-
-
-@dataclass
-class MarketAnalysis:
-    """Market analysis data for pricing decisions."""
-    competitor_prices: Dict[str, float]
-    market_trend: str  # "rising", "falling", "stable"
-    price_sensitivity: float
-    competitive_intensity: float
-    recommended_positioning: str
-
-
-class AIPricingService:
-    """AI-powered pricing recommendation service."""
-    
-    def __init__(self, openai_api_key: str, model: str = "gpt-4"):
-        """Initialize the AI pricing service.
-        
-        Args:
-            openai_api_key: OpenAI API key
-            model: OpenAI model to use for analysis
-        """
-        self.client = openai.OpenAI(api_key=openai_api_key)
-        self.model = model
-        self.logger = logging.getLogger(__name__)
-        
-    async def analyze_market_conditions(
-        self, 
-        product_id: str,
-        competitor_prices: Dict[str, float],
-        historical_prices: List[Dict[str, any]] = None
-    ) -> MarketAnalysis:
-        """Analyze market conditions for pricing decisions.
-        
-        Args:
-            product_id: Product identifier
-            competitor_prices: Mapping of competitor names to prices
-            historical_prices: Historical pricing data
-            
-        Returns:
-            MarketAnalysis object with market insights
-        """
-        try:
-            # Prepare market data for AI analysis
-            market_data = {
-                "product_id": product_id,
-                "competitor_prices": competitor_prices,
-                "price_range": {
-                    "min": min(competitor_prices.values()) if competitor_prices else 0,
-                    "max": max(competitor_prices.values()) if competitor_prices else 0,
-                    "avg": sum(competitor_prices.values()) / len(competitor_prices) if competitor_prices else 0
-                },
-                "historical_data": historical_prices or []
-            }
-            
-            # AI prompt for market analysis
-            prompt = self._build_market_analysis_prompt(market_data)
-            
-            response = self.client.chat.completions.create(
-                model=self.model,
-                messages=[
-                    {
-                        "role": "system", 
-                        "content": "You are an expert e-commerce pricing strategist with deep knowledge of competitive pricing, market analysis, and consumer behavior."
-                    },
-                    {"role": "user", "content": prompt}
-                ],
-                temperature=0.3,
-                max_tokens=800
-            )
-            
-            # Parse AI response
-            analysis_text = response.choices[0].message.content
-            market_analysis = self._parse_market_analysis(analysis_text, competitor_prices)
-            
-            self.logger.info(f"Market analysis completed for {product_id}")
-            return market_analysis
-            
-        except Exception as e:
-            self.logger.error(f"Error analyzing market conditions: {e}")
-            # Return fallback analysis
-            return self._fallback_market_analysis(competitor_prices)
-    
-    async def generate_pricing_recommendation(
-        self,
-        product_id: str,
-        current_price: float,
-        market_analysis: MarketAnalysis,
-        business_objectives: Dict[str, any] = None
-    ) -> PriceRecommendation:
-        """Generate AI-powered pricing recommendation.
-        
-        Args:
-            product_id: Product identifier
-            current_price: Current product price
-            market_analysis: Market analysis data
-            business_objectives: Business goals (profit_margin, market_share, etc.)
-            
-        Returns:
-            PriceRecommendation with detailed analysis
-        """
-        try:
-            objectives = business_objectives or {
-                "primary_goal": "balanced_growth",
-                "min_margin": 0.15,
-                "max_discount": 0.30
-            }
-            
-            # Build AI prompt for pricing recommendation
-            prompt = self._build_pricing_prompt(
-                product_id, current_price, market_analysis, objectives
-            )
-            
-            response = self.client.chat.completions.create(
-                model=self.model,
-                messages=[
-                    {
-                        "role": "system",
-                        "content": "You are an expert pricing strategist. Analyze the market data and provide a specific pricing recommendation with confidence score (0.0-1.0), detailed reasoning, and risk assessment."
-                    },
-                    {"role": "user", "content": prompt}
-                ],
-                temperature=0.2,
-                max_tokens=1000
-            )
-            
-            # Parse recommendation
-            recommendation_text = response.choices[0].message.content
-            recommendation = self._parse_pricing_recommendation(
-                product_id, current_price, recommendation_text
-            )
-            
-            self.logger.info(f"Pricing recommendation generated for {product_id}: ${recommendation.recommended_price:.2f} (confidence: {recommendation.confidence:.2f})")
-            return recommendation
-            
-        except Exception as e:
-            self.logger.error(f"Error generating pricing recommendation: {e}")
-            # Return fallback recommendation
-            return self._fallback_recommendation(product_id, current_price, market_analysis)
-    
-    def _build_market_analysis_prompt(self, market_data: Dict) -> str:
-        """Build AI prompt for market analysis."""
-        return f"""
-        Analyze the following market data for pricing strategy:
-        
-        Product ID: {market_data['product_id']}
-        Competitor Prices: {json.dumps(market_data['competitor_prices'], indent=2)}
-        Price Statistics:
-        - Min: ${market_data['price_range']['min']:.2f}
-        - Max: ${market_data['price_range']['max']:.2f}
-        - Average: ${market_data['price_range']['avg']:.2f}
-        
-        Historical Data Points: {len(market_data['historical_data'])}
-        
-        Please provide:
-        1. Market trend analysis (rising/falling/stable)
-        2. Price sensitivity assessment (0.0-1.0)
-        3. Competitive intensity level (0.0-1.0)
-        4. Recommended market positioning (aggressive/competitive/premium)
-        
-        Format your response as structured analysis with clear metrics.
-        """
-    
-    def _build_pricing_prompt(
-        self, 
-        product_id: str, 
-        current_price: float, 
-        analysis: MarketAnalysis,
-        objectives: Dict
-    ) -> str:
-        """Build AI prompt for pricing recommendation."""
-        return f"""
-        Generate a pricing recommendation based on this analysis:
-        
-        Product: {product_id}
-        Current Price: ${current_price:.2f}
-        
-        Market Analysis:
-        - Competitor Prices: {json.dumps(analysis.competitor_prices, indent=2)}
-        - Market Trend: {analysis.market_trend}
-        - Price Sensitivity: {analysis.price_sensitivity:.2f}
-        - Competitive Intensity: {analysis.competitive_intensity:.2f}
-        - Recommended Positioning: {analysis.recommended_positioning}
-        
-        Business Objectives:
-        - Primary Goal: {objectives.get('primary_goal', 'balanced_growth')}
-        - Min Margin: {objectives.get('min_margin', 0.15)*100:.1f}%
-        - Max Discount: {objectives.get('max_discount', 0.30)*100:.1f}%
-        
-        Provide:
-        1. Recommended price (specific dollar amount)
-        2. Confidence score (0.0-1.0)
-        3. Detailed reasoning (2-3 sentences)
-        4. Market positioning strategy
-        5. Expected business impact
-        6. Risk assessment (low/medium/high)
-        
-        Format as structured recommendation with clear price and confidence.
-        """
-    
-    def _parse_market_analysis(self, analysis_text: str, competitor_prices: Dict[str, float]) -> MarketAnalysis:
-        """Parse AI market analysis response."""
-        try:
-            # Simple parsing - in production, use more robust JSON parsing
-            lines = analysis_text.lower()
-            
-            # Determine trend
-            if "rising" in lines or "increasing" in lines:
-                trend = "rising"
-            elif "falling" in lines or "decreasing" in lines:
-                trend = "falling"
-            else:
-                trend = "stable"
-            
-            # Extract sensitivity (fallback to heuristic)
-            price_sensitivity = 0.7  # Default moderate sensitivity
-            if "high sensitivity" in lines or "very sensitive" in lines:
-                price_sensitivity = 0.9
-            elif "low sensitivity" in lines or "not sensitive" in lines:
-                price_sensitivity = 0.3
-            
-            # Extract competitive intensity
-            competitive_intensity = 0.6  # Default moderate competition
-            if "intense" in lines or "high competition" in lines:
-                competitive_intensity = 0.9
-            elif "low competition" in lines or "limited competition" in lines:
-                competitive_intensity = 0.3
-            
-            # Determine positioning
-            positioning = "competitive"
-            if "premium" in lines:
-                positioning = "premium"
-            elif "aggressive" in lines:
-                positioning = "aggressive"
-            
-            return MarketAnalysis(
-                competitor_prices=competitor_prices,
-                market_trend=trend,
-                price_sensitivity=price_sensitivity,
-                competitive_intensity=competitive_intensity,
-                recommended_positioning=positioning
-            )
-            
-        except Exception as e:
-            self.logger.error(f"Error parsing market analysis: {e}")
-            return self._fallback_market_analysis(competitor_prices)
-    
-    def _parse_pricing_recommendation(self, product_id: str, current_price: float, text: str) -> PriceRecommendation:
-        """Parse AI pricing recommendation response."""
-        try:
-            lines = text.lower()
-            
-            # Extract recommended price
-            import re
-            price_match = re.search(r'\$?([0-9,]+\.?[0-9]*)', text)
-            recommended_price = float(price_match.group(1).replace(',', '')) if price_match else current_price
-            
-            # Extract confidence score
-            confidence_match = re.search(r'confidence[:\s]*([0-9]*\.?[0-9]+)', lines)
-            confidence = float(confidence_match.group(1)) if confidence_match else 0.5
-            confidence = min(1.0, max(0.0, confidence))
-            
-            # Determine risk level
-            risk_level = "medium"
-            if "high risk" in lines or "risky" in lines:
-                risk_level = "high"
-            elif "low risk" in lines or "safe" in lines:
-                risk_level = "low"
-            
-            # Positioning
-            positioning = "competitive"
-            if "premium" in lines:
-                positioning = "premium"
-            elif "aggressive" in lines:
-                positioning = "aggressive"
-            
-            return PriceRecommendation(
-                product_id=product_id,
-                current_price=current_price,
-                recommended_price=recommended_price,
-                confidence=confidence,
-                reasoning=text[:200] + "..." if len(text) > 200 else text,
-                market_positioning=positioning,
-                expected_impact="Price optimization based on AI analysis",
-                risk_level=risk_level
-            )
-            
-        except Exception as e:
-            self.logger.error(f"Error parsing pricing recommendation: {e}")
-            return self._fallback_recommendation(product_id, current_price, None)
-    
-    def _fallback_market_analysis(self, competitor_prices: Dict[str, float]) -> MarketAnalysis:
-        """Raise error when AI pricing fails - no fallback mock data."""
-        raise RuntimeError(
-            "AI-powered market analysis failed and no fallback is available. "
-            "This pricing service requires real AI/ML models to analyze market conditions. "
-            "Please ensure the following:\n"
-            "1. OpenAI API key is configured (OPENAI_API_KEY)\n"
-            "2. ML pricing models are trained and loaded\n"
-            "3. External market data sources are accessible\n"
-            "This system does not provide mock or heuristic-based pricing - only real AI analysis."
-        )
-    
-    def _fallback_recommendation(self, product_id: str, current_price: float, analysis: Optional[MarketAnalysis]) -> PriceRecommendation:
-        """Raise error when AI pricing fails - no fallback mock data."""
-        raise RuntimeError(
-            f"AI pricing recommendation failed for product {product_id} and no fallback is available. "
-            "This pricing service requires real AI/ML models for price optimization. "
-            "Please ensure the following:\n"
-            "1. AI models are properly trained and loaded\n"
-            "2. Real-time market data is available\n"
-            "3. Competitor pricing data is accessible\n"
-            "This system does not provide heuristic or rule-based pricing - only real AI-driven recommendations."
-=======
-"""AI-powered pricing recommendation service.
-
-This service provides intelligent pricing recommendations based on:
-- Competitor pricing data
-- Market trends and analysis
-- Historical performance data
-- AI-powered market positioning analysis
-"""
-
-from __future__ import annotations
-
-import json
-import logging
-from datetime import datetime, timedelta
-from typing import Dict, List, Optional, Tuple
-
-import openai
-import requests
-from dataclasses import dataclass
-
-
-@dataclass
-class PriceRecommendation:
-    """AI pricing recommendation with confidence score."""
-    product_id: str
-    current_price: float
-    recommended_price: float
-    confidence: float  # 0.0 to 1.0
-    reasoning: str
-    market_positioning: str  # "aggressive", "competitive", "premium"
-    expected_impact: str
-    risk_level: str  # "low", "medium", "high"
-
-
-@dataclass
-class MarketAnalysis:
-    """Market analysis data for pricing decisions."""
-    competitor_prices: Dict[str, float]
-    market_trend: str  # "rising", "falling", "stable"
-    price_sensitivity: float
-    competitive_intensity: float
-    recommended_positioning: str
-
-
-class AIPricingService:
-    """AI-powered pricing recommendation service."""
-    
-    def __init__(self, openai_api_key: str, model: str = "gpt-4"):
-        """Initialize the AI pricing service.
-        
-        Args:
-            openai_api_key: OpenAI API key
-            model: OpenAI model to use for analysis
-        """
-        self.client = openai.OpenAI(api_key=openai_api_key)
-        self.model = model
-        self.logger = logging.getLogger(__name__)
-        
-    async def analyze_market_conditions(
-        self, 
-        product_id: str,
-        competitor_prices: Dict[str, float],
-        historical_prices: List[Dict[str, any]] = None
-    ) -> MarketAnalysis:
-        """Analyze market conditions for pricing decisions.
-        
-        Args:
-            product_id: Product identifier
-            competitor_prices: Mapping of competitor names to prices
-            historical_prices: Historical pricing data
-            
-        Returns:
-            MarketAnalysis object with market insights
-        """
-        try:
-            # Prepare market data for AI analysis
-            market_data = {
-                "product_id": product_id,
-                "competitor_prices": competitor_prices,
-                "price_range": {
-                    "min": min(competitor_prices.values()) if competitor_prices else 0,
-                    "max": max(competitor_prices.values()) if competitor_prices else 0,
-                    "avg": sum(competitor_prices.values()) / len(competitor_prices) if competitor_prices else 0
-                },
-                "historical_data": historical_prices or []
-            }
-            
-            # AI prompt for market analysis
-            prompt = self._build_market_analysis_prompt(market_data)
-            
-            response = self.client.chat.completions.create(
-                model=self.model,
-                messages=[
-                    {
-                        "role": "system", 
-                        "content": "You are an expert e-commerce pricing strategist with deep knowledge of competitive pricing, market analysis, and consumer behavior."
-                    },
-                    {"role": "user", "content": prompt}
-                ],
-                temperature=0.3,
-                max_tokens=800
-            )
-            
-            # Parse AI response
-            analysis_text = response.choices[0].message.content
-            market_analysis = self._parse_market_analysis(analysis_text, competitor_prices)
-            
-            self.logger.info(f"Market analysis completed for {product_id}")
-            return market_analysis
-            
-        except Exception as e:
-            self.logger.error(f"Error analyzing market conditions: {e}")
-            # Return fallback analysis
-            return self._fallback_market_analysis(competitor_prices)
-    
-    async def generate_pricing_recommendation(
-        self,
-        product_id: str,
-        current_price: float,
-        market_analysis: MarketAnalysis,
-        business_objectives: Dict[str, any] = None
-    ) -> PriceRecommendation:
-        """Generate AI-powered pricing recommendation.
-        
-        Args:
-            product_id: Product identifier
-            current_price: Current product price
-            market_analysis: Market analysis data
-            business_objectives: Business goals (profit_margin, market_share, etc.)
-            
-        Returns:
-            PriceRecommendation with detailed analysis
-        """
-        try:
-            objectives = business_objectives or {
-                "primary_goal": "balanced_growth",
-                "min_margin": 0.15,
-                "max_discount": 0.30
-            }
-            
-            # Build AI prompt for pricing recommendation
-            prompt = self._build_pricing_prompt(
-                product_id, current_price, market_analysis, objectives
-            )
-            
-            response = self.client.chat.completions.create(
-                model=self.model,
-                messages=[
-                    {
-                        "role": "system",
-                        "content": "You are an expert pricing strategist. Analyze the market data and provide a specific pricing recommendation with confidence score (0.0-1.0), detailed reasoning, and risk assessment."
-                    },
-                    {"role": "user", "content": prompt}
-                ],
-                temperature=0.2,
-                max_tokens=1000
-            )
-            
-            # Parse recommendation
-            recommendation_text = response.choices[0].message.content
-            recommendation = self._parse_pricing_recommendation(
-                product_id, current_price, recommendation_text
-            )
-            
-            self.logger.info(f"Pricing recommendation generated for {product_id}: ${recommendation.recommended_price:.2f} (confidence: {recommendation.confidence:.2f})")
-            return recommendation
-            
-        except Exception as e:
-            self.logger.error(f"Error generating pricing recommendation: {e}")
-            # Return fallback recommendation
-            return self._fallback_recommendation(product_id, current_price, market_analysis)
-    
-    def _build_market_analysis_prompt(self, market_data: Dict) -> str:
-        """Build AI prompt for market analysis."""
-        return f"""
-        Analyze the following market data for pricing strategy:
-        
-        Product ID: {market_data['product_id']}
-        Competitor Prices: {json.dumps(market_data['competitor_prices'], indent=2)}
-        Price Statistics:
-        - Min: ${market_data['price_range']['min']:.2f}
-        - Max: ${market_data['price_range']['max']:.2f}
-        - Average: ${market_data['price_range']['avg']:.2f}
-        
-        Historical Data Points: {len(market_data['historical_data'])}
-        
-        Please provide:
-        1. Market trend analysis (rising/falling/stable)
-        2. Price sensitivity assessment (0.0-1.0)
-        3. Competitive intensity level (0.0-1.0)
-        4. Recommended market positioning (aggressive/competitive/premium)
-        
-        Format your response as structured analysis with clear metrics.
-        """
-    
-    def _build_pricing_prompt(
-        self, 
-        product_id: str, 
-        current_price: float, 
-        analysis: MarketAnalysis,
-        objectives: Dict
-    ) -> str:
-        """Build AI prompt for pricing recommendation."""
-        return f"""
-        Generate a pricing recommendation based on this analysis:
-        
-        Product: {product_id}
-        Current Price: ${current_price:.2f}
-        
-        Market Analysis:
-        - Competitor Prices: {json.dumps(analysis.competitor_prices, indent=2)}
-        - Market Trend: {analysis.market_trend}
-        - Price Sensitivity: {analysis.price_sensitivity:.2f}
-        - Competitive Intensity: {analysis.competitive_intensity:.2f}
-        - Recommended Positioning: {analysis.recommended_positioning}
-        
-        Business Objectives:
-        - Primary Goal: {objectives.get('primary_goal', 'balanced_growth')}
-        - Min Margin: {objectives.get('min_margin', 0.15)*100:.1f}%
-        - Max Discount: {objectives.get('max_discount', 0.30)*100:.1f}%
-        
-        Provide:
-        1. Recommended price (specific dollar amount)
-        2. Confidence score (0.0-1.0)
-        3. Detailed reasoning (2-3 sentences)
-        4. Market positioning strategy
-        5. Expected business impact
-        6. Risk assessment (low/medium/high)
-        
-        Format as structured recommendation with clear price and confidence.
-        """
-    
-    def _parse_market_analysis(self, analysis_text: str, competitor_prices: Dict[str, float]) -> MarketAnalysis:
-        """Parse AI market analysis response."""
-        try:
-            # Simple parsing - in production, use more robust JSON parsing
-            lines = analysis_text.lower()
-            
-            # Determine trend
-            if "rising" in lines or "increasing" in lines:
-                trend = "rising"
-            elif "falling" in lines or "decreasing" in lines:
-                trend = "falling"
-            else:
-                trend = "stable"
-            
-            # Extract sensitivity (fallback to heuristic)
-            price_sensitivity = 0.7  # Default moderate sensitivity
-            if "high sensitivity" in lines or "very sensitive" in lines:
-                price_sensitivity = 0.9
-            elif "low sensitivity" in lines or "not sensitive" in lines:
-                price_sensitivity = 0.3
-            
-            # Extract competitive intensity
-            competitive_intensity = 0.6  # Default moderate competition
-            if "intense" in lines or "high competition" in lines:
-                competitive_intensity = 0.9
-            elif "low competition" in lines or "limited competition" in lines:
-                competitive_intensity = 0.3
-            
-            # Determine positioning
-            positioning = "competitive"
-            if "premium" in lines:
-                positioning = "premium"
-            elif "aggressive" in lines:
-                positioning = "aggressive"
-            
-            return MarketAnalysis(
-                competitor_prices=competitor_prices,
-                market_trend=trend,
-                price_sensitivity=price_sensitivity,
-                competitive_intensity=competitive_intensity,
-                recommended_positioning=positioning
-            )
-            
-        except Exception as e:
-            self.logger.error(f"Error parsing market analysis: {e}")
-            return self._fallback_market_analysis(competitor_prices)
-    
-    def _parse_pricing_recommendation(self, product_id: str, current_price: float, text: str) -> PriceRecommendation:
-        """Parse AI pricing recommendation response."""
-        try:
-            lines = text.lower()
-            
-            # Extract recommended price
-            import re
-            price_match = re.search(r'\$?([0-9,]+\.?[0-9]*)', text)
-            recommended_price = float(price_match.group(1).replace(',', '')) if price_match else current_price
-            
-            # Extract confidence score
-            confidence_match = re.search(r'confidence[:\s]*([0-9]*\.?[0-9]+)', lines)
-            confidence = float(confidence_match.group(1)) if confidence_match else 0.5
-            confidence = min(1.0, max(0.0, confidence))
-            
-            # Determine risk level
-            risk_level = "medium"
-            if "high risk" in lines or "risky" in lines:
-                risk_level = "high"
-            elif "low risk" in lines or "safe" in lines:
-                risk_level = "low"
-            
-            # Positioning
-            positioning = "competitive"
-            if "premium" in lines:
-                positioning = "premium"
-            elif "aggressive" in lines:
-                positioning = "aggressive"
-            
-            return PriceRecommendation(
-                product_id=product_id,
-                current_price=current_price,
-                recommended_price=recommended_price,
-                confidence=confidence,
-                reasoning=text[:200] + "..." if len(text) > 200 else text,
-                market_positioning=positioning,
-                expected_impact="Price optimization based on AI analysis",
-                risk_level=risk_level
-            )
-            
-        except Exception as e:
-            self.logger.error(f"Error parsing pricing recommendation: {e}")
-            return self._fallback_recommendation(product_id, current_price, None)
-    
-    def _fallback_market_analysis(self, competitor_prices: Dict[str, float]) -> MarketAnalysis:
-        """Raise error when AI pricing fails - no fallback mock data."""
-        raise RuntimeError(
-            "AI-powered market analysis failed and no fallback is available. "
-            "This pricing service requires real AI/ML models to analyze market conditions. "
-            "Please ensure the following:\n"
-            "1. OpenAI API key is configured (OPENAI_API_KEY)\n"
-            "2. ML pricing models are trained and loaded\n"
-            "3. External market data sources are accessible\n"
-            "This system does not provide mock or heuristic-based pricing - only real AI analysis."
-        )
-    
-    def _fallback_recommendation(self, product_id: str, current_price: float, analysis: Optional[MarketAnalysis]) -> PriceRecommendation:
-        """Raise error when AI pricing fails - no fallback mock data."""
-        raise RuntimeError(
-            f"AI pricing recommendation failed for product {product_id} and no fallback is available. "
-            "This pricing service requires real AI/ML models for price optimization. "
-            "Please ensure the following:\n"
-            "1. AI models are properly trained and loaded\n"
-            "2. Real-time market data is available\n"
-            "3. Competitor pricing data is accessible\n"
-            "This system does not provide heuristic or rule-based pricing - only real AI-driven recommendations."
->>>>>>> ad6430f4
+"""AI-powered pricing recommendation service.
+
+This service provides intelligent pricing recommendations based on:
+- Competitor pricing data
+- Market trends and analysis
+- Historical performance data
+- AI-powered market positioning analysis
+"""
+
+from __future__ import annotations
+
+import json
+import logging
+from datetime import datetime, timedelta
+from typing import Dict, List, Optional, Tuple
+
+import openai
+import requests
+from dataclasses import dataclass
+
+
+@dataclass
+class PriceRecommendation:
+    """AI pricing recommendation with confidence score."""
+    product_id: str
+    current_price: float
+    recommended_price: float
+    confidence: float  # 0.0 to 1.0
+    reasoning: str
+    market_positioning: str  # "aggressive", "competitive", "premium"
+    expected_impact: str
+    risk_level: str  # "low", "medium", "high"
+
+
+@dataclass
+class MarketAnalysis:
+    """Market analysis data for pricing decisions."""
+    competitor_prices: Dict[str, float]
+    market_trend: str  # "rising", "falling", "stable"
+    price_sensitivity: float
+    competitive_intensity: float
+    recommended_positioning: str
+
+
+class AIPricingService:
+    """AI-powered pricing recommendation service."""
+    
+    def __init__(self, openai_api_key: str, model: str = "gpt-4"):
+        """Initialize the AI pricing service.
+        
+        Args:
+            openai_api_key: OpenAI API key
+            model: OpenAI model to use for analysis
+        """
+        self.client = openai.OpenAI(api_key=openai_api_key)
+        self.model = model
+        self.logger = logging.getLogger(__name__)
+        
+    async def analyze_market_conditions(
+        self, 
+        product_id: str,
+        competitor_prices: Dict[str, float],
+        historical_prices: List[Dict[str, any]] = None
+    ) -> MarketAnalysis:
+        """Analyze market conditions for pricing decisions.
+        
+        Args:
+            product_id: Product identifier
+            competitor_prices: Mapping of competitor names to prices
+            historical_prices: Historical pricing data
+            
+        Returns:
+            MarketAnalysis object with market insights
+        """
+        try:
+            # Prepare market data for AI analysis
+            market_data = {
+                "product_id": product_id,
+                "competitor_prices": competitor_prices,
+                "price_range": {
+                    "min": min(competitor_prices.values()) if competitor_prices else 0,
+                    "max": max(competitor_prices.values()) if competitor_prices else 0,
+                    "avg": sum(competitor_prices.values()) / len(competitor_prices) if competitor_prices else 0
+                },
+                "historical_data": historical_prices or []
+            }
+            
+            # AI prompt for market analysis
+            prompt = self._build_market_analysis_prompt(market_data)
+            
+            response = self.client.chat.completions.create(
+                model=self.model,
+                messages=[
+                    {
+                        "role": "system", 
+                        "content": "You are an expert e-commerce pricing strategist with deep knowledge of competitive pricing, market analysis, and consumer behavior."
+                    },
+                    {"role": "user", "content": prompt}
+                ],
+                temperature=0.3,
+                max_tokens=800
+            )
+            
+            # Parse AI response
+            analysis_text = response.choices[0].message.content
+            market_analysis = self._parse_market_analysis(analysis_text, competitor_prices)
+            
+            self.logger.info(f"Market analysis completed for {product_id}")
+            return market_analysis
+            
+        except Exception as e:
+            self.logger.error(f"Error analyzing market conditions: {e}")
+            # Return fallback analysis
+            return self._fallback_market_analysis(competitor_prices)
+    
+    async def generate_pricing_recommendation(
+        self,
+        product_id: str,
+        current_price: float,
+        market_analysis: MarketAnalysis,
+        business_objectives: Dict[str, any] = None
+    ) -> PriceRecommendation:
+        """Generate AI-powered pricing recommendation.
+        
+        Args:
+            product_id: Product identifier
+            current_price: Current product price
+            market_analysis: Market analysis data
+            business_objectives: Business goals (profit_margin, market_share, etc.)
+            
+        Returns:
+            PriceRecommendation with detailed analysis
+        """
+        try:
+            objectives = business_objectives or {
+                "primary_goal": "balanced_growth",
+                "min_margin": 0.15,
+                "max_discount": 0.30
+            }
+            
+            # Build AI prompt for pricing recommendation
+            prompt = self._build_pricing_prompt(
+                product_id, current_price, market_analysis, objectives
+            )
+            
+            response = self.client.chat.completions.create(
+                model=self.model,
+                messages=[
+                    {
+                        "role": "system",
+                        "content": "You are an expert pricing strategist. Analyze the market data and provide a specific pricing recommendation with confidence score (0.0-1.0), detailed reasoning, and risk assessment."
+                    },
+                    {"role": "user", "content": prompt}
+                ],
+                temperature=0.2,
+                max_tokens=1000
+            )
+            
+            # Parse recommendation
+            recommendation_text = response.choices[0].message.content
+            recommendation = self._parse_pricing_recommendation(
+                product_id, current_price, recommendation_text
+            )
+            
+            self.logger.info(f"Pricing recommendation generated for {product_id}: ${recommendation.recommended_price:.2f} (confidence: {recommendation.confidence:.2f})")
+            return recommendation
+            
+        except Exception as e:
+            self.logger.error(f"Error generating pricing recommendation: {e}")
+            # Return fallback recommendation
+            return self._fallback_recommendation(product_id, current_price, market_analysis)
+    
+    def _build_market_analysis_prompt(self, market_data: Dict) -> str:
+        """Build AI prompt for market analysis."""
+        return f"""
+        Analyze the following market data for pricing strategy:
+        
+        Product ID: {market_data['product_id']}
+        Competitor Prices: {json.dumps(market_data['competitor_prices'], indent=2)}
+        Price Statistics:
+        - Min: ${market_data['price_range']['min']:.2f}
+        - Max: ${market_data['price_range']['max']:.2f}
+        - Average: ${market_data['price_range']['avg']:.2f}
+        
+        Historical Data Points: {len(market_data['historical_data'])}
+        
+        Please provide:
+        1. Market trend analysis (rising/falling/stable)
+        2. Price sensitivity assessment (0.0-1.0)
+        3. Competitive intensity level (0.0-1.0)
+        4. Recommended market positioning (aggressive/competitive/premium)
+        
+        Format your response as structured analysis with clear metrics.
+        """
+    
+    def _build_pricing_prompt(
+        self, 
+        product_id: str, 
+        current_price: float, 
+        analysis: MarketAnalysis,
+        objectives: Dict
+    ) -> str:
+        """Build AI prompt for pricing recommendation."""
+        return f"""
+        Generate a pricing recommendation based on this analysis:
+        
+        Product: {product_id}
+        Current Price: ${current_price:.2f}
+        
+        Market Analysis:
+        - Competitor Prices: {json.dumps(analysis.competitor_prices, indent=2)}
+        - Market Trend: {analysis.market_trend}
+        - Price Sensitivity: {analysis.price_sensitivity:.2f}
+        - Competitive Intensity: {analysis.competitive_intensity:.2f}
+        - Recommended Positioning: {analysis.recommended_positioning}
+        
+        Business Objectives:
+        - Primary Goal: {objectives.get('primary_goal', 'balanced_growth')}
+        - Min Margin: {objectives.get('min_margin', 0.15)*100:.1f}%
+        - Max Discount: {objectives.get('max_discount', 0.30)*100:.1f}%
+        
+        Provide:
+        1. Recommended price (specific dollar amount)
+        2. Confidence score (0.0-1.0)
+        3. Detailed reasoning (2-3 sentences)
+        4. Market positioning strategy
+        5. Expected business impact
+        6. Risk assessment (low/medium/high)
+        
+        Format as structured recommendation with clear price and confidence.
+        """
+    
+    def _parse_market_analysis(self, analysis_text: str, competitor_prices: Dict[str, float]) -> MarketAnalysis:
+        """Parse AI market analysis response."""
+        try:
+            # Simple parsing - in production, use more robust JSON parsing
+            lines = analysis_text.lower()
+            
+            # Determine trend
+            if "rising" in lines or "increasing" in lines:
+                trend = "rising"
+            elif "falling" in lines or "decreasing" in lines:
+                trend = "falling"
+            else:
+                trend = "stable"
+            
+            # Extract sensitivity (fallback to heuristic)
+            price_sensitivity = 0.7  # Default moderate sensitivity
+            if "high sensitivity" in lines or "very sensitive" in lines:
+                price_sensitivity = 0.9
+            elif "low sensitivity" in lines or "not sensitive" in lines:
+                price_sensitivity = 0.3
+            
+            # Extract competitive intensity
+            competitive_intensity = 0.6  # Default moderate competition
+            if "intense" in lines or "high competition" in lines:
+                competitive_intensity = 0.9
+            elif "low competition" in lines or "limited competition" in lines:
+                competitive_intensity = 0.3
+            
+            # Determine positioning
+            positioning = "competitive"
+            if "premium" in lines:
+                positioning = "premium"
+            elif "aggressive" in lines:
+                positioning = "aggressive"
+            
+            return MarketAnalysis(
+                competitor_prices=competitor_prices,
+                market_trend=trend,
+                price_sensitivity=price_sensitivity,
+                competitive_intensity=competitive_intensity,
+                recommended_positioning=positioning
+            )
+            
+        except Exception as e:
+            self.logger.error(f"Error parsing market analysis: {e}")
+            return self._fallback_market_analysis(competitor_prices)
+    
+    def _parse_pricing_recommendation(self, product_id: str, current_price: float, text: str) -> PriceRecommendation:
+        """Parse AI pricing recommendation response."""
+        try:
+            lines = text.lower()
+            
+            # Extract recommended price
+            import re
+            price_match = re.search(r'\$?([0-9,]+\.?[0-9]*)', text)
+            recommended_price = float(price_match.group(1).replace(',', '')) if price_match else current_price
+            
+            # Extract confidence score
+            confidence_match = re.search(r'confidence[:\s]*([0-9]*\.?[0-9]+)', lines)
+            confidence = float(confidence_match.group(1)) if confidence_match else 0.5
+            confidence = min(1.0, max(0.0, confidence))
+            
+            # Determine risk level
+            risk_level = "medium"
+            if "high risk" in lines or "risky" in lines:
+                risk_level = "high"
+            elif "low risk" in lines or "safe" in lines:
+                risk_level = "low"
+            
+            # Positioning
+            positioning = "competitive"
+            if "premium" in lines:
+                positioning = "premium"
+            elif "aggressive" in lines:
+                positioning = "aggressive"
+            
+            return PriceRecommendation(
+                product_id=product_id,
+                current_price=current_price,
+                recommended_price=recommended_price,
+                confidence=confidence,
+                reasoning=text[:200] + "..." if len(text) > 200 else text,
+                market_positioning=positioning,
+                expected_impact="Price optimization based on AI analysis",
+                risk_level=risk_level
+            )
+            
+        except Exception as e:
+            self.logger.error(f"Error parsing pricing recommendation: {e}")
+            return self._fallback_recommendation(product_id, current_price, None)
+    
+    def _fallback_market_analysis(self, competitor_prices: Dict[str, float]) -> MarketAnalysis:
+        """Raise error when AI pricing fails - no fallback mock data."""
+        raise RuntimeError(
+            "AI-powered market analysis failed and no fallback is available. "
+            "This pricing service requires real AI/ML models to analyze market conditions. "
+            "Please ensure the following:\n"
+            "1. OpenAI API key is configured (OPENAI_API_KEY)\n"
+            "2. ML pricing models are trained and loaded\n"
+            "3. External market data sources are accessible\n"
+            "This system does not provide mock or heuristic-based pricing - only real AI analysis."
+        )
+    
+    def _fallback_recommendation(self, product_id: str, current_price: float, analysis: Optional[MarketAnalysis]) -> PriceRecommendation:
+        """Raise error when AI pricing fails - no fallback mock data."""
+        raise RuntimeError(
+            f"AI pricing recommendation failed for product {product_id} and no fallback is available. "
+            "This pricing service requires real AI/ML models for price optimization. "
+            "Please ensure the following:\n"
+            "1. AI models are properly trained and loaded\n"
+            "2. Real-time market data is available\n"
+            "3. Competitor pricing data is accessible\n"
+            "This system does not provide heuristic or rule-based pricing - only real AI-driven recommendations."
         )