<<<<<<< HEAD
/*
Marketing Automation Module - Elite Command Center UI
Real-time marketing performance monitoring and campaign management
*/

import React, { useState, useEffect, useCallback } from 'react';
import { Card, CardContent, CardHeader, CardTitle } from '../../components/ui/Card';
import { Button } from '../../components/ui/Button';
import { Badge } from '../../components/ui/Badge';
import { Tabs, TabsContent, TabsList, TabsTrigger } from '../../components/ui/Tabs';
import { 
  TrendingUp, 
  Mail, 
  Users, 
  DollarSign, 
  Target, 
  BarChart3,
  Zap,
  RefreshCw,
  AlertCircle,
  CheckCircle,
  Clock,
  Send,
  Eye,
  MousePointer,
  Heart
} from 'lucide-react';

import { useApiService } from '../../hooks/useApiService';
import { useRealTimeData } from '../../hooks/useRealTimeData';
import { ensureArray } from '../../utils/array-utils';
import { useNotifications } from '../../hooks/useNotifications';


interface MarketingMetrics {
  revenue: {
    email_attributed: number;
    social_attributed: number;
    total_attributed: number;
  };
  engagement: {
    email_open_rate: number;
    email_click_rate: number;
    social_engagement_rate: number;
  };
  campaigns: {
    active_email: number;
    total_sent: number;
    social_impressions: number;
  };
  performance: {
    roas: number;
    conversion_rate: number;
  };
}

interface CampaignRecommendation {
  type: string;
  name: string;
  target_audience: string;
  budget: number;
  timeline: string;
  expected_roi?: number;
}

interface IntegrationStatus {
  openai: boolean;
  klaviyo: boolean;
  sendgrid: boolean;
  facebook: boolean;
}

interface PerformanceAnalysis {
  revenue_attribution: Record<string, number>;
  engagement_metrics: Record<string, number>;
  campaign_performance: Record<string, number>;
  ai_insights?: any;
  recommendations?: string[];
}

export const MarketingAutomationModule: React.FC = () => {
  const [metrics, setMetrics] = useState<MarketingMetrics | null>(null);
  const [recommendations, setRecommendations] = useState<CampaignRecommendation[]>([]);
  const [integrationStatus, setIntegrationStatus] = useState<IntegrationStatus | null>(null);
  const [performanceAnalysis, setPerformanceAnalysis] = useState<PerformanceAnalysis | null>(null);
  const [isLoading, setIsLoading] = useState(true);
  const [contentGeneration, setContentGeneration] = useState<any>(null);
  const [activeCampaigns, setActiveCampaigns] = useState<any[]>([]);
  
  const { get: apiCall } = useApiService();
  const { addNotification } = useNotifications();
  
  // Real-time data subscription
  const realTimeMetrics = useRealTimeData({ endpoint: '/api/marketing/metrics' });
  const campaignUpdates = useRealTimeData({ endpoint: '/api/marketing/campaigns' });

  // Update metrics from real-time data
  useEffect(() => {
    if (realTimeMetrics.data) {
      setMetrics(realTimeMetrics.data);
    }
  }, [realTimeMetrics]);

  useEffect(() => {
    if (campaignUpdates.data) {
      setActiveCampaigns(prev => [...prev, campaignUpdates.data]);
    }
  }, [campaignUpdates]);

  // Initial data loading
  const loadMarketingData = useCallback(async () => {
    setIsLoading(true);
    try {
      // Load all marketing data in parallel
      const [
        metricsResponse,
        recommendationsResponse,
        integrationsResponse,
        performanceResponse,
        campaignsResponse
      ] = await Promise.all([
        apiCall('/api/marketing/metrics/real-time'),
        apiCall('/api/marketing/campaigns/recommendations'),
        apiCall('/api/marketing/integrations/test'),
        apiCall('/api/marketing/performance/analysis'),
        apiCall('/api/marketing/campaigns/active')
      ]);

      if (metricsResponse.data && !metricsResponse.error) {
        setMetrics(metricsResponse.data.metrics);
      }

      if (recommendationsResponse.data && !recommendationsResponse.error) {
        setRecommendations(ensureArray(recommendationsResponse.data.recommendations));
      }

      if (integrationsResponse.data && !integrationsResponse.error) {
        setIntegrationStatus(integrationsResponse.data.integrations);
      }

      if (performanceResponse.data && !performanceResponse.error) {
        setPerformanceAnalysis(performanceResponse.data.performance_analysis);
      }

      if (campaignsResponse.data && !campaignsResponse.error) {
        setActiveCampaigns(ensureArray(campaignsResponse.data.active_campaigns?.email));
      }

    } catch (error) {
      console.error('Failed to load marketing data:', error);
      addNotification(
        'Marketing Data Error',
        'Failed to load marketing data',
        { type: 'error', duration: 5000 }
      );
    } finally {
      setIsLoading(false);
    }
  }, [apiCall, addNotification]);

  useEffect(() => {
    loadMarketingData();
  }, [loadMarketingData]);

  const executeMarketingAutomation = async () => {
    try {
      const response = await apiCall('/api/marketing/execute', {
        method: 'POST',
        body: JSON.stringify({ trigger: 'manual', context: 'command_center' })
      });

      if (response.data && !response.error) {
        addNotification(
          'Automation Success',
          'Marketing automation executed successfully',
          { type: 'success', duration: 3000 }
        );
        await loadMarketingData(); // Reload data
      }
    } catch (error) {
      addNotification(
        'Automation Error',
        'Failed to execute marketing automation',
        { type: 'error', duration: 5000 }
      );
    }
  };

  const generateContent = async (contentType: string, prompt: string) => {
    try {
      const response = await apiCall('/api/marketing/content/generate', {
        method: 'POST',
        body: JSON.stringify({
          content_type: contentType,
          prompt: prompt,
          tone: 'luxury',
          max_length: 500
        })
      });

      if (response.data && !response.error) {
        setContentGeneration(response.data.content);
        addNotification(
          'Content Generated',
          'Content generated successfully',
          { type: 'success', duration: 3000 }
        );
      }
    } catch (error) {
      addNotification(
        'Content Generation Error',
        'Content generation failed',
        { type: 'error', duration: 5000 }
      );
    }
  };

  const createCampaign = async (campaignData: any) => {
    try {
      const response = await apiCall('/api/marketing/campaigns/create', {
        method: 'POST',
        body: JSON.stringify(campaignData)
      });

      if (response.data && !response.error) {
        addNotification(
          'Campaign Created',
          'Campaign created successfully',
          { type: 'success', duration: 3000 }
        );
        await loadMarketingData(); // Reload data
      }
    } catch (error) {
      addNotification(
        'Campaign Creation Error',
        'Campaign creation failed',
        { type: 'error', duration: 5000 }
      );
    }
  };

  const formatCurrency = (value: number) => {
    if (value >= 1000000) return `$${(value / 1000000).toFixed(1)}M`;
    if (value >= 1000) return `$${(value / 1000).toFixed(1)}K`;
    return `$${value.toFixed(0)}`;
  };

  const formatPercentage = (value: number) => `${value.toFixed(1)}%`;

  if (isLoading) {
    return (
      <div className="flex items-center justify-center h-96">
        <div className="flex items-center space-x-3">
          <RefreshCw className="h-5 w-5 animate-spin text-accent-cyan" />
          <span className="text-text-dim">Loading marketing intelligence...</span>
        </div>
      </div>
    );
  }

  return (
    <div className="space-y-6 p-6">
      {/* Header */}
      <div className="flex items-center justify-between">
        <div>
          <h1 className="text-2xl font-bold text-text-primary mb-2">
            Marketing Automation Command Center
          </h1>
          <p className="text-text-dim">
            AI-powered marketing automation with real-time performance tracking
          </p>
        </div>
        
        <div className="flex space-x-3">
          <Button
            onClick={executeMarketingAutomation}
            className="bg-gradient-to-r from-accent-magenta to-accent-cyan"
          >
            <Zap className="h-4 w-4 mr-2" />
            Execute Automation
          </Button>
          <Button
            variant="outline"
            onClick={loadMarketingData}
            className="border-accent-cyan text-accent-cyan hover:bg-accent-cyan hover:text-bg"
          >
            <RefreshCw className="h-4 w-4 mr-2" />
            Refresh
          </Button>
        </div>
      </div>

      {/* Integration Status */}
      <Card className="bg-surface border-accent-cyan/20">
        <CardHeader>
          <CardTitle className="flex items-center text-text-primary">
            <Target className="h-5 w-5 mr-2 text-accent-cyan" />
            Integration Status
          </CardTitle>
        </CardHeader>
        <CardContent>
          <div className="grid grid-cols-2 md:grid-cols-4 gap-4">
            {Object.entries(integrationStatus || {}).map(([service, connected]) => (
              <div key={service} className="flex items-center space-x-2">
                {connected ? (
                  <CheckCircle className="h-4 w-4 text-accent-green" />
                ) : (
                  <AlertCircle className="h-4 w-4 text-accent-magenta" />
                )}
                <span className={`text-sm ${connected ? 'text-accent-green' : 'text-accent-magenta'}`}>
                  {service.charAt(0).toUpperCase() + service.slice(1)}
                </span>
              </div>
            ))}
          </div>
        </CardContent>
      </Card>

      {/* Metrics Overview */}
      <div className="grid grid-cols-1 md:grid-cols-2 lg:grid-cols-4 gap-6">
        <Card className="bg-surface border-accent-green/20">
          <CardContent className="p-6">
            <div className="flex items-center justify-between">
              <div>
                <p className="text-sm text-text-dim">Total Revenue</p>
                <p className="text-2xl font-bold text-accent-green">
                  {formatCurrency(metrics?.revenue?.total_attributed || 0)}
                </p>
              </div>
              <DollarSign className="h-8 w-8 text-accent-green" />
            </div>
          </CardContent>
        </Card>

        <Card className="bg-surface border-accent-cyan/20">
          <CardContent className="p-6">
            <div className="flex items-center justify-between">
              <div>
                <p className="text-sm text-text-dim">Email Open Rate</p>
                <p className="text-2xl font-bold text-accent-cyan">
                  {formatPercentage(metrics?.engagement?.email_open_rate || 0)}
                </p>
              </div>
              <Eye className="h-8 w-8 text-accent-cyan" />
            </div>
          </CardContent>
        </Card>

        <Card className="bg-surface border-accent-magenta/20">
          <CardContent className="p-6">
            <div className="flex items-center justify-between">
              <div>
                <p className="text-sm text-text-dim">Click Rate</p>
                <p className="text-2xl font-bold text-accent-magenta">
                  {formatPercentage(metrics?.engagement?.email_click_rate || 0)}
                </p>
              </div>
              <MousePointer className="h-8 w-8 text-accent-magenta" />
            </div>
          </CardContent>
        </Card>

        <Card className="bg-surface border-accent-green/20">
          <CardContent className="p-6">
            <div className="flex items-center justify-between">
              <div>
                <p className="text-sm text-text-dim">ROAS</p>
                <p className="text-2xl font-bold text-accent-green">
                  {(metrics?.performance?.roas || 0).toFixed(1)}x
                </p>
              </div>
              <TrendingUp className="h-8 w-8 text-accent-green" />
            </div>
          </CardContent>
        </Card>
      </div>

      {/* Main Content Tabs */}
      <Tabs defaultValue="overview" className="space-y-6">
        <TabsList className="grid w-full grid-cols-4 bg-surface">
          <TabsTrigger value="overview">Overview</TabsTrigger>
          <TabsTrigger value="campaigns">Campaigns</TabsTrigger>
          <TabsTrigger value="content">Content AI</TabsTrigger>
          <TabsTrigger value="analytics">Analytics</TabsTrigger>
        </TabsList>

        <TabsContent value="overview" className="space-y-6">
          {/* Revenue Attribution */}
          <Card className="bg-surface border-accent-cyan/20">
            <CardHeader>
              <CardTitle className="text-text-primary">Revenue Attribution</CardTitle>
            </CardHeader>
            <CardContent>
              <div className="grid grid-cols-3 gap-6">
                <div className="text-center">
                  <div className="text-2xl font-bold text-accent-cyan">
                    {formatCurrency(metrics?.revenue?.email_attributed || 0)}
                  </div>
                  <div className="text-sm text-text-dim">Email Marketing</div>
                </div>
                <div className="text-center">
                  <div className="text-2xl font-bold text-accent-magenta">
                    {formatCurrency(metrics?.revenue?.social_attributed || 0)}
                  </div>
                  <div className="text-sm text-text-dim">Social Media</div>
                </div>
                <div className="text-center">
                  <div className="text-2xl font-bold text-accent-green">
                    {formatCurrency(metrics?.revenue?.total_attributed || 0)}
                  </div>
                  <div className="text-sm text-text-dim">Total Attributed</div>
                </div>
              </div>
            </CardContent>
          </Card>

          {/* AI Recommendations */}
          <Card className="bg-surface border-accent-magenta/20">
            <CardHeader>
              <CardTitle className="flex items-center text-text-primary">
                <Zap className="h-5 w-5 mr-2 text-accent-magenta" />
                AI Campaign Recommendations
              </CardTitle>
            </CardHeader>
            <CardContent>
              <div className="space-y-4">
                {recommendations.map((rec, index) => (
                  <div key={index} className="p-4 border border-accent-cyan/20 rounded-lg">
                    <div className="flex items-center justify-between mb-2">
                      <h4 className="font-semibold text-text-primary">{rec.name}</h4>
                      <Badge variant="outline" className="border-accent-cyan text-accent-cyan">
                        {rec.type}
                      </Badge>
                    </div>
                    <p className="text-sm text-text-dim mb-2">
                      Target: {rec.target_audience} | Budget: {formatCurrency(rec.budget)}
                    </p>
                    <div className="flex justify-between items-center">
                      <span className="text-sm text-text-dim">{rec.timeline}</span>
                      <Button
                        size="sm"
                        onClick={() => createCampaign(rec)}
                        className="bg-accent-magenta hover:bg-accent-magenta/80"
                      >
                        Create Campaign
                      </Button>
                    </div>
                  </div>
                ))}
              </div>
            </CardContent>
          </Card>
        </TabsContent>

        <TabsContent value="campaigns" className="space-y-6">
          {/* Active Campaigns */}
          <Card className="bg-surface border-accent-cyan/20">
            <CardHeader>
              <CardTitle className="flex items-center text-text-primary">
                <Mail className="h-5 w-5 mr-2 text-accent-cyan" />
                Active Campaigns ({activeCampaigns.length})
              </CardTitle>
            </CardHeader>
            <CardContent>
              <div className="space-y-4">
                {activeCampaigns.length > 0 ? (
                  activeCampaigns.map((campaign, index) => (
                    <div key={index} className="p-4 border border-accent-green/20 rounded-lg">
                      <div className="flex items-center justify-between">
                        <div>
                          <h4 className="font-semibold text-text-primary">{campaign.name || `Campaign ${index + 1}`}</h4>
                          <p className="text-sm text-text-dim">Status: {campaign.status || 'Active'}</p>
                        </div>
                        <Badge variant="outline" className="border-accent-green text-accent-green">
                          Running
                        </Badge>
                      </div>
                    </div>
                  ))
                ) : (
                  <div className="text-center py-8 text-text-dim">
                    No active campaigns found
                  </div>
                )}
              </div>
            </CardContent>
          </Card>

          {/* Campaign Statistics */}
          <div className="grid grid-cols-1 md:grid-cols-3 gap-6">
            <Card className="bg-surface border-accent-cyan/20">
              <CardContent className="p-6 text-center">
                <Send className="h-8 w-8 text-accent-cyan mx-auto mb-2" />
                <div className="text-2xl font-bold text-text-primary">
                  {metrics?.campaigns?.total_sent?.toLocaleString() || 0}
                </div>
                <div className="text-sm text-text-dim">Emails Sent</div>
              </CardContent>
            </Card>

            <Card className="bg-surface border-accent-magenta/20">
              <CardContent className="p-6 text-center">
                <Users className="h-8 w-8 text-accent-magenta mx-auto mb-2" />
                <div className="text-2xl font-bold text-text-primary">
                  {metrics?.campaigns?.social_impressions?.toLocaleString() || 0}
                </div>
                <div className="text-sm text-text-dim">Social Impressions</div>
              </CardContent>
            </Card>

            <Card className="bg-surface border-accent-green/20">
              <CardContent className="p-6 text-center">
                <Heart className="h-8 w-8 text-accent-green mx-auto mb-2" />
                <div className="text-2xl font-bold text-text-primary">
                  {formatPercentage(metrics?.engagement?.social_engagement_rate || 0)}
                </div>
                <div className="text-sm text-text-dim">Social Engagement</div>
              </CardContent>
            </Card>
          </div>
        </TabsContent>

        <TabsContent value="content" className="space-y-6">
          {/* Content Generation */}
          <Card className="bg-surface border-accent-magenta/20">
            <CardHeader>
              <CardTitle className="flex items-center text-text-primary">
                <Zap className="h-5 w-5 mr-2 text-accent-magenta" />
                AI Content Generation
              </CardTitle>
            </CardHeader>
            <CardContent>
              <div className="grid grid-cols-1 md:grid-cols-2 gap-4">
                <Button
                  onClick={() => generateContent('email_subject', 'Create compelling email subject lines for luxury products')}
                  className="bg-accent-cyan hover:bg-accent-cyan/80 p-6 h-auto flex-col"
                >
                  <Mail className="h-6 w-6 mb-2" />
                  Generate Email Subjects
                </Button>
                
                <Button
                  onClick={() => generateContent('social_post', 'Create engaging social media posts for product launch')}
                  className="bg-accent-magenta hover:bg-accent-magenta/80 p-6 h-auto flex-col"
                >
                  <Users className="h-6 w-6 mb-2" />
                  Generate Social Posts
                </Button>
              </div>

              {contentGeneration && (
                <div className="mt-6 p-4 border border-accent-cyan/20 rounded-lg">
                  <h4 className="font-semibold text-text-primary mb-2">Generated Content:</h4>
                  <div className="text-sm text-text-dim whitespace-pre-wrap">
                    {contentGeneration.content}
                  </div>
                </div>
              )}
            </CardContent>
          </Card>
        </TabsContent>

        <TabsContent value="analytics" className="space-y-6">
          {/* Performance Analysis */}
          <Card className="bg-surface border-accent-cyan/20">
            <CardHeader>
              <CardTitle className="flex items-center text-text-primary">
                <BarChart3 className="h-5 w-5 mr-2 text-accent-cyan" />
                Performance Analytics
              </CardTitle>
            </CardHeader>
            <CardContent>
              {performanceAnalysis ? (
                <div className="space-y-6">
                  <div className="grid grid-cols-1 md:grid-cols-2 gap-6">
                    <div>
                      <h4 className="font-semibold text-text-primary mb-3">Revenue Attribution</h4>
                      <div className="space-y-2">
                        {Object.entries(performanceAnalysis.revenue_attribution || {}).map(([channel, value]) => (
                          <div key={channel} className="flex justify-between">
                            <span className="text-text-dim capitalize">{channel.replace('_', ' ')}</span>
                            <span className="text-text-primary font-semibold">{formatCurrency(value)}</span>
                          </div>
                        ))}
                      </div>
                    </div>

                    <div>
                      <h4 className="font-semibold text-text-primary mb-3">Engagement Metrics</h4>
                      <div className="space-y-2">
                        {Object.entries(performanceAnalysis.engagement_metrics || {}).map(([metric, value]) => (
                          <div key={metric} className="flex justify-between">
                            <span className="text-text-dim capitalize">{metric.replace('_', ' ')}</span>
                            <span className="text-text-primary font-semibold">{formatPercentage(value)}</span>
                          </div>
                        ))}
                      </div>
                    </div>
                  </div>

                  {performanceAnalysis.recommendations && (
                    <div>
                      <h4 className="font-semibold text-text-primary mb-3">AI Recommendations</h4>
                      <div className="space-y-2">
                        {performanceAnalysis.recommendations.map((rec, index) => (
                          <div key={index} className="flex items-start space-x-2">
                            <Zap className="h-4 w-4 text-accent-magenta mt-0.5" />
                            <span className="text-text-dim text-sm">{rec}</span>
                          </div>
                        ))}
                      </div>
                    </div>
                  )}
                </div>
              ) : (
                <div className="text-center py-8 text-text-dim">
                  Loading performance analytics...
                </div>
              )}
            </CardContent>
          </Card>
        </TabsContent>
      </Tabs>
    </div>
  );
};

=======
/*
Marketing Automation Module - Elite Command Center UI
Real-time marketing performance monitoring and campaign management
*/

import React, { useState, useEffect, useCallback } from 'react';
import { Card, CardContent, CardHeader, CardTitle } from '../../components/ui/Card';
import { Button } from '../../components/ui/Button';
import { Badge } from '../../components/ui/Badge';
import { Tabs, TabsContent, TabsList, TabsTrigger } from '../../components/ui/Tabs';
import { 
  TrendingUp, 
  Mail, 
  Users, 
  DollarSign, 
  Target, 
  BarChart3,
  Zap,
  RefreshCw,
  AlertCircle,
  CheckCircle,
  Clock,
  Send,
  Eye,
  MousePointer,
  Heart
} from 'lucide-react';

import { useApiService } from '../../hooks/useApiService';
import { useRealTimeData } from '../../hooks/useRealTimeData';
import { ensureArray } from '../../utils/array-utils';
import { useNotifications } from '../../hooks/useNotifications';


interface MarketingMetrics {
  revenue: {
    email_attributed: number;
    social_attributed: number;
    total_attributed: number;
  };
  engagement: {
    email_open_rate: number;
    email_click_rate: number;
    social_engagement_rate: number;
  };
  campaigns: {
    active_email: number;
    total_sent: number;
    social_impressions: number;
  };
  performance: {
    roas: number;
    conversion_rate: number;
  };
}

interface CampaignRecommendation {
  type: string;
  name: string;
  target_audience: string;
  budget: number;
  timeline: string;
  expected_roi?: number;
}

interface IntegrationStatus {
  openai: boolean;
  klaviyo: boolean;
  sendgrid: boolean;
  facebook: boolean;
}

interface PerformanceAnalysis {
  revenue_attribution: Record<string, number>;
  engagement_metrics: Record<string, number>;
  campaign_performance: Record<string, number>;
  ai_insights?: any;
  recommendations?: string[];
}

export const MarketingAutomationModule: React.FC = () => {
  const [metrics, setMetrics] = useState<MarketingMetrics | null>(null);
  const [recommendations, setRecommendations] = useState<CampaignRecommendation[]>([]);
  const [integrationStatus, setIntegrationStatus] = useState<IntegrationStatus | null>(null);
  const [performanceAnalysis, setPerformanceAnalysis] = useState<PerformanceAnalysis | null>(null);
  const [isLoading, setIsLoading] = useState(true);
  const [contentGeneration, setContentGeneration] = useState<any>(null);
  const [activeCampaigns, setActiveCampaigns] = useState<any[]>([]);
  
  const { get: apiCall } = useApiService();
  const { addNotification } = useNotifications();
  
  // Real-time data subscription
  const realTimeMetrics = useRealTimeData({ endpoint: '/api/marketing/metrics' });
  const campaignUpdates = useRealTimeData({ endpoint: '/api/marketing/campaigns' });

  // Update metrics from real-time data
  useEffect(() => {
    if (realTimeMetrics.data) {
      setMetrics(realTimeMetrics.data);
    }
  }, [realTimeMetrics]);

  useEffect(() => {
    if (campaignUpdates.data) {
      setActiveCampaigns(prev => [...prev, campaignUpdates.data]);
    }
  }, [campaignUpdates]);

  // Initial data loading
  const loadMarketingData = useCallback(async () => {
    setIsLoading(true);
    try {
      // Load all marketing data in parallel
      const [
        metricsResponse,
        recommendationsResponse,
        integrationsResponse,
        performanceResponse,
        campaignsResponse
      ] = await Promise.all([
        apiCall('/api/marketing/metrics/real-time'),
        apiCall('/api/marketing/campaigns/recommendations'),
        apiCall('/api/marketing/integrations/test'),
        apiCall('/api/marketing/performance/analysis'),
        apiCall('/api/marketing/campaigns/active')
      ]);

      if (metricsResponse.data && !metricsResponse.error) {
        setMetrics(metricsResponse.data.metrics);
      }

      if (recommendationsResponse.data && !recommendationsResponse.error) {
        setRecommendations(ensureArray(recommendationsResponse.data.recommendations));
      }

      if (integrationsResponse.data && !integrationsResponse.error) {
        setIntegrationStatus(integrationsResponse.data.integrations);
      }

      if (performanceResponse.data && !performanceResponse.error) {
        setPerformanceAnalysis(performanceResponse.data.performance_analysis);
      }

      if (campaignsResponse.data && !campaignsResponse.error) {
        setActiveCampaigns(ensureArray(campaignsResponse.data.active_campaigns?.email));
      }

    } catch (error) {
      console.error('Failed to load marketing data:', error);
      addNotification(
        'Marketing Data Error',
        'Failed to load marketing data',
        { type: 'error', duration: 5000 }
      );
    } finally {
      setIsLoading(false);
    }
  }, [apiCall, addNotification]);

  useEffect(() => {
    loadMarketingData();
  }, [loadMarketingData]);

  const executeMarketingAutomation = async () => {
    try {
      const response = await apiCall('/api/marketing/execute', {
        method: 'POST',
        body: JSON.stringify({ trigger: 'manual', context: 'command_center' })
      });

      if (response.data && !response.error) {
        addNotification(
          'Automation Success',
          'Marketing automation executed successfully',
          { type: 'success', duration: 3000 }
        );
        await loadMarketingData(); // Reload data
      }
    } catch (error) {
      addNotification(
        'Automation Error',
        'Failed to execute marketing automation',
        { type: 'error', duration: 5000 }
      );
    }
  };

  const generateContent = async (contentType: string, prompt: string) => {
    try {
      const response = await apiCall('/api/marketing/content/generate', {
        method: 'POST',
        body: JSON.stringify({
          content_type: contentType,
          prompt: prompt,
          tone: 'luxury',
          max_length: 500
        })
      });

      if (response.data && !response.error) {
        setContentGeneration(response.data.content);
        addNotification(
          'Content Generated',
          'Content generated successfully',
          { type: 'success', duration: 3000 }
        );
      }
    } catch (error) {
      addNotification(
        'Content Generation Error',
        'Content generation failed',
        { type: 'error', duration: 5000 }
      );
    }
  };

  const createCampaign = async (campaignData: any) => {
    try {
      const response = await apiCall('/api/marketing/campaigns/create', {
        method: 'POST',
        body: JSON.stringify(campaignData)
      });

      if (response.data && !response.error) {
        addNotification(
          'Campaign Created',
          'Campaign created successfully',
          { type: 'success', duration: 3000 }
        );
        await loadMarketingData(); // Reload data
      }
    } catch (error) {
      addNotification(
        'Campaign Creation Error',
        'Campaign creation failed',
        { type: 'error', duration: 5000 }
      );
    }
  };

  const formatCurrency = (value: number) => {
    if (value >= 1000000) return `$${(value / 1000000).toFixed(1)}M`;
    if (value >= 1000) return `$${(value / 1000).toFixed(1)}K`;
    return `$${value.toFixed(0)}`;
  };

  const formatPercentage = (value: number) => `${value.toFixed(1)}%`;

  if (isLoading) {
    return (
      <div className="flex items-center justify-center h-96">
        <div className="flex items-center space-x-3">
          <RefreshCw className="h-5 w-5 animate-spin text-accent-cyan" />
          <span className="text-text-dim">Loading marketing intelligence...</span>
        </div>
      </div>
    );
  }

  return (
    <div className="space-y-6 p-6">
      {/* Header */}
      <div className="flex items-center justify-between">
        <div>
          <h1 className="text-2xl font-bold text-text-primary mb-2">
            Marketing Automation Command Center
          </h1>
          <p className="text-text-dim">
            AI-powered marketing automation with real-time performance tracking
          </p>
        </div>
        
        <div className="flex space-x-3">
          <Button
            onClick={executeMarketingAutomation}
            className="bg-gradient-to-r from-accent-magenta to-accent-cyan"
          >
            <Zap className="h-4 w-4 mr-2" />
            Execute Automation
          </Button>
          <Button
            variant="outline"
            onClick={loadMarketingData}
            className="border-accent-cyan text-accent-cyan hover:bg-accent-cyan hover:text-bg"
          >
            <RefreshCw className="h-4 w-4 mr-2" />
            Refresh
          </Button>
        </div>
      </div>

      {/* Integration Status */}
      <Card className="bg-surface border-accent-cyan/20">
        <CardHeader>
          <CardTitle className="flex items-center text-text-primary">
            <Target className="h-5 w-5 mr-2 text-accent-cyan" />
            Integration Status
          </CardTitle>
        </CardHeader>
        <CardContent>
          <div className="grid grid-cols-2 md:grid-cols-4 gap-4">
            {Object.entries(integrationStatus || {}).map(([service, connected]) => (
              <div key={service} className="flex items-center space-x-2">
                {connected ? (
                  <CheckCircle className="h-4 w-4 text-accent-green" />
                ) : (
                  <AlertCircle className="h-4 w-4 text-accent-magenta" />
                )}
                <span className={`text-sm ${connected ? 'text-accent-green' : 'text-accent-magenta'}`}>
                  {service.charAt(0).toUpperCase() + service.slice(1)}
                </span>
              </div>
            ))}
          </div>
        </CardContent>
      </Card>

      {/* Metrics Overview */}
      <div className="grid grid-cols-1 md:grid-cols-2 lg:grid-cols-4 gap-6">
        <Card className="bg-surface border-accent-green/20">
          <CardContent className="p-6">
            <div className="flex items-center justify-between">
              <div>
                <p className="text-sm text-text-dim">Total Revenue</p>
                <p className="text-2xl font-bold text-accent-green">
                  {formatCurrency(metrics?.revenue?.total_attributed || 0)}
                </p>
              </div>
              <DollarSign className="h-8 w-8 text-accent-green" />
            </div>
          </CardContent>
        </Card>

        <Card className="bg-surface border-accent-cyan/20">
          <CardContent className="p-6">
            <div className="flex items-center justify-between">
              <div>
                <p className="text-sm text-text-dim">Email Open Rate</p>
                <p className="text-2xl font-bold text-accent-cyan">
                  {formatPercentage(metrics?.engagement?.email_open_rate || 0)}
                </p>
              </div>
              <Eye className="h-8 w-8 text-accent-cyan" />
            </div>
          </CardContent>
        </Card>

        <Card className="bg-surface border-accent-magenta/20">
          <CardContent className="p-6">
            <div className="flex items-center justify-between">
              <div>
                <p className="text-sm text-text-dim">Click Rate</p>
                <p className="text-2xl font-bold text-accent-magenta">
                  {formatPercentage(metrics?.engagement?.email_click_rate || 0)}
                </p>
              </div>
              <MousePointer className="h-8 w-8 text-accent-magenta" />
            </div>
          </CardContent>
        </Card>

        <Card className="bg-surface border-accent-green/20">
          <CardContent className="p-6">
            <div className="flex items-center justify-between">
              <div>
                <p className="text-sm text-text-dim">ROAS</p>
                <p className="text-2xl font-bold text-accent-green">
                  {(metrics?.performance?.roas || 0).toFixed(1)}x
                </p>
              </div>
              <TrendingUp className="h-8 w-8 text-accent-green" />
            </div>
          </CardContent>
        </Card>
      </div>

      {/* Main Content Tabs */}
      <Tabs defaultValue="overview" className="space-y-6">
        <TabsList className="grid w-full grid-cols-4 bg-surface">
          <TabsTrigger value="overview">Overview</TabsTrigger>
          <TabsTrigger value="campaigns">Campaigns</TabsTrigger>
          <TabsTrigger value="content">Content AI</TabsTrigger>
          <TabsTrigger value="analytics">Analytics</TabsTrigger>
        </TabsList>

        <TabsContent value="overview" className="space-y-6">
          {/* Revenue Attribution */}
          <Card className="bg-surface border-accent-cyan/20">
            <CardHeader>
              <CardTitle className="text-text-primary">Revenue Attribution</CardTitle>
            </CardHeader>
            <CardContent>
              <div className="grid grid-cols-3 gap-6">
                <div className="text-center">
                  <div className="text-2xl font-bold text-accent-cyan">
                    {formatCurrency(metrics?.revenue?.email_attributed || 0)}
                  </div>
                  <div className="text-sm text-text-dim">Email Marketing</div>
                </div>
                <div className="text-center">
                  <div className="text-2xl font-bold text-accent-magenta">
                    {formatCurrency(metrics?.revenue?.social_attributed || 0)}
                  </div>
                  <div className="text-sm text-text-dim">Social Media</div>
                </div>
                <div className="text-center">
                  <div className="text-2xl font-bold text-accent-green">
                    {formatCurrency(metrics?.revenue?.total_attributed || 0)}
                  </div>
                  <div className="text-sm text-text-dim">Total Attributed</div>
                </div>
              </div>
            </CardContent>
          </Card>

          {/* AI Recommendations */}
          <Card className="bg-surface border-accent-magenta/20">
            <CardHeader>
              <CardTitle className="flex items-center text-text-primary">
                <Zap className="h-5 w-5 mr-2 text-accent-magenta" />
                AI Campaign Recommendations
              </CardTitle>
            </CardHeader>
            <CardContent>
              <div className="space-y-4">
                {recommendations.map((rec, index) => (
                  <div key={index} className="p-4 border border-accent-cyan/20 rounded-lg">
                    <div className="flex items-center justify-between mb-2">
                      <h4 className="font-semibold text-text-primary">{rec.name}</h4>
                      <Badge variant="outline" className="border-accent-cyan text-accent-cyan">
                        {rec.type}
                      </Badge>
                    </div>
                    <p className="text-sm text-text-dim mb-2">
                      Target: {rec.target_audience} | Budget: {formatCurrency(rec.budget)}
                    </p>
                    <div className="flex justify-between items-center">
                      <span className="text-sm text-text-dim">{rec.timeline}</span>
                      <Button
                        size="sm"
                        onClick={() => createCampaign(rec)}
                        className="bg-accent-magenta hover:bg-accent-magenta/80"
                      >
                        Create Campaign
                      </Button>
                    </div>
                  </div>
                ))}
              </div>
            </CardContent>
          </Card>
        </TabsContent>

        <TabsContent value="campaigns" className="space-y-6">
          {/* Active Campaigns */}
          <Card className="bg-surface border-accent-cyan/20">
            <CardHeader>
              <CardTitle className="flex items-center text-text-primary">
                <Mail className="h-5 w-5 mr-2 text-accent-cyan" />
                Active Campaigns ({activeCampaigns.length})
              </CardTitle>
            </CardHeader>
            <CardContent>
              <div className="space-y-4">
                {activeCampaigns.length > 0 ? (
                  activeCampaigns.map((campaign, index) => (
                    <div key={index} className="p-4 border border-accent-green/20 rounded-lg">
                      <div className="flex items-center justify-between">
                        <div>
                          <h4 className="font-semibold text-text-primary">{campaign.name || `Campaign ${index + 1}`}</h4>
                          <p className="text-sm text-text-dim">Status: {campaign.status || 'Active'}</p>
                        </div>
                        <Badge variant="outline" className="border-accent-green text-accent-green">
                          Running
                        </Badge>
                      </div>
                    </div>
                  ))
                ) : (
                  <div className="text-center py-8 text-text-dim">
                    No active campaigns found
                  </div>
                )}
              </div>
            </CardContent>
          </Card>

          {/* Campaign Statistics */}
          <div className="grid grid-cols-1 md:grid-cols-3 gap-6">
            <Card className="bg-surface border-accent-cyan/20">
              <CardContent className="p-6 text-center">
                <Send className="h-8 w-8 text-accent-cyan mx-auto mb-2" />
                <div className="text-2xl font-bold text-text-primary">
                  {metrics?.campaigns?.total_sent?.toLocaleString() || 0}
                </div>
                <div className="text-sm text-text-dim">Emails Sent</div>
              </CardContent>
            </Card>

            <Card className="bg-surface border-accent-magenta/20">
              <CardContent className="p-6 text-center">
                <Users className="h-8 w-8 text-accent-magenta mx-auto mb-2" />
                <div className="text-2xl font-bold text-text-primary">
                  {metrics?.campaigns?.social_impressions?.toLocaleString() || 0}
                </div>
                <div className="text-sm text-text-dim">Social Impressions</div>
              </CardContent>
            </Card>

            <Card className="bg-surface border-accent-green/20">
              <CardContent className="p-6 text-center">
                <Heart className="h-8 w-8 text-accent-green mx-auto mb-2" />
                <div className="text-2xl font-bold text-text-primary">
                  {formatPercentage(metrics?.engagement?.social_engagement_rate || 0)}
                </div>
                <div className="text-sm text-text-dim">Social Engagement</div>
              </CardContent>
            </Card>
          </div>
        </TabsContent>

        <TabsContent value="content" className="space-y-6">
          {/* Content Generation */}
          <Card className="bg-surface border-accent-magenta/20">
            <CardHeader>
              <CardTitle className="flex items-center text-text-primary">
                <Zap className="h-5 w-5 mr-2 text-accent-magenta" />
                AI Content Generation
              </CardTitle>
            </CardHeader>
            <CardContent>
              <div className="grid grid-cols-1 md:grid-cols-2 gap-4">
                <Button
                  onClick={() => generateContent('email_subject', 'Create compelling email subject lines for luxury products')}
                  className="bg-accent-cyan hover:bg-accent-cyan/80 p-6 h-auto flex-col"
                >
                  <Mail className="h-6 w-6 mb-2" />
                  Generate Email Subjects
                </Button>
                
                <Button
                  onClick={() => generateContent('social_post', 'Create engaging social media posts for product launch')}
                  className="bg-accent-magenta hover:bg-accent-magenta/80 p-6 h-auto flex-col"
                >
                  <Users className="h-6 w-6 mb-2" />
                  Generate Social Posts
                </Button>
              </div>

              {contentGeneration && (
                <div className="mt-6 p-4 border border-accent-cyan/20 rounded-lg">
                  <h4 className="font-semibold text-text-primary mb-2">Generated Content:</h4>
                  <div className="text-sm text-text-dim whitespace-pre-wrap">
                    {contentGeneration.content}
                  </div>
                </div>
              )}
            </CardContent>
          </Card>
        </TabsContent>

        <TabsContent value="analytics" className="space-y-6">
          {/* Performance Analysis */}
          <Card className="bg-surface border-accent-cyan/20">
            <CardHeader>
              <CardTitle className="flex items-center text-text-primary">
                <BarChart3 className="h-5 w-5 mr-2 text-accent-cyan" />
                Performance Analytics
              </CardTitle>
            </CardHeader>
            <CardContent>
              {performanceAnalysis ? (
                <div className="space-y-6">
                  <div className="grid grid-cols-1 md:grid-cols-2 gap-6">
                    <div>
                      <h4 className="font-semibold text-text-primary mb-3">Revenue Attribution</h4>
                      <div className="space-y-2">
                        {Object.entries(performanceAnalysis.revenue_attribution || {}).map(([channel, value]) => (
                          <div key={channel} className="flex justify-between">
                            <span className="text-text-dim capitalize">{channel.replace('_', ' ')}</span>
                            <span className="text-text-primary font-semibold">{formatCurrency(value)}</span>
                          </div>
                        ))}
                      </div>
                    </div>

                    <div>
                      <h4 className="font-semibold text-text-primary mb-3">Engagement Metrics</h4>
                      <div className="space-y-2">
                        {Object.entries(performanceAnalysis.engagement_metrics || {}).map(([metric, value]) => (
                          <div key={metric} className="flex justify-between">
                            <span className="text-text-dim capitalize">{metric.replace('_', ' ')}</span>
                            <span className="text-text-primary font-semibold">{formatPercentage(value)}</span>
                          </div>
                        ))}
                      </div>
                    </div>
                  </div>

                  {performanceAnalysis.recommendations && (
                    <div>
                      <h4 className="font-semibold text-text-primary mb-3">AI Recommendations</h4>
                      <div className="space-y-2">
                        {performanceAnalysis.recommendations.map((rec, index) => (
                          <div key={index} className="flex items-start space-x-2">
                            <Zap className="h-4 w-4 text-accent-magenta mt-0.5" />
                            <span className="text-text-dim text-sm">{rec}</span>
                          </div>
                        ))}
                      </div>
                    </div>
                  )}
                </div>
              ) : (
                <div className="text-center py-8 text-text-dim">
                  Loading performance analytics...
                </div>
              )}
            </CardContent>
          </Card>
        </TabsContent>
      </Tabs>
    </div>
  );
};

>>>>>>> ad6430f4
export default MarketingAutomationModule;<|MERGE_RESOLUTION|>--- conflicted
+++ resolved
@@ -1,1258 +1,628 @@
-<<<<<<< HEAD
-/*
-Marketing Automation Module - Elite Command Center UI
-Real-time marketing performance monitoring and campaign management
-*/
-
-import React, { useState, useEffect, useCallback } from 'react';
-import { Card, CardContent, CardHeader, CardTitle } from '../../components/ui/Card';
-import { Button } from '../../components/ui/Button';
-import { Badge } from '../../components/ui/Badge';
-import { Tabs, TabsContent, TabsList, TabsTrigger } from '../../components/ui/Tabs';
-import { 
-  TrendingUp, 
-  Mail, 
-  Users, 
-  DollarSign, 
-  Target, 
-  BarChart3,
-  Zap,
-  RefreshCw,
-  AlertCircle,
-  CheckCircle,
-  Clock,
-  Send,
-  Eye,
-  MousePointer,
-  Heart
-} from 'lucide-react';
-
-import { useApiService } from '../../hooks/useApiService';
-import { useRealTimeData } from '../../hooks/useRealTimeData';
-import { ensureArray } from '../../utils/array-utils';
-import { useNotifications } from '../../hooks/useNotifications';
-
-
-interface MarketingMetrics {
-  revenue: {
-    email_attributed: number;
-    social_attributed: number;
-    total_attributed: number;
-  };
-  engagement: {
-    email_open_rate: number;
-    email_click_rate: number;
-    social_engagement_rate: number;
-  };
-  campaigns: {
-    active_email: number;
-    total_sent: number;
-    social_impressions: number;
-  };
-  performance: {
-    roas: number;
-    conversion_rate: number;
-  };
-}
-
-interface CampaignRecommendation {
-  type: string;
-  name: string;
-  target_audience: string;
-  budget: number;
-  timeline: string;
-  expected_roi?: number;
-}
-
-interface IntegrationStatus {
-  openai: boolean;
-  klaviyo: boolean;
-  sendgrid: boolean;
-  facebook: boolean;
-}
-
-interface PerformanceAnalysis {
-  revenue_attribution: Record<string, number>;
-  engagement_metrics: Record<string, number>;
-  campaign_performance: Record<string, number>;
-  ai_insights?: any;
-  recommendations?: string[];
-}
-
-export const MarketingAutomationModule: React.FC = () => {
-  const [metrics, setMetrics] = useState<MarketingMetrics | null>(null);
-  const [recommendations, setRecommendations] = useState<CampaignRecommendation[]>([]);
-  const [integrationStatus, setIntegrationStatus] = useState<IntegrationStatus | null>(null);
-  const [performanceAnalysis, setPerformanceAnalysis] = useState<PerformanceAnalysis | null>(null);
-  const [isLoading, setIsLoading] = useState(true);
-  const [contentGeneration, setContentGeneration] = useState<any>(null);
-  const [activeCampaigns, setActiveCampaigns] = useState<any[]>([]);
-  
-  const { get: apiCall } = useApiService();
-  const { addNotification } = useNotifications();
-  
-  // Real-time data subscription
-  const realTimeMetrics = useRealTimeData({ endpoint: '/api/marketing/metrics' });
-  const campaignUpdates = useRealTimeData({ endpoint: '/api/marketing/campaigns' });
-
-  // Update metrics from real-time data
-  useEffect(() => {
-    if (realTimeMetrics.data) {
-      setMetrics(realTimeMetrics.data);
-    }
-  }, [realTimeMetrics]);
-
-  useEffect(() => {
-    if (campaignUpdates.data) {
-      setActiveCampaigns(prev => [...prev, campaignUpdates.data]);
-    }
-  }, [campaignUpdates]);
-
-  // Initial data loading
-  const loadMarketingData = useCallback(async () => {
-    setIsLoading(true);
-    try {
-      // Load all marketing data in parallel
-      const [
-        metricsResponse,
-        recommendationsResponse,
-        integrationsResponse,
-        performanceResponse,
-        campaignsResponse
-      ] = await Promise.all([
-        apiCall('/api/marketing/metrics/real-time'),
-        apiCall('/api/marketing/campaigns/recommendations'),
-        apiCall('/api/marketing/integrations/test'),
-        apiCall('/api/marketing/performance/analysis'),
-        apiCall('/api/marketing/campaigns/active')
-      ]);
-
-      if (metricsResponse.data && !metricsResponse.error) {
-        setMetrics(metricsResponse.data.metrics);
-      }
-
-      if (recommendationsResponse.data && !recommendationsResponse.error) {
-        setRecommendations(ensureArray(recommendationsResponse.data.recommendations));
-      }
-
-      if (integrationsResponse.data && !integrationsResponse.error) {
-        setIntegrationStatus(integrationsResponse.data.integrations);
-      }
-
-      if (performanceResponse.data && !performanceResponse.error) {
-        setPerformanceAnalysis(performanceResponse.data.performance_analysis);
-      }
-
-      if (campaignsResponse.data && !campaignsResponse.error) {
-        setActiveCampaigns(ensureArray(campaignsResponse.data.active_campaigns?.email));
-      }
-
-    } catch (error) {
-      console.error('Failed to load marketing data:', error);
-      addNotification(
-        'Marketing Data Error',
-        'Failed to load marketing data',
-        { type: 'error', duration: 5000 }
-      );
-    } finally {
-      setIsLoading(false);
-    }
-  }, [apiCall, addNotification]);
-
-  useEffect(() => {
-    loadMarketingData();
-  }, [loadMarketingData]);
-
-  const executeMarketingAutomation = async () => {
-    try {
-      const response = await apiCall('/api/marketing/execute', {
-        method: 'POST',
-        body: JSON.stringify({ trigger: 'manual', context: 'command_center' })
-      });
-
-      if (response.data && !response.error) {
-        addNotification(
-          'Automation Success',
-          'Marketing automation executed successfully',
-          { type: 'success', duration: 3000 }
-        );
-        await loadMarketingData(); // Reload data
-      }
-    } catch (error) {
-      addNotification(
-        'Automation Error',
-        'Failed to execute marketing automation',
-        { type: 'error', duration: 5000 }
-      );
-    }
-  };
-
-  const generateContent = async (contentType: string, prompt: string) => {
-    try {
-      const response = await apiCall('/api/marketing/content/generate', {
-        method: 'POST',
-        body: JSON.stringify({
-          content_type: contentType,
-          prompt: prompt,
-          tone: 'luxury',
-          max_length: 500
-        })
-      });
-
-      if (response.data && !response.error) {
-        setContentGeneration(response.data.content);
-        addNotification(
-          'Content Generated',
-          'Content generated successfully',
-          { type: 'success', duration: 3000 }
-        );
-      }
-    } catch (error) {
-      addNotification(
-        'Content Generation Error',
-        'Content generation failed',
-        { type: 'error', duration: 5000 }
-      );
-    }
-  };
-
-  const createCampaign = async (campaignData: any) => {
-    try {
-      const response = await apiCall('/api/marketing/campaigns/create', {
-        method: 'POST',
-        body: JSON.stringify(campaignData)
-      });
-
-      if (response.data && !response.error) {
-        addNotification(
-          'Campaign Created',
-          'Campaign created successfully',
-          { type: 'success', duration: 3000 }
-        );
-        await loadMarketingData(); // Reload data
-      }
-    } catch (error) {
-      addNotification(
-        'Campaign Creation Error',
-        'Campaign creation failed',
-        { type: 'error', duration: 5000 }
-      );
-    }
-  };
-
-  const formatCurrency = (value: number) => {
-    if (value >= 1000000) return `$${(value / 1000000).toFixed(1)}M`;
-    if (value >= 1000) return `$${(value / 1000).toFixed(1)}K`;
-    return `$${value.toFixed(0)}`;
-  };
-
-  const formatPercentage = (value: number) => `${value.toFixed(1)}%`;
-
-  if (isLoading) {
-    return (
-      <div className="flex items-center justify-center h-96">
-        <div className="flex items-center space-x-3">
-          <RefreshCw className="h-5 w-5 animate-spin text-accent-cyan" />
-          <span className="text-text-dim">Loading marketing intelligence...</span>
-        </div>
-      </div>
-    );
-  }
-
-  return (
-    <div className="space-y-6 p-6">
-      {/* Header */}
-      <div className="flex items-center justify-between">
-        <div>
-          <h1 className="text-2xl font-bold text-text-primary mb-2">
-            Marketing Automation Command Center
-          </h1>
-          <p className="text-text-dim">
-            AI-powered marketing automation with real-time performance tracking
-          </p>
-        </div>
-        
-        <div className="flex space-x-3">
-          <Button
-            onClick={executeMarketingAutomation}
-            className="bg-gradient-to-r from-accent-magenta to-accent-cyan"
-          >
-            <Zap className="h-4 w-4 mr-2" />
-            Execute Automation
-          </Button>
-          <Button
-            variant="outline"
-            onClick={loadMarketingData}
-            className="border-accent-cyan text-accent-cyan hover:bg-accent-cyan hover:text-bg"
-          >
-            <RefreshCw className="h-4 w-4 mr-2" />
-            Refresh
-          </Button>
-        </div>
-      </div>
-
-      {/* Integration Status */}
-      <Card className="bg-surface border-accent-cyan/20">
-        <CardHeader>
-          <CardTitle className="flex items-center text-text-primary">
-            <Target className="h-5 w-5 mr-2 text-accent-cyan" />
-            Integration Status
-          </CardTitle>
-        </CardHeader>
-        <CardContent>
-          <div className="grid grid-cols-2 md:grid-cols-4 gap-4">
-            {Object.entries(integrationStatus || {}).map(([service, connected]) => (
-              <div key={service} className="flex items-center space-x-2">
-                {connected ? (
-                  <CheckCircle className="h-4 w-4 text-accent-green" />
-                ) : (
-                  <AlertCircle className="h-4 w-4 text-accent-magenta" />
-                )}
-                <span className={`text-sm ${connected ? 'text-accent-green' : 'text-accent-magenta'}`}>
-                  {service.charAt(0).toUpperCase() + service.slice(1)}
-                </span>
-              </div>
-            ))}
-          </div>
-        </CardContent>
-      </Card>
-
-      {/* Metrics Overview */}
-      <div className="grid grid-cols-1 md:grid-cols-2 lg:grid-cols-4 gap-6">
-        <Card className="bg-surface border-accent-green/20">
-          <CardContent className="p-6">
-            <div className="flex items-center justify-between">
-              <div>
-                <p className="text-sm text-text-dim">Total Revenue</p>
-                <p className="text-2xl font-bold text-accent-green">
-                  {formatCurrency(metrics?.revenue?.total_attributed || 0)}
-                </p>
-              </div>
-              <DollarSign className="h-8 w-8 text-accent-green" />
-            </div>
-          </CardContent>
-        </Card>
-
-        <Card className="bg-surface border-accent-cyan/20">
-          <CardContent className="p-6">
-            <div className="flex items-center justify-between">
-              <div>
-                <p className="text-sm text-text-dim">Email Open Rate</p>
-                <p className="text-2xl font-bold text-accent-cyan">
-                  {formatPercentage(metrics?.engagement?.email_open_rate || 0)}
-                </p>
-              </div>
-              <Eye className="h-8 w-8 text-accent-cyan" />
-            </div>
-          </CardContent>
-        </Card>
-
-        <Card className="bg-surface border-accent-magenta/20">
-          <CardContent className="p-6">
-            <div className="flex items-center justify-between">
-              <div>
-                <p className="text-sm text-text-dim">Click Rate</p>
-                <p className="text-2xl font-bold text-accent-magenta">
-                  {formatPercentage(metrics?.engagement?.email_click_rate || 0)}
-                </p>
-              </div>
-              <MousePointer className="h-8 w-8 text-accent-magenta" />
-            </div>
-          </CardContent>
-        </Card>
-
-        <Card className="bg-surface border-accent-green/20">
-          <CardContent className="p-6">
-            <div className="flex items-center justify-between">
-              <div>
-                <p className="text-sm text-text-dim">ROAS</p>
-                <p className="text-2xl font-bold text-accent-green">
-                  {(metrics?.performance?.roas || 0).toFixed(1)}x
-                </p>
-              </div>
-              <TrendingUp className="h-8 w-8 text-accent-green" />
-            </div>
-          </CardContent>
-        </Card>
-      </div>
-
-      {/* Main Content Tabs */}
-      <Tabs defaultValue="overview" className="space-y-6">
-        <TabsList className="grid w-full grid-cols-4 bg-surface">
-          <TabsTrigger value="overview">Overview</TabsTrigger>
-          <TabsTrigger value="campaigns">Campaigns</TabsTrigger>
-          <TabsTrigger value="content">Content AI</TabsTrigger>
-          <TabsTrigger value="analytics">Analytics</TabsTrigger>
-        </TabsList>
-
-        <TabsContent value="overview" className="space-y-6">
-          {/* Revenue Attribution */}
-          <Card className="bg-surface border-accent-cyan/20">
-            <CardHeader>
-              <CardTitle className="text-text-primary">Revenue Attribution</CardTitle>
-            </CardHeader>
-            <CardContent>
-              <div className="grid grid-cols-3 gap-6">
-                <div className="text-center">
-                  <div className="text-2xl font-bold text-accent-cyan">
-                    {formatCurrency(metrics?.revenue?.email_attributed || 0)}
-                  </div>
-                  <div className="text-sm text-text-dim">Email Marketing</div>
-                </div>
-                <div className="text-center">
-                  <div className="text-2xl font-bold text-accent-magenta">
-                    {formatCurrency(metrics?.revenue?.social_attributed || 0)}
-                  </div>
-                  <div className="text-sm text-text-dim">Social Media</div>
-                </div>
-                <div className="text-center">
-                  <div className="text-2xl font-bold text-accent-green">
-                    {formatCurrency(metrics?.revenue?.total_attributed || 0)}
-                  </div>
-                  <div className="text-sm text-text-dim">Total Attributed</div>
-                </div>
-              </div>
-            </CardContent>
-          </Card>
-
-          {/* AI Recommendations */}
-          <Card className="bg-surface border-accent-magenta/20">
-            <CardHeader>
-              <CardTitle className="flex items-center text-text-primary">
-                <Zap className="h-5 w-5 mr-2 text-accent-magenta" />
-                AI Campaign Recommendations
-              </CardTitle>
-            </CardHeader>
-            <CardContent>
-              <div className="space-y-4">
-                {recommendations.map((rec, index) => (
-                  <div key={index} className="p-4 border border-accent-cyan/20 rounded-lg">
-                    <div className="flex items-center justify-between mb-2">
-                      <h4 className="font-semibold text-text-primary">{rec.name}</h4>
-                      <Badge variant="outline" className="border-accent-cyan text-accent-cyan">
-                        {rec.type}
-                      </Badge>
-                    </div>
-                    <p className="text-sm text-text-dim mb-2">
-                      Target: {rec.target_audience} | Budget: {formatCurrency(rec.budget)}
-                    </p>
-                    <div className="flex justify-between items-center">
-                      <span className="text-sm text-text-dim">{rec.timeline}</span>
-                      <Button
-                        size="sm"
-                        onClick={() => createCampaign(rec)}
-                        className="bg-accent-magenta hover:bg-accent-magenta/80"
-                      >
-                        Create Campaign
-                      </Button>
-                    </div>
-                  </div>
-                ))}
-              </div>
-            </CardContent>
-          </Card>
-        </TabsContent>
-
-        <TabsContent value="campaigns" className="space-y-6">
-          {/* Active Campaigns */}
-          <Card className="bg-surface border-accent-cyan/20">
-            <CardHeader>
-              <CardTitle className="flex items-center text-text-primary">
-                <Mail className="h-5 w-5 mr-2 text-accent-cyan" />
-                Active Campaigns ({activeCampaigns.length})
-              </CardTitle>
-            </CardHeader>
-            <CardContent>
-              <div className="space-y-4">
-                {activeCampaigns.length > 0 ? (
-                  activeCampaigns.map((campaign, index) => (
-                    <div key={index} className="p-4 border border-accent-green/20 rounded-lg">
-                      <div className="flex items-center justify-between">
-                        <div>
-                          <h4 className="font-semibold text-text-primary">{campaign.name || `Campaign ${index + 1}`}</h4>
-                          <p className="text-sm text-text-dim">Status: {campaign.status || 'Active'}</p>
-                        </div>
-                        <Badge variant="outline" className="border-accent-green text-accent-green">
-                          Running
-                        </Badge>
-                      </div>
-                    </div>
-                  ))
-                ) : (
-                  <div className="text-center py-8 text-text-dim">
-                    No active campaigns found
-                  </div>
-                )}
-              </div>
-            </CardContent>
-          </Card>
-
-          {/* Campaign Statistics */}
-          <div className="grid grid-cols-1 md:grid-cols-3 gap-6">
-            <Card className="bg-surface border-accent-cyan/20">
-              <CardContent className="p-6 text-center">
-                <Send className="h-8 w-8 text-accent-cyan mx-auto mb-2" />
-                <div className="text-2xl font-bold text-text-primary">
-                  {metrics?.campaigns?.total_sent?.toLocaleString() || 0}
-                </div>
-                <div className="text-sm text-text-dim">Emails Sent</div>
-              </CardContent>
-            </Card>
-
-            <Card className="bg-surface border-accent-magenta/20">
-              <CardContent className="p-6 text-center">
-                <Users className="h-8 w-8 text-accent-magenta mx-auto mb-2" />
-                <div className="text-2xl font-bold text-text-primary">
-                  {metrics?.campaigns?.social_impressions?.toLocaleString() || 0}
-                </div>
-                <div className="text-sm text-text-dim">Social Impressions</div>
-              </CardContent>
-            </Card>
-
-            <Card className="bg-surface border-accent-green/20">
-              <CardContent className="p-6 text-center">
-                <Heart className="h-8 w-8 text-accent-green mx-auto mb-2" />
-                <div className="text-2xl font-bold text-text-primary">
-                  {formatPercentage(metrics?.engagement?.social_engagement_rate || 0)}
-                </div>
-                <div className="text-sm text-text-dim">Social Engagement</div>
-              </CardContent>
-            </Card>
-          </div>
-        </TabsContent>
-
-        <TabsContent value="content" className="space-y-6">
-          {/* Content Generation */}
-          <Card className="bg-surface border-accent-magenta/20">
-            <CardHeader>
-              <CardTitle className="flex items-center text-text-primary">
-                <Zap className="h-5 w-5 mr-2 text-accent-magenta" />
-                AI Content Generation
-              </CardTitle>
-            </CardHeader>
-            <CardContent>
-              <div className="grid grid-cols-1 md:grid-cols-2 gap-4">
-                <Button
-                  onClick={() => generateContent('email_subject', 'Create compelling email subject lines for luxury products')}
-                  className="bg-accent-cyan hover:bg-accent-cyan/80 p-6 h-auto flex-col"
-                >
-                  <Mail className="h-6 w-6 mb-2" />
-                  Generate Email Subjects
-                </Button>
-                
-                <Button
-                  onClick={() => generateContent('social_post', 'Create engaging social media posts for product launch')}
-                  className="bg-accent-magenta hover:bg-accent-magenta/80 p-6 h-auto flex-col"
-                >
-                  <Users className="h-6 w-6 mb-2" />
-                  Generate Social Posts
-                </Button>
-              </div>
-
-              {contentGeneration && (
-                <div className="mt-6 p-4 border border-accent-cyan/20 rounded-lg">
-                  <h4 className="font-semibold text-text-primary mb-2">Generated Content:</h4>
-                  <div className="text-sm text-text-dim whitespace-pre-wrap">
-                    {contentGeneration.content}
-                  </div>
-                </div>
-              )}
-            </CardContent>
-          </Card>
-        </TabsContent>
-
-        <TabsContent value="analytics" className="space-y-6">
-          {/* Performance Analysis */}
-          <Card className="bg-surface border-accent-cyan/20">
-            <CardHeader>
-              <CardTitle className="flex items-center text-text-primary">
-                <BarChart3 className="h-5 w-5 mr-2 text-accent-cyan" />
-                Performance Analytics
-              </CardTitle>
-            </CardHeader>
-            <CardContent>
-              {performanceAnalysis ? (
-                <div className="space-y-6">
-                  <div className="grid grid-cols-1 md:grid-cols-2 gap-6">
-                    <div>
-                      <h4 className="font-semibold text-text-primary mb-3">Revenue Attribution</h4>
-                      <div className="space-y-2">
-                        {Object.entries(performanceAnalysis.revenue_attribution || {}).map(([channel, value]) => (
-                          <div key={channel} className="flex justify-between">
-                            <span className="text-text-dim capitalize">{channel.replace('_', ' ')}</span>
-                            <span className="text-text-primary font-semibold">{formatCurrency(value)}</span>
-                          </div>
-                        ))}
-                      </div>
-                    </div>
-
-                    <div>
-                      <h4 className="font-semibold text-text-primary mb-3">Engagement Metrics</h4>
-                      <div className="space-y-2">
-                        {Object.entries(performanceAnalysis.engagement_metrics || {}).map(([metric, value]) => (
-                          <div key={metric} className="flex justify-between">
-                            <span className="text-text-dim capitalize">{metric.replace('_', ' ')}</span>
-                            <span className="text-text-primary font-semibold">{formatPercentage(value)}</span>
-                          </div>
-                        ))}
-                      </div>
-                    </div>
-                  </div>
-
-                  {performanceAnalysis.recommendations && (
-                    <div>
-                      <h4 className="font-semibold text-text-primary mb-3">AI Recommendations</h4>
-                      <div className="space-y-2">
-                        {performanceAnalysis.recommendations.map((rec, index) => (
-                          <div key={index} className="flex items-start space-x-2">
-                            <Zap className="h-4 w-4 text-accent-magenta mt-0.5" />
-                            <span className="text-text-dim text-sm">{rec}</span>
-                          </div>
-                        ))}
-                      </div>
-                    </div>
-                  )}
-                </div>
-              ) : (
-                <div className="text-center py-8 text-text-dim">
-                  Loading performance analytics...
-                </div>
-              )}
-            </CardContent>
-          </Card>
-        </TabsContent>
-      </Tabs>
-    </div>
-  );
-};
-
-=======
-/*
-Marketing Automation Module - Elite Command Center UI
-Real-time marketing performance monitoring and campaign management
-*/
-
-import React, { useState, useEffect, useCallback } from 'react';
-import { Card, CardContent, CardHeader, CardTitle } from '../../components/ui/Card';
-import { Button } from '../../components/ui/Button';
-import { Badge } from '../../components/ui/Badge';
-import { Tabs, TabsContent, TabsList, TabsTrigger } from '../../components/ui/Tabs';
-import { 
-  TrendingUp, 
-  Mail, 
-  Users, 
-  DollarSign, 
-  Target, 
-  BarChart3,
-  Zap,
-  RefreshCw,
-  AlertCircle,
-  CheckCircle,
-  Clock,
-  Send,
-  Eye,
-  MousePointer,
-  Heart
-} from 'lucide-react';
-
-import { useApiService } from '../../hooks/useApiService';
-import { useRealTimeData } from '../../hooks/useRealTimeData';
-import { ensureArray } from '../../utils/array-utils';
-import { useNotifications } from '../../hooks/useNotifications';
-
-
-interface MarketingMetrics {
-  revenue: {
-    email_attributed: number;
-    social_attributed: number;
-    total_attributed: number;
-  };
-  engagement: {
-    email_open_rate: number;
-    email_click_rate: number;
-    social_engagement_rate: number;
-  };
-  campaigns: {
-    active_email: number;
-    total_sent: number;
-    social_impressions: number;
-  };
-  performance: {
-    roas: number;
-    conversion_rate: number;
-  };
-}
-
-interface CampaignRecommendation {
-  type: string;
-  name: string;
-  target_audience: string;
-  budget: number;
-  timeline: string;
-  expected_roi?: number;
-}
-
-interface IntegrationStatus {
-  openai: boolean;
-  klaviyo: boolean;
-  sendgrid: boolean;
-  facebook: boolean;
-}
-
-interface PerformanceAnalysis {
-  revenue_attribution: Record<string, number>;
-  engagement_metrics: Record<string, number>;
-  campaign_performance: Record<string, number>;
-  ai_insights?: any;
-  recommendations?: string[];
-}
-
-export const MarketingAutomationModule: React.FC = () => {
-  const [metrics, setMetrics] = useState<MarketingMetrics | null>(null);
-  const [recommendations, setRecommendations] = useState<CampaignRecommendation[]>([]);
-  const [integrationStatus, setIntegrationStatus] = useState<IntegrationStatus | null>(null);
-  const [performanceAnalysis, setPerformanceAnalysis] = useState<PerformanceAnalysis | null>(null);
-  const [isLoading, setIsLoading] = useState(true);
-  const [contentGeneration, setContentGeneration] = useState<any>(null);
-  const [activeCampaigns, setActiveCampaigns] = useState<any[]>([]);
-  
-  const { get: apiCall } = useApiService();
-  const { addNotification } = useNotifications();
-  
-  // Real-time data subscription
-  const realTimeMetrics = useRealTimeData({ endpoint: '/api/marketing/metrics' });
-  const campaignUpdates = useRealTimeData({ endpoint: '/api/marketing/campaigns' });
-
-  // Update metrics from real-time data
-  useEffect(() => {
-    if (realTimeMetrics.data) {
-      setMetrics(realTimeMetrics.data);
-    }
-  }, [realTimeMetrics]);
-
-  useEffect(() => {
-    if (campaignUpdates.data) {
-      setActiveCampaigns(prev => [...prev, campaignUpdates.data]);
-    }
-  }, [campaignUpdates]);
-
-  // Initial data loading
-  const loadMarketingData = useCallback(async () => {
-    setIsLoading(true);
-    try {
-      // Load all marketing data in parallel
-      const [
-        metricsResponse,
-        recommendationsResponse,
-        integrationsResponse,
-        performanceResponse,
-        campaignsResponse
-      ] = await Promise.all([
-        apiCall('/api/marketing/metrics/real-time'),
-        apiCall('/api/marketing/campaigns/recommendations'),
-        apiCall('/api/marketing/integrations/test'),
-        apiCall('/api/marketing/performance/analysis'),
-        apiCall('/api/marketing/campaigns/active')
-      ]);
-
-      if (metricsResponse.data && !metricsResponse.error) {
-        setMetrics(metricsResponse.data.metrics);
-      }
-
-      if (recommendationsResponse.data && !recommendationsResponse.error) {
-        setRecommendations(ensureArray(recommendationsResponse.data.recommendations));
-      }
-
-      if (integrationsResponse.data && !integrationsResponse.error) {
-        setIntegrationStatus(integrationsResponse.data.integrations);
-      }
-
-      if (performanceResponse.data && !performanceResponse.error) {
-        setPerformanceAnalysis(performanceResponse.data.performance_analysis);
-      }
-
-      if (campaignsResponse.data && !campaignsResponse.error) {
-        setActiveCampaigns(ensureArray(campaignsResponse.data.active_campaigns?.email));
-      }
-
-    } catch (error) {
-      console.error('Failed to load marketing data:', error);
-      addNotification(
-        'Marketing Data Error',
-        'Failed to load marketing data',
-        { type: 'error', duration: 5000 }
-      );
-    } finally {
-      setIsLoading(false);
-    }
-  }, [apiCall, addNotification]);
-
-  useEffect(() => {
-    loadMarketingData();
-  }, [loadMarketingData]);
-
-  const executeMarketingAutomation = async () => {
-    try {
-      const response = await apiCall('/api/marketing/execute', {
-        method: 'POST',
-        body: JSON.stringify({ trigger: 'manual', context: 'command_center' })
-      });
-
-      if (response.data && !response.error) {
-        addNotification(
-          'Automation Success',
-          'Marketing automation executed successfully',
-          { type: 'success', duration: 3000 }
-        );
-        await loadMarketingData(); // Reload data
-      }
-    } catch (error) {
-      addNotification(
-        'Automation Error',
-        'Failed to execute marketing automation',
-        { type: 'error', duration: 5000 }
-      );
-    }
-  };
-
-  const generateContent = async (contentType: string, prompt: string) => {
-    try {
-      const response = await apiCall('/api/marketing/content/generate', {
-        method: 'POST',
-        body: JSON.stringify({
-          content_type: contentType,
-          prompt: prompt,
-          tone: 'luxury',
-          max_length: 500
-        })
-      });
-
-      if (response.data && !response.error) {
-        setContentGeneration(response.data.content);
-        addNotification(
-          'Content Generated',
-          'Content generated successfully',
-          { type: 'success', duration: 3000 }
-        );
-      }
-    } catch (error) {
-      addNotification(
-        'Content Generation Error',
-        'Content generation failed',
-        { type: 'error', duration: 5000 }
-      );
-    }
-  };
-
-  const createCampaign = async (campaignData: any) => {
-    try {
-      const response = await apiCall('/api/marketing/campaigns/create', {
-        method: 'POST',
-        body: JSON.stringify(campaignData)
-      });
-
-      if (response.data && !response.error) {
-        addNotification(
-          'Campaign Created',
-          'Campaign created successfully',
-          { type: 'success', duration: 3000 }
-        );
-        await loadMarketingData(); // Reload data
-      }
-    } catch (error) {
-      addNotification(
-        'Campaign Creation Error',
-        'Campaign creation failed',
-        { type: 'error', duration: 5000 }
-      );
-    }
-  };
-
-  const formatCurrency = (value: number) => {
-    if (value >= 1000000) return `$${(value / 1000000).toFixed(1)}M`;
-    if (value >= 1000) return `$${(value / 1000).toFixed(1)}K`;
-    return `$${value.toFixed(0)}`;
-  };
-
-  const formatPercentage = (value: number) => `${value.toFixed(1)}%`;
-
-  if (isLoading) {
-    return (
-      <div className="flex items-center justify-center h-96">
-        <div className="flex items-center space-x-3">
-          <RefreshCw className="h-5 w-5 animate-spin text-accent-cyan" />
-          <span className="text-text-dim">Loading marketing intelligence...</span>
-        </div>
-      </div>
-    );
-  }
-
-  return (
-    <div className="space-y-6 p-6">
-      {/* Header */}
-      <div className="flex items-center justify-between">
-        <div>
-          <h1 className="text-2xl font-bold text-text-primary mb-2">
-            Marketing Automation Command Center
-          </h1>
-          <p className="text-text-dim">
-            AI-powered marketing automation with real-time performance tracking
-          </p>
-        </div>
-        
-        <div className="flex space-x-3">
-          <Button
-            onClick={executeMarketingAutomation}
-            className="bg-gradient-to-r from-accent-magenta to-accent-cyan"
-          >
-            <Zap className="h-4 w-4 mr-2" />
-            Execute Automation
-          </Button>
-          <Button
-            variant="outline"
-            onClick={loadMarketingData}
-            className="border-accent-cyan text-accent-cyan hover:bg-accent-cyan hover:text-bg"
-          >
-            <RefreshCw className="h-4 w-4 mr-2" />
-            Refresh
-          </Button>
-        </div>
-      </div>
-
-      {/* Integration Status */}
-      <Card className="bg-surface border-accent-cyan/20">
-        <CardHeader>
-          <CardTitle className="flex items-center text-text-primary">
-            <Target className="h-5 w-5 mr-2 text-accent-cyan" />
-            Integration Status
-          </CardTitle>
-        </CardHeader>
-        <CardContent>
-          <div className="grid grid-cols-2 md:grid-cols-4 gap-4">
-            {Object.entries(integrationStatus || {}).map(([service, connected]) => (
-              <div key={service} className="flex items-center space-x-2">
-                {connected ? (
-                  <CheckCircle className="h-4 w-4 text-accent-green" />
-                ) : (
-                  <AlertCircle className="h-4 w-4 text-accent-magenta" />
-                )}
-                <span className={`text-sm ${connected ? 'text-accent-green' : 'text-accent-magenta'}`}>
-                  {service.charAt(0).toUpperCase() + service.slice(1)}
-                </span>
-              </div>
-            ))}
-          </div>
-        </CardContent>
-      </Card>
-
-      {/* Metrics Overview */}
-      <div className="grid grid-cols-1 md:grid-cols-2 lg:grid-cols-4 gap-6">
-        <Card className="bg-surface border-accent-green/20">
-          <CardContent className="p-6">
-            <div className="flex items-center justify-between">
-              <div>
-                <p className="text-sm text-text-dim">Total Revenue</p>
-                <p className="text-2xl font-bold text-accent-green">
-                  {formatCurrency(metrics?.revenue?.total_attributed || 0)}
-                </p>
-              </div>
-              <DollarSign className="h-8 w-8 text-accent-green" />
-            </div>
-          </CardContent>
-        </Card>
-
-        <Card className="bg-surface border-accent-cyan/20">
-          <CardContent className="p-6">
-            <div className="flex items-center justify-between">
-              <div>
-                <p className="text-sm text-text-dim">Email Open Rate</p>
-                <p className="text-2xl font-bold text-accent-cyan">
-                  {formatPercentage(metrics?.engagement?.email_open_rate || 0)}
-                </p>
-              </div>
-              <Eye className="h-8 w-8 text-accent-cyan" />
-            </div>
-          </CardContent>
-        </Card>
-
-        <Card className="bg-surface border-accent-magenta/20">
-          <CardContent className="p-6">
-            <div className="flex items-center justify-between">
-              <div>
-                <p className="text-sm text-text-dim">Click Rate</p>
-                <p className="text-2xl font-bold text-accent-magenta">
-                  {formatPercentage(metrics?.engagement?.email_click_rate || 0)}
-                </p>
-              </div>
-              <MousePointer className="h-8 w-8 text-accent-magenta" />
-            </div>
-          </CardContent>
-        </Card>
-
-        <Card className="bg-surface border-accent-green/20">
-          <CardContent className="p-6">
-            <div className="flex items-center justify-between">
-              <div>
-                <p className="text-sm text-text-dim">ROAS</p>
-                <p className="text-2xl font-bold text-accent-green">
-                  {(metrics?.performance?.roas || 0).toFixed(1)}x
-                </p>
-              </div>
-              <TrendingUp className="h-8 w-8 text-accent-green" />
-            </div>
-          </CardContent>
-        </Card>
-      </div>
-
-      {/* Main Content Tabs */}
-      <Tabs defaultValue="overview" className="space-y-6">
-        <TabsList className="grid w-full grid-cols-4 bg-surface">
-          <TabsTrigger value="overview">Overview</TabsTrigger>
-          <TabsTrigger value="campaigns">Campaigns</TabsTrigger>
-          <TabsTrigger value="content">Content AI</TabsTrigger>
-          <TabsTrigger value="analytics">Analytics</TabsTrigger>
-        </TabsList>
-
-        <TabsContent value="overview" className="space-y-6">
-          {/* Revenue Attribution */}
-          <Card className="bg-surface border-accent-cyan/20">
-            <CardHeader>
-              <CardTitle className="text-text-primary">Revenue Attribution</CardTitle>
-            </CardHeader>
-            <CardContent>
-              <div className="grid grid-cols-3 gap-6">
-                <div className="text-center">
-                  <div className="text-2xl font-bold text-accent-cyan">
-                    {formatCurrency(metrics?.revenue?.email_attributed || 0)}
-                  </div>
-                  <div className="text-sm text-text-dim">Email Marketing</div>
-                </div>
-                <div className="text-center">
-                  <div className="text-2xl font-bold text-accent-magenta">
-                    {formatCurrency(metrics?.revenue?.social_attributed || 0)}
-                  </div>
-                  <div className="text-sm text-text-dim">Social Media</div>
-                </div>
-                <div className="text-center">
-                  <div className="text-2xl font-bold text-accent-green">
-                    {formatCurrency(metrics?.revenue?.total_attributed || 0)}
-                  </div>
-                  <div className="text-sm text-text-dim">Total Attributed</div>
-                </div>
-              </div>
-            </CardContent>
-          </Card>
-
-          {/* AI Recommendations */}
-          <Card className="bg-surface border-accent-magenta/20">
-            <CardHeader>
-              <CardTitle className="flex items-center text-text-primary">
-                <Zap className="h-5 w-5 mr-2 text-accent-magenta" />
-                AI Campaign Recommendations
-              </CardTitle>
-            </CardHeader>
-            <CardContent>
-              <div className="space-y-4">
-                {recommendations.map((rec, index) => (
-                  <div key={index} className="p-4 border border-accent-cyan/20 rounded-lg">
-                    <div className="flex items-center justify-between mb-2">
-                      <h4 className="font-semibold text-text-primary">{rec.name}</h4>
-                      <Badge variant="outline" className="border-accent-cyan text-accent-cyan">
-                        {rec.type}
-                      </Badge>
-                    </div>
-                    <p className="text-sm text-text-dim mb-2">
-                      Target: {rec.target_audience} | Budget: {formatCurrency(rec.budget)}
-                    </p>
-                    <div className="flex justify-between items-center">
-                      <span className="text-sm text-text-dim">{rec.timeline}</span>
-                      <Button
-                        size="sm"
-                        onClick={() => createCampaign(rec)}
-                        className="bg-accent-magenta hover:bg-accent-magenta/80"
-                      >
-                        Create Campaign
-                      </Button>
-                    </div>
-                  </div>
-                ))}
-              </div>
-            </CardContent>
-          </Card>
-        </TabsContent>
-
-        <TabsContent value="campaigns" className="space-y-6">
-          {/* Active Campaigns */}
-          <Card className="bg-surface border-accent-cyan/20">
-            <CardHeader>
-              <CardTitle className="flex items-center text-text-primary">
-                <Mail className="h-5 w-5 mr-2 text-accent-cyan" />
-                Active Campaigns ({activeCampaigns.length})
-              </CardTitle>
-            </CardHeader>
-            <CardContent>
-              <div className="space-y-4">
-                {activeCampaigns.length > 0 ? (
-                  activeCampaigns.map((campaign, index) => (
-                    <div key={index} className="p-4 border border-accent-green/20 rounded-lg">
-                      <div className="flex items-center justify-between">
-                        <div>
-                          <h4 className="font-semibold text-text-primary">{campaign.name || `Campaign ${index + 1}`}</h4>
-                          <p className="text-sm text-text-dim">Status: {campaign.status || 'Active'}</p>
-                        </div>
-                        <Badge variant="outline" className="border-accent-green text-accent-green">
-                          Running
-                        </Badge>
-                      </div>
-                    </div>
-                  ))
-                ) : (
-                  <div className="text-center py-8 text-text-dim">
-                    No active campaigns found
-                  </div>
-                )}
-              </div>
-            </CardContent>
-          </Card>
-
-          {/* Campaign Statistics */}
-          <div className="grid grid-cols-1 md:grid-cols-3 gap-6">
-            <Card className="bg-surface border-accent-cyan/20">
-              <CardContent className="p-6 text-center">
-                <Send className="h-8 w-8 text-accent-cyan mx-auto mb-2" />
-                <div className="text-2xl font-bold text-text-primary">
-                  {metrics?.campaigns?.total_sent?.toLocaleString() || 0}
-                </div>
-                <div className="text-sm text-text-dim">Emails Sent</div>
-              </CardContent>
-            </Card>
-
-            <Card className="bg-surface border-accent-magenta/20">
-              <CardContent className="p-6 text-center">
-                <Users className="h-8 w-8 text-accent-magenta mx-auto mb-2" />
-                <div className="text-2xl font-bold text-text-primary">
-                  {metrics?.campaigns?.social_impressions?.toLocaleString() || 0}
-                </div>
-                <div className="text-sm text-text-dim">Social Impressions</div>
-              </CardContent>
-            </Card>
-
-            <Card className="bg-surface border-accent-green/20">
-              <CardContent className="p-6 text-center">
-                <Heart className="h-8 w-8 text-accent-green mx-auto mb-2" />
-                <div className="text-2xl font-bold text-text-primary">
-                  {formatPercentage(metrics?.engagement?.social_engagement_rate || 0)}
-                </div>
-                <div className="text-sm text-text-dim">Social Engagement</div>
-              </CardContent>
-            </Card>
-          </div>
-        </TabsContent>
-
-        <TabsContent value="content" className="space-y-6">
-          {/* Content Generation */}
-          <Card className="bg-surface border-accent-magenta/20">
-            <CardHeader>
-              <CardTitle className="flex items-center text-text-primary">
-                <Zap className="h-5 w-5 mr-2 text-accent-magenta" />
-                AI Content Generation
-              </CardTitle>
-            </CardHeader>
-            <CardContent>
-              <div className="grid grid-cols-1 md:grid-cols-2 gap-4">
-                <Button
-                  onClick={() => generateContent('email_subject', 'Create compelling email subject lines for luxury products')}
-                  className="bg-accent-cyan hover:bg-accent-cyan/80 p-6 h-auto flex-col"
-                >
-                  <Mail className="h-6 w-6 mb-2" />
-                  Generate Email Subjects
-                </Button>
-                
-                <Button
-                  onClick={() => generateContent('social_post', 'Create engaging social media posts for product launch')}
-                  className="bg-accent-magenta hover:bg-accent-magenta/80 p-6 h-auto flex-col"
-                >
-                  <Users className="h-6 w-6 mb-2" />
-                  Generate Social Posts
-                </Button>
-              </div>
-
-              {contentGeneration && (
-                <div className="mt-6 p-4 border border-accent-cyan/20 rounded-lg">
-                  <h4 className="font-semibold text-text-primary mb-2">Generated Content:</h4>
-                  <div className="text-sm text-text-dim whitespace-pre-wrap">
-                    {contentGeneration.content}
-                  </div>
-                </div>
-              )}
-            </CardContent>
-          </Card>
-        </TabsContent>
-
-        <TabsContent value="analytics" className="space-y-6">
-          {/* Performance Analysis */}
-          <Card className="bg-surface border-accent-cyan/20">
-            <CardHeader>
-              <CardTitle className="flex items-center text-text-primary">
-                <BarChart3 className="h-5 w-5 mr-2 text-accent-cyan" />
-                Performance Analytics
-              </CardTitle>
-            </CardHeader>
-            <CardContent>
-              {performanceAnalysis ? (
-                <div className="space-y-6">
-                  <div className="grid grid-cols-1 md:grid-cols-2 gap-6">
-                    <div>
-                      <h4 className="font-semibold text-text-primary mb-3">Revenue Attribution</h4>
-                      <div className="space-y-2">
-                        {Object.entries(performanceAnalysis.revenue_attribution || {}).map(([channel, value]) => (
-                          <div key={channel} className="flex justify-between">
-                            <span className="text-text-dim capitalize">{channel.replace('_', ' ')}</span>
-                            <span className="text-text-primary font-semibold">{formatCurrency(value)}</span>
-                          </div>
-                        ))}
-                      </div>
-                    </div>
-
-                    <div>
-                      <h4 className="font-semibold text-text-primary mb-3">Engagement Metrics</h4>
-                      <div className="space-y-2">
-                        {Object.entries(performanceAnalysis.engagement_metrics || {}).map(([metric, value]) => (
-                          <div key={metric} className="flex justify-between">
-                            <span className="text-text-dim capitalize">{metric.replace('_', ' ')}</span>
-                            <span className="text-text-primary font-semibold">{formatPercentage(value)}</span>
-                          </div>
-                        ))}
-                      </div>
-                    </div>
-                  </div>
-
-                  {performanceAnalysis.recommendations && (
-                    <div>
-                      <h4 className="font-semibold text-text-primary mb-3">AI Recommendations</h4>
-                      <div className="space-y-2">
-                        {performanceAnalysis.recommendations.map((rec, index) => (
-                          <div key={index} className="flex items-start space-x-2">
-                            <Zap className="h-4 w-4 text-accent-magenta mt-0.5" />
-                            <span className="text-text-dim text-sm">{rec}</span>
-                          </div>
-                        ))}
-                      </div>
-                    </div>
-                  )}
-                </div>
-              ) : (
-                <div className="text-center py-8 text-text-dim">
-                  Loading performance analytics...
-                </div>
-              )}
-            </CardContent>
-          </Card>
-        </TabsContent>
-      </Tabs>
-    </div>
-  );
-};
-
->>>>>>> ad6430f4
+/*
+Marketing Automation Module - Elite Command Center UI
+Real-time marketing performance monitoring and campaign management
+*/
+
+import React, { useState, useEffect, useCallback } from 'react';
+import { Card, CardContent, CardHeader, CardTitle } from '../../components/ui/Card';
+import { Button } from '../../components/ui/Button';
+import { Badge } from '../../components/ui/Badge';
+import { Tabs, TabsContent, TabsList, TabsTrigger } from '../../components/ui/Tabs';
+import { 
+  TrendingUp, 
+  Mail, 
+  Users, 
+  DollarSign, 
+  Target, 
+  BarChart3,
+  Zap,
+  RefreshCw,
+  AlertCircle,
+  CheckCircle,
+  Clock,
+  Send,
+  Eye,
+  MousePointer,
+  Heart
+} from 'lucide-react';
+
+import { useApiService } from '../../hooks/useApiService';
+import { useRealTimeData } from '../../hooks/useRealTimeData';
+import { ensureArray } from '../../utils/array-utils';
+import { useNotifications } from '../../hooks/useNotifications';
+
+
+interface MarketingMetrics {
+  revenue: {
+    email_attributed: number;
+    social_attributed: number;
+    total_attributed: number;
+  };
+  engagement: {
+    email_open_rate: number;
+    email_click_rate: number;
+    social_engagement_rate: number;
+  };
+  campaigns: {
+    active_email: number;
+    total_sent: number;
+    social_impressions: number;
+  };
+  performance: {
+    roas: number;
+    conversion_rate: number;
+  };
+}
+
+interface CampaignRecommendation {
+  type: string;
+  name: string;
+  target_audience: string;
+  budget: number;
+  timeline: string;
+  expected_roi?: number;
+}
+
+interface IntegrationStatus {
+  openai: boolean;
+  klaviyo: boolean;
+  sendgrid: boolean;
+  facebook: boolean;
+}
+
+interface PerformanceAnalysis {
+  revenue_attribution: Record<string, number>;
+  engagement_metrics: Record<string, number>;
+  campaign_performance: Record<string, number>;
+  ai_insights?: any;
+  recommendations?: string[];
+}
+
+export const MarketingAutomationModule: React.FC = () => {
+  const [metrics, setMetrics] = useState<MarketingMetrics | null>(null);
+  const [recommendations, setRecommendations] = useState<CampaignRecommendation[]>([]);
+  const [integrationStatus, setIntegrationStatus] = useState<IntegrationStatus | null>(null);
+  const [performanceAnalysis, setPerformanceAnalysis] = useState<PerformanceAnalysis | null>(null);
+  const [isLoading, setIsLoading] = useState(true);
+  const [contentGeneration, setContentGeneration] = useState<any>(null);
+  const [activeCampaigns, setActiveCampaigns] = useState<any[]>([]);
+  
+  const { get: apiCall } = useApiService();
+  const { addNotification } = useNotifications();
+  
+  // Real-time data subscription
+  const realTimeMetrics = useRealTimeData({ endpoint: '/api/marketing/metrics' });
+  const campaignUpdates = useRealTimeData({ endpoint: '/api/marketing/campaigns' });
+
+  // Update metrics from real-time data
+  useEffect(() => {
+    if (realTimeMetrics.data) {
+      setMetrics(realTimeMetrics.data);
+    }
+  }, [realTimeMetrics]);
+
+  useEffect(() => {
+    if (campaignUpdates.data) {
+      setActiveCampaigns(prev => [...prev, campaignUpdates.data]);
+    }
+  }, [campaignUpdates]);
+
+  // Initial data loading
+  const loadMarketingData = useCallback(async () => {
+    setIsLoading(true);
+    try {
+      // Load all marketing data in parallel
+      const [
+        metricsResponse,
+        recommendationsResponse,
+        integrationsResponse,
+        performanceResponse,
+        campaignsResponse
+      ] = await Promise.all([
+        apiCall('/api/marketing/metrics/real-time'),
+        apiCall('/api/marketing/campaigns/recommendations'),
+        apiCall('/api/marketing/integrations/test'),
+        apiCall('/api/marketing/performance/analysis'),
+        apiCall('/api/marketing/campaigns/active')
+      ]);
+
+      if (metricsResponse.data && !metricsResponse.error) {
+        setMetrics(metricsResponse.data.metrics);
+      }
+
+      if (recommendationsResponse.data && !recommendationsResponse.error) {
+        setRecommendations(ensureArray(recommendationsResponse.data.recommendations));
+      }
+
+      if (integrationsResponse.data && !integrationsResponse.error) {
+        setIntegrationStatus(integrationsResponse.data.integrations);
+      }
+
+      if (performanceResponse.data && !performanceResponse.error) {
+        setPerformanceAnalysis(performanceResponse.data.performance_analysis);
+      }
+
+      if (campaignsResponse.data && !campaignsResponse.error) {
+        setActiveCampaigns(ensureArray(campaignsResponse.data.active_campaigns?.email));
+      }
+
+    } catch (error) {
+      console.error('Failed to load marketing data:', error);
+      addNotification(
+        'Marketing Data Error',
+        'Failed to load marketing data',
+        { type: 'error', duration: 5000 }
+      );
+    } finally {
+      setIsLoading(false);
+    }
+  }, [apiCall, addNotification]);
+
+  useEffect(() => {
+    loadMarketingData();
+  }, [loadMarketingData]);
+
+  const executeMarketingAutomation = async () => {
+    try {
+      const response = await apiCall('/api/marketing/execute', {
+        method: 'POST',
+        body: JSON.stringify({ trigger: 'manual', context: 'command_center' })
+      });
+
+      if (response.data && !response.error) {
+        addNotification(
+          'Automation Success',
+          'Marketing automation executed successfully',
+          { type: 'success', duration: 3000 }
+        );
+        await loadMarketingData(); // Reload data
+      }
+    } catch (error) {
+      addNotification(
+        'Automation Error',
+        'Failed to execute marketing automation',
+        { type: 'error', duration: 5000 }
+      );
+    }
+  };
+
+  const generateContent = async (contentType: string, prompt: string) => {
+    try {
+      const response = await apiCall('/api/marketing/content/generate', {
+        method: 'POST',
+        body: JSON.stringify({
+          content_type: contentType,
+          prompt: prompt,
+          tone: 'luxury',
+          max_length: 500
+        })
+      });
+
+      if (response.data && !response.error) {
+        setContentGeneration(response.data.content);
+        addNotification(
+          'Content Generated',
+          'Content generated successfully',
+          { type: 'success', duration: 3000 }
+        );
+      }
+    } catch (error) {
+      addNotification(
+        'Content Generation Error',
+        'Content generation failed',
+        { type: 'error', duration: 5000 }
+      );
+    }
+  };
+
+  const createCampaign = async (campaignData: any) => {
+    try {
+      const response = await apiCall('/api/marketing/campaigns/create', {
+        method: 'POST',
+        body: JSON.stringify(campaignData)
+      });
+
+      if (response.data && !response.error) {
+        addNotification(
+          'Campaign Created',
+          'Campaign created successfully',
+          { type: 'success', duration: 3000 }
+        );
+        await loadMarketingData(); // Reload data
+      }
+    } catch (error) {
+      addNotification(
+        'Campaign Creation Error',
+        'Campaign creation failed',
+        { type: 'error', duration: 5000 }
+      );
+    }
+  };
+
+  const formatCurrency = (value: number) => {
+    if (value >= 1000000) return `$${(value / 1000000).toFixed(1)}M`;
+    if (value >= 1000) return `$${(value / 1000).toFixed(1)}K`;
+    return `$${value.toFixed(0)}`;
+  };
+
+  const formatPercentage = (value: number) => `${value.toFixed(1)}%`;
+
+  if (isLoading) {
+    return (
+      <div className="flex items-center justify-center h-96">
+        <div className="flex items-center space-x-3">
+          <RefreshCw className="h-5 w-5 animate-spin text-accent-cyan" />
+          <span className="text-text-dim">Loading marketing intelligence...</span>
+        </div>
+      </div>
+    );
+  }
+
+  return (
+    <div className="space-y-6 p-6">
+      {/* Header */}
+      <div className="flex items-center justify-between">
+        <div>
+          <h1 className="text-2xl font-bold text-text-primary mb-2">
+            Marketing Automation Command Center
+          </h1>
+          <p className="text-text-dim">
+            AI-powered marketing automation with real-time performance tracking
+          </p>
+        </div>
+        
+        <div className="flex space-x-3">
+          <Button
+            onClick={executeMarketingAutomation}
+            className="bg-gradient-to-r from-accent-magenta to-accent-cyan"
+          >
+            <Zap className="h-4 w-4 mr-2" />
+            Execute Automation
+          </Button>
+          <Button
+            variant="outline"
+            onClick={loadMarketingData}
+            className="border-accent-cyan text-accent-cyan hover:bg-accent-cyan hover:text-bg"
+          >
+            <RefreshCw className="h-4 w-4 mr-2" />
+            Refresh
+          </Button>
+        </div>
+      </div>
+
+      {/* Integration Status */}
+      <Card className="bg-surface border-accent-cyan/20">
+        <CardHeader>
+          <CardTitle className="flex items-center text-text-primary">
+            <Target className="h-5 w-5 mr-2 text-accent-cyan" />
+            Integration Status
+          </CardTitle>
+        </CardHeader>
+        <CardContent>
+          <div className="grid grid-cols-2 md:grid-cols-4 gap-4">
+            {Object.entries(integrationStatus || {}).map(([service, connected]) => (
+              <div key={service} className="flex items-center space-x-2">
+                {connected ? (
+                  <CheckCircle className="h-4 w-4 text-accent-green" />
+                ) : (
+                  <AlertCircle className="h-4 w-4 text-accent-magenta" />
+                )}
+                <span className={`text-sm ${connected ? 'text-accent-green' : 'text-accent-magenta'}`}>
+                  {service.charAt(0).toUpperCase() + service.slice(1)}
+                </span>
+              </div>
+            ))}
+          </div>
+        </CardContent>
+      </Card>
+
+      {/* Metrics Overview */}
+      <div className="grid grid-cols-1 md:grid-cols-2 lg:grid-cols-4 gap-6">
+        <Card className="bg-surface border-accent-green/20">
+          <CardContent className="p-6">
+            <div className="flex items-center justify-between">
+              <div>
+                <p className="text-sm text-text-dim">Total Revenue</p>
+                <p className="text-2xl font-bold text-accent-green">
+                  {formatCurrency(metrics?.revenue?.total_attributed || 0)}
+                </p>
+              </div>
+              <DollarSign className="h-8 w-8 text-accent-green" />
+            </div>
+          </CardContent>
+        </Card>
+
+        <Card className="bg-surface border-accent-cyan/20">
+          <CardContent className="p-6">
+            <div className="flex items-center justify-between">
+              <div>
+                <p className="text-sm text-text-dim">Email Open Rate</p>
+                <p className="text-2xl font-bold text-accent-cyan">
+                  {formatPercentage(metrics?.engagement?.email_open_rate || 0)}
+                </p>
+              </div>
+              <Eye className="h-8 w-8 text-accent-cyan" />
+            </div>
+          </CardContent>
+        </Card>
+
+        <Card className="bg-surface border-accent-magenta/20">
+          <CardContent className="p-6">
+            <div className="flex items-center justify-between">
+              <div>
+                <p className="text-sm text-text-dim">Click Rate</p>
+                <p className="text-2xl font-bold text-accent-magenta">
+                  {formatPercentage(metrics?.engagement?.email_click_rate || 0)}
+                </p>
+              </div>
+              <MousePointer className="h-8 w-8 text-accent-magenta" />
+            </div>
+          </CardContent>
+        </Card>
+
+        <Card className="bg-surface border-accent-green/20">
+          <CardContent className="p-6">
+            <div className="flex items-center justify-between">
+              <div>
+                <p className="text-sm text-text-dim">ROAS</p>
+                <p className="text-2xl font-bold text-accent-green">
+                  {(metrics?.performance?.roas || 0).toFixed(1)}x
+                </p>
+              </div>
+              <TrendingUp className="h-8 w-8 text-accent-green" />
+            </div>
+          </CardContent>
+        </Card>
+      </div>
+
+      {/* Main Content Tabs */}
+      <Tabs defaultValue="overview" className="space-y-6">
+        <TabsList className="grid w-full grid-cols-4 bg-surface">
+          <TabsTrigger value="overview">Overview</TabsTrigger>
+          <TabsTrigger value="campaigns">Campaigns</TabsTrigger>
+          <TabsTrigger value="content">Content AI</TabsTrigger>
+          <TabsTrigger value="analytics">Analytics</TabsTrigger>
+        </TabsList>
+
+        <TabsContent value="overview" className="space-y-6">
+          {/* Revenue Attribution */}
+          <Card className="bg-surface border-accent-cyan/20">
+            <CardHeader>
+              <CardTitle className="text-text-primary">Revenue Attribution</CardTitle>
+            </CardHeader>
+            <CardContent>
+              <div className="grid grid-cols-3 gap-6">
+                <div className="text-center">
+                  <div className="text-2xl font-bold text-accent-cyan">
+                    {formatCurrency(metrics?.revenue?.email_attributed || 0)}
+                  </div>
+                  <div className="text-sm text-text-dim">Email Marketing</div>
+                </div>
+                <div className="text-center">
+                  <div className="text-2xl font-bold text-accent-magenta">
+                    {formatCurrency(metrics?.revenue?.social_attributed || 0)}
+                  </div>
+                  <div className="text-sm text-text-dim">Social Media</div>
+                </div>
+                <div className="text-center">
+                  <div className="text-2xl font-bold text-accent-green">
+                    {formatCurrency(metrics?.revenue?.total_attributed || 0)}
+                  </div>
+                  <div className="text-sm text-text-dim">Total Attributed</div>
+                </div>
+              </div>
+            </CardContent>
+          </Card>
+
+          {/* AI Recommendations */}
+          <Card className="bg-surface border-accent-magenta/20">
+            <CardHeader>
+              <CardTitle className="flex items-center text-text-primary">
+                <Zap className="h-5 w-5 mr-2 text-accent-magenta" />
+                AI Campaign Recommendations
+              </CardTitle>
+            </CardHeader>
+            <CardContent>
+              <div className="space-y-4">
+                {recommendations.map((rec, index) => (
+                  <div key={index} className="p-4 border border-accent-cyan/20 rounded-lg">
+                    <div className="flex items-center justify-between mb-2">
+                      <h4 className="font-semibold text-text-primary">{rec.name}</h4>
+                      <Badge variant="outline" className="border-accent-cyan text-accent-cyan">
+                        {rec.type}
+                      </Badge>
+                    </div>
+                    <p className="text-sm text-text-dim mb-2">
+                      Target: {rec.target_audience} | Budget: {formatCurrency(rec.budget)}
+                    </p>
+                    <div className="flex justify-between items-center">
+                      <span className="text-sm text-text-dim">{rec.timeline}</span>
+                      <Button
+                        size="sm"
+                        onClick={() => createCampaign(rec)}
+                        className="bg-accent-magenta hover:bg-accent-magenta/80"
+                      >
+                        Create Campaign
+                      </Button>
+                    </div>
+                  </div>
+                ))}
+              </div>
+            </CardContent>
+          </Card>
+        </TabsContent>
+
+        <TabsContent value="campaigns" className="space-y-6">
+          {/* Active Campaigns */}
+          <Card className="bg-surface border-accent-cyan/20">
+            <CardHeader>
+              <CardTitle className="flex items-center text-text-primary">
+                <Mail className="h-5 w-5 mr-2 text-accent-cyan" />
+                Active Campaigns ({activeCampaigns.length})
+              </CardTitle>
+            </CardHeader>
+            <CardContent>
+              <div className="space-y-4">
+                {activeCampaigns.length > 0 ? (
+                  activeCampaigns.map((campaign, index) => (
+                    <div key={index} className="p-4 border border-accent-green/20 rounded-lg">
+                      <div className="flex items-center justify-between">
+                        <div>
+                          <h4 className="font-semibold text-text-primary">{campaign.name || `Campaign ${index + 1}`}</h4>
+                          <p className="text-sm text-text-dim">Status: {campaign.status || 'Active'}</p>
+                        </div>
+                        <Badge variant="outline" className="border-accent-green text-accent-green">
+                          Running
+                        </Badge>
+                      </div>
+                    </div>
+                  ))
+                ) : (
+                  <div className="text-center py-8 text-text-dim">
+                    No active campaigns found
+                  </div>
+                )}
+              </div>
+            </CardContent>
+          </Card>
+
+          {/* Campaign Statistics */}
+          <div className="grid grid-cols-1 md:grid-cols-3 gap-6">
+            <Card className="bg-surface border-accent-cyan/20">
+              <CardContent className="p-6 text-center">
+                <Send className="h-8 w-8 text-accent-cyan mx-auto mb-2" />
+                <div className="text-2xl font-bold text-text-primary">
+                  {metrics?.campaigns?.total_sent?.toLocaleString() || 0}
+                </div>
+                <div className="text-sm text-text-dim">Emails Sent</div>
+              </CardContent>
+            </Card>
+
+            <Card className="bg-surface border-accent-magenta/20">
+              <CardContent className="p-6 text-center">
+                <Users className="h-8 w-8 text-accent-magenta mx-auto mb-2" />
+                <div className="text-2xl font-bold text-text-primary">
+                  {metrics?.campaigns?.social_impressions?.toLocaleString() || 0}
+                </div>
+                <div className="text-sm text-text-dim">Social Impressions</div>
+              </CardContent>
+            </Card>
+
+            <Card className="bg-surface border-accent-green/20">
+              <CardContent className="p-6 text-center">
+                <Heart className="h-8 w-8 text-accent-green mx-auto mb-2" />
+                <div className="text-2xl font-bold text-text-primary">
+                  {formatPercentage(metrics?.engagement?.social_engagement_rate || 0)}
+                </div>
+                <div className="text-sm text-text-dim">Social Engagement</div>
+              </CardContent>
+            </Card>
+          </div>
+        </TabsContent>
+
+        <TabsContent value="content" className="space-y-6">
+          {/* Content Generation */}
+          <Card className="bg-surface border-accent-magenta/20">
+            <CardHeader>
+              <CardTitle className="flex items-center text-text-primary">
+                <Zap className="h-5 w-5 mr-2 text-accent-magenta" />
+                AI Content Generation
+              </CardTitle>
+            </CardHeader>
+            <CardContent>
+              <div className="grid grid-cols-1 md:grid-cols-2 gap-4">
+                <Button
+                  onClick={() => generateContent('email_subject', 'Create compelling email subject lines for luxury products')}
+                  className="bg-accent-cyan hover:bg-accent-cyan/80 p-6 h-auto flex-col"
+                >
+                  <Mail className="h-6 w-6 mb-2" />
+                  Generate Email Subjects
+                </Button>
+                
+                <Button
+                  onClick={() => generateContent('social_post', 'Create engaging social media posts for product launch')}
+                  className="bg-accent-magenta hover:bg-accent-magenta/80 p-6 h-auto flex-col"
+                >
+                  <Users className="h-6 w-6 mb-2" />
+                  Generate Social Posts
+                </Button>
+              </div>
+
+              {contentGeneration && (
+                <div className="mt-6 p-4 border border-accent-cyan/20 rounded-lg">
+                  <h4 className="font-semibold text-text-primary mb-2">Generated Content:</h4>
+                  <div className="text-sm text-text-dim whitespace-pre-wrap">
+                    {contentGeneration.content}
+                  </div>
+                </div>
+              )}
+            </CardContent>
+          </Card>
+        </TabsContent>
+
+        <TabsContent value="analytics" className="space-y-6">
+          {/* Performance Analysis */}
+          <Card className="bg-surface border-accent-cyan/20">
+            <CardHeader>
+              <CardTitle className="flex items-center text-text-primary">
+                <BarChart3 className="h-5 w-5 mr-2 text-accent-cyan" />
+                Performance Analytics
+              </CardTitle>
+            </CardHeader>
+            <CardContent>
+              {performanceAnalysis ? (
+                <div className="space-y-6">
+                  <div className="grid grid-cols-1 md:grid-cols-2 gap-6">
+                    <div>
+                      <h4 className="font-semibold text-text-primary mb-3">Revenue Attribution</h4>
+                      <div className="space-y-2">
+                        {Object.entries(performanceAnalysis.revenue_attribution || {}).map(([channel, value]) => (
+                          <div key={channel} className="flex justify-between">
+                            <span className="text-text-dim capitalize">{channel.replace('_', ' ')}</span>
+                            <span className="text-text-primary font-semibold">{formatCurrency(value)}</span>
+                          </div>
+                        ))}
+                      </div>
+                    </div>
+
+                    <div>
+                      <h4 className="font-semibold text-text-primary mb-3">Engagement Metrics</h4>
+                      <div className="space-y-2">
+                        {Object.entries(performanceAnalysis.engagement_metrics || {}).map(([metric, value]) => (
+                          <div key={metric} className="flex justify-between">
+                            <span className="text-text-dim capitalize">{metric.replace('_', ' ')}</span>
+                            <span className="text-text-primary font-semibold">{formatPercentage(value)}</span>
+                          </div>
+                        ))}
+                      </div>
+                    </div>
+                  </div>
+
+                  {performanceAnalysis.recommendations && (
+                    <div>
+                      <h4 className="font-semibold text-text-primary mb-3">AI Recommendations</h4>
+                      <div className="space-y-2">
+                        {performanceAnalysis.recommendations.map((rec, index) => (
+                          <div key={index} className="flex items-start space-x-2">
+                            <Zap className="h-4 w-4 text-accent-magenta mt-0.5" />
+                            <span className="text-text-dim text-sm">{rec}</span>
+                          </div>
+                        ))}
+                      </div>
+                    </div>
+                  )}
+                </div>
+              ) : (
+                <div className="text-center py-8 text-text-dim">
+                  Loading performance analytics...
+                </div>
+              )}
+            </CardContent>
+          </Card>
+        </TabsContent>
+      </Tabs>
+    </div>
+  );
+};
+
 export default MarketingAutomationModule;