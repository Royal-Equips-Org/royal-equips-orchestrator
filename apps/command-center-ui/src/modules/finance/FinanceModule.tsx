--- conflicted
+++ resolved
@@ -1,1324 +1,661 @@
-<<<<<<< HEAD
-import React, { useState, useEffect, useMemo } from 'react';
-import { 
-  TrendingUp, 
-  DollarSign, 
-  CreditCard, 
-  AlertTriangle,
-  Activity,
-  BarChart3,
-  PieChart,
-  Calendar,
-  Download,
-  RefreshCw,
-  Shield,
-  Zap,
-  Target,
-  Globe,
-  Clock,
-  ArrowUp,
-  ArrowDown,
-  Eye,
-  Settings
-} from 'lucide-react';
-
-import { useSocketStore } from '../../stores/socket-store';
-import { usePerformance } from '../../hooks/usePerformance';
-
-interface FinancialMetrics {
-  total_revenue: number;
-  total_expenses: number;
-  net_profit: number;
-  profit_margin: number;
-  transaction_count: number;
-  avg_transaction_value: number;
-  conversion_rate: number;
-  monthly_recurring_revenue: number;
-}
-
-interface Transaction {
-  id: string;
-  type: string;
-  amount: number;
-  currency: string;
-  status: string;
-  payment_method: string;
-  gateway: string;
-  customer_id?: string;
-  order_id?: string;
-  description?: string;
-  processed_at: string;
-  fees: number;
-  net_amount: number;
-}
-
-interface FraudAlert {
-  id: string;
-  transaction_id: string;
-  risk_score: number;
-  alert_type: string;
-  description: string;
-  created_at: string;
-  status: string;
-}
-
-interface DashboardData {
-  overview: {
-    total_revenue_today: number;
-    pending_transactions: number;
-    failed_transactions: number;
-    fraud_alerts: number;
-    active_payment_methods: number;
-    last_updated: string;
-  };
-  financial_metrics: FinancialMetrics;
-  cash_flow: any;
-  recent_activity: Transaction[];
-  fraud_alerts: FraudAlert[];
-  performance_metrics: any;
-}
-
-const FinanceModule: React.FC = () => {
-  const [dashboardData, setDashboardData] = useState<DashboardData | null>(null);
-  const [transactions, setTransactions] = useState<Transaction[]>([]);
-  const [loading, setLoading] = useState(true);
-  const [error, setError] = useState<string | null>(null);
-  const [refreshing, setRefreshing] = useState(false);
-  const [selectedPeriod, setSelectedPeriod] = useState('daily');
-  const [selectedView, setSelectedView] = useState('dashboard');
-
-  const socketStore = useSocketStore();
-  const { trackPerformance, trackInteraction } = usePerformance();
-
-  // Fetch dashboard data
-  const fetchDashboardData = async () => {
-    try {
-      setRefreshing(true);
-      const response = await fetch('/api/finance/dashboard');
-      if (!response.ok) throw new Error('Failed to fetch dashboard data');
-      
-      const result = await response.json();
-      if (result.status === 'success') {
-        setDashboardData(result.data);
-        setError(null);
-      } else {
-        throw new Error(result.error || 'Unknown error');
-      }
-    } catch (err) {
-      console.error('Finance dashboard error:', err);
-      setError(err instanceof Error ? err.message : 'Failed to load finance data');
-    } finally {
-      setLoading(false);
-      setRefreshing(false);
-    }
-  };
-
-  // Fetch transactions
-  const fetchTransactions = async (filters: any = {}) => {
-    try {
-      const params = new URLSearchParams(filters);
-      const response = await fetch(`/api/finance/transactions?${params}`);
-      if (!response.ok) throw new Error('Failed to fetch transactions');
-      
-      const result = await response.json();
-      if (result.status === 'success') {
-        setTransactions(result.data.transactions);
-      }
-    } catch (err) {
-      console.error('Transaction fetch error:', err);
-    }
-  };
-
-  // Initial data load
-  useEffect(() => {
-    fetchDashboardData();
-    fetchTransactions();
-
-    // Set up refresh interval
-    const interval = setInterval(fetchDashboardData, 30000); // 30 seconds
-    return () => clearInterval(interval);
-  }, []);
-
-  // Socket event handlers
-  useEffect(() => {
-    const socket = socketStore.socket;
-    if (!socket) return;
-
-    socket.on('finance_update', (data: any) => {
-      setDashboardData(prev => prev ? { ...prev, ...data } : data);
-      trackPerformance('finance_realtime_update');
-    });
-
-    socket.on('transaction_processed', (transaction: any) => {
-      setTransactions(prev => [transaction, ...prev.slice(0, 49)]);
-      trackPerformance('finance_transaction_update');
-    });
-
-    socket.on('fraud_alert', (alert: any) => {
-      if (dashboardData) {
-        setDashboardData(prev => prev ? {
-          ...prev,
-          fraud_alerts: [alert, ...prev.fraud_alerts]
-        } : prev);
-      }
-      trackPerformance('finance_fraud_alert');
-    });
-
-    return () => {
-      socket.off('finance_update');
-      socket.off('transaction_processed');
-      socket.off('fraud_alert');
-    };
-  }, [socketStore.socket, dashboardData, trackPerformance]);
-
-  // Calculated metrics
-  const calculatedMetrics = useMemo(() => {
-    if (!dashboardData) return null;
-
-    const { financial_metrics, overview } = dashboardData;
-    
-    return {
-      revenueGrowth: financial_metrics.profit_margin > 0 ? 15.8 : -5.2, // Simulated growth
-      conversionTrend: financial_metrics.conversion_rate > 2.5 ? 'up' : 'down',
-      fraudRate: (overview.fraud_alerts / (overview.fraud_alerts + transactions.length)) * 100 || 0,
-      avgProcessingTime: 2.3, // Simulated processing time
-      topPaymentMethod: 'Credit Card', // Would be calculated from actual data
-      cashFlowHealth: financial_metrics.net_profit > 0 ? 'healthy' : 'warning'
-    };
-  }, [dashboardData, transactions]);
-
-  const formatCurrency = (amount: number, currency = 'USD') => {
-    return new Intl.NumberFormat('en-US', {
-      style: 'currency',
-      currency: currency
-    }).format(amount);
-  };
-
-  const formatPercent = (value: number) => {
-    return `${value.toFixed(1)}%`;
-  };
-
-  const getStatusColor = (status: string) => {
-    switch (status.toLowerCase()) {
-      case 'captured':
-      case 'completed':
-        return 'text-green-400';
-      case 'pending':
-        return 'text-yellow-400';
-      case 'failed':
-      case 'declined':
-        return 'text-red-400';
-      default:
-        return 'text-gray-400';
-    }
-  };
-
-  const getRiskColor = (score: number) => {
-    if (score >= 70) return 'text-red-400';
-    if (score >= 55) return 'text-yellow-400';
-    return 'text-green-400';
-  };
-
-  if (loading) {
-    return (
-      <div className="flex items-center justify-center h-96">
-        <div className="flex items-center space-x-3">
-          <RefreshCw className="h-6 w-6 animate-spin text-cyan-400" />
-          <span className="text-lg">Loading financial data...</span>
-        </div>
-      </div>
-    );
-  }
-
-  if (error) {
-    return (
-      <div className="bg-red-900/20 border border-red-500/20 rounded-lg p-6">
-        <div className="flex items-center space-x-3 mb-4">
-          <AlertTriangle className="h-6 w-6 text-red-400" />
-          <h3 className="text-lg font-semibold text-red-400">Finance Module Error</h3>
-        </div>
-        <p className="text-red-300 mb-4">{error}</p>
-        <button
-          onClick={fetchDashboardData}
-          className="px-4 py-2 bg-red-600 hover:bg-red-700 rounded-lg transition-colors"
-        >
-          Retry
-        </button>
-      </div>
-    );
-  }
-
-  if (!dashboardData) return null;
-
-  const { overview, financial_metrics, recent_activity, fraud_alerts } = dashboardData;
-
-  return (
-    <div className="space-y-6">
-      {/* Header */}
-      <div className="flex items-center justify-between">
-        <div className="flex items-center space-x-3">
-          <div className="p-2 bg-green-500/20 rounded-lg">
-            <DollarSign className="h-6 w-6 text-green-400" />
-          </div>
-          <div>
-            <h1 className="text-2xl font-bold">Financial Intelligence</h1>
-            <p className="text-gray-400">Real-time financial operations & analytics</p>
-          </div>
-        </div>
-
-        <div className="flex items-center space-x-3">
-          {/* Period Selector */}
-          <select
-            value={selectedPeriod}
-            onChange={(e) => {
-              setSelectedPeriod(e.target.value);
-              trackInteraction('finance_period_change');
-            }}
-            className="bg-gray-800 border border-gray-700 rounded-lg px-3 py-2 text-sm"
-          >
-            <option value="daily">Today</option>
-            <option value="weekly">This Week</option>
-            <option value="monthly">This Month</option>
-            <option value="quarterly">This Quarter</option>
-          </select>
-
-          {/* View Selector */}
-          <select
-            value={selectedView}
-            onChange={(e) => setSelectedView(e.target.value)}
-            className="bg-gray-800 border border-gray-700 rounded-lg px-3 py-2 text-sm"
-          >
-            <option value="dashboard">Dashboard</option>
-            <option value="transactions">Transactions</option>
-            <option value="analytics">Analytics</option>
-            <option value="fraud">Fraud Detection</option>
-          </select>
-
-          <button
-            onClick={fetchDashboardData}
-            disabled={refreshing}
-            className="flex items-center space-x-2 px-3 py-2 bg-cyan-600 hover:bg-cyan-700 disabled:opacity-50 rounded-lg transition-colors"
-          >
-            <RefreshCw className={`h-4 w-4 ${refreshing ? 'animate-spin' : ''}`} />
-            <span>Refresh</span>
-          </button>
-        </div>
-      </div>
-
-      {/* Key Metrics Cards */}
-      <div className="grid grid-cols-1 md:grid-cols-2 lg:grid-cols-4 gap-6">
-        {/* Total Revenue Today */}
-        <div className="bg-gray-800/50 border border-gray-700 rounded-lg p-6">
-          <div className="flex items-center justify-between">
-            <div>
-              <p className="text-sm text-gray-400">Revenue Today</p>
-              <p className="text-2xl font-bold text-green-400">
-                {formatCurrency(overview.total_revenue_today)}
-              </p>
-            </div>
-            <div className="p-3 bg-green-500/20 rounded-lg">
-              <TrendingUp className="h-6 w-6 text-green-400" />
-            </div>
-          </div>
-          {calculatedMetrics && (
-            <div className="flex items-center mt-2 text-sm">
-              {calculatedMetrics.revenueGrowth > 0 ? (
-                <ArrowUp className="h-4 w-4 text-green-400 mr-1" />
-              ) : (
-                <ArrowDown className="h-4 w-4 text-red-400 mr-1" />
-              )}
-              <span className={calculatedMetrics.revenueGrowth > 0 ? 'text-green-400' : 'text-red-400'}>
-                {formatPercent(Math.abs(calculatedMetrics.revenueGrowth))}
-              </span>
-              <span className="text-gray-400 ml-1">vs yesterday</span>
-            </div>
-          )}
-        </div>
-
-        {/* Transaction Stats */}
-        <div className="bg-gray-800/50 border border-gray-700 rounded-lg p-6">
-          <div className="flex items-center justify-between">
-            <div>
-              <p className="text-sm text-gray-400">Transactions</p>
-              <p className="text-2xl font-bold text-cyan-400">
-                {financial_metrics.transaction_count.toLocaleString()}
-              </p>
-            </div>
-            <div className="p-3 bg-cyan-500/20 rounded-lg">
-              <Activity className="h-6 w-6 text-cyan-400" />
-            </div>
-          </div>
-          <div className="flex items-center mt-2 text-sm">
-            <span className="text-gray-400">Avg: </span>
-            <span className="text-cyan-400 ml-1">
-              {formatCurrency(financial_metrics.avg_transaction_value)}
-            </span>
-          </div>
-        </div>
-
-        {/* Conversion Rate */}
-        <div className="bg-gray-800/50 border border-gray-700 rounded-lg p-6">
-          <div className="flex items-center justify-between">
-            <div>
-              <p className="text-sm text-gray-400">Conversion Rate</p>
-              <p className="text-2xl font-bold text-yellow-400">
-                {formatPercent(financial_metrics.conversion_rate)}
-              </p>
-            </div>
-            <div className="p-3 bg-yellow-500/20 rounded-lg">
-              <Target className="h-6 w-6 text-yellow-400" />
-            </div>
-          </div>
-          <div className="flex items-center mt-2 text-sm">
-            {calculatedMetrics?.conversionTrend === 'up' ? (
-              <ArrowUp className="h-4 w-4 text-green-400 mr-1" />
-            ) : (
-              <ArrowDown className="h-4 w-4 text-red-400 mr-1" />
-            )}
-            <span className="text-gray-400">trend</span>
-          </div>
-        </div>
-
-        {/* Security Alerts */}
-        <div className="bg-gray-800/50 border border-gray-700 rounded-lg p-6">
-          <div className="flex items-center justify-between">
-            <div>
-              <p className="text-sm text-gray-400">Fraud Alerts</p>
-              <p className="text-2xl font-bold text-red-400">
-                {overview.fraud_alerts}
-              </p>
-            </div>
-            <div className="p-3 bg-red-500/20 rounded-lg">
-              <Shield className="h-6 w-6 text-red-400" />
-            </div>
-          </div>
-          <div className="flex items-center mt-2 text-sm">
-            <span className="text-gray-400">Risk: </span>
-            <span className={getRiskColor(calculatedMetrics?.fraudRate || 0)}>
-              {formatPercent(calculatedMetrics?.fraudRate || 0)}
-            </span>
-          </div>
-        </div>
-      </div>
-
-      {/* Main Content Area */}
-      {selectedView === 'dashboard' && (
-        <div className="grid grid-cols-1 lg:grid-cols-2 gap-6">
-          {/* Recent Transactions */}
-          <div className="bg-gray-800/50 border border-gray-700 rounded-lg p-6">
-            <div className="flex items-center justify-between mb-4">
-              <h3 className="text-lg font-semibold">Recent Transactions</h3>
-              <button
-                onClick={() => setSelectedView('transactions')}
-                className="text-cyan-400 hover:text-cyan-300 text-sm flex items-center space-x-1"
-              >
-                <Eye className="h-4 w-4" />
-                <span>View All</span>
-              </button>
-            </div>
-            
-            <div className="space-y-3">
-              {recent_activity.slice(0, 6).map((transaction) => (
-                <div
-                  key={transaction.id}
-                  className="flex items-center justify-between p-3 bg-gray-700/30 rounded-lg"
-                >
-                  <div className="flex items-center space-x-3">
-                    <div className={`p-2 rounded-lg ${
-                      transaction.type === 'revenue' ? 'bg-green-500/20' :
-                      transaction.type === 'expense' ? 'bg-red-500/20' :
-                      'bg-gray-500/20'
-                    }`}>
-                      {transaction.type === 'revenue' ? (
-                        <ArrowUp className="h-4 w-4 text-green-400" />
-                      ) : (
-                        <ArrowDown className="h-4 w-4 text-red-400" />
-                      )}
-                    </div>
-                    <div>
-                      <p className="font-medium">
-                        {formatCurrency(transaction.amount, transaction.currency)}
-                      </p>
-                      <p className="text-sm text-gray-400">
-                        {transaction.payment_method} • {transaction.gateway}
-                      </p>
-                    </div>
-                  </div>
-                  <div className="text-right">
-                    <span className={`px-2 py-1 rounded text-xs font-medium ${getStatusColor(transaction.status)}`}>
-                      {transaction.status}
-                    </span>
-                    <p className="text-xs text-gray-400 mt-1">
-                      {new Date(transaction.processed_at).toLocaleTimeString()}
-                    </p>
-                  </div>
-                </div>
-              ))}
-            </div>
-          </div>
-
-          {/* Financial Health */}
-          <div className="bg-gray-800/50 border border-gray-700 rounded-lg p-6">
-            <h3 className="text-lg font-semibold mb-4">Financial Health</h3>
-            
-            <div className="space-y-4">
-              {/* Profit Margin */}
-              <div>
-                <div className="flex items-center justify-between mb-2">
-                  <span className="text-sm text-gray-400">Profit Margin</span>
-                  <span className="text-sm font-medium">
-                    {formatPercent(financial_metrics.profit_margin)}
-                  </span>
-                </div>
-                <div className="h-2 bg-gray-700 rounded-full">
-                  <div
-                    className={`h-2 rounded-full ${
-                      financial_metrics.profit_margin > 20 ? 'bg-green-500' :
-                      financial_metrics.profit_margin > 10 ? 'bg-yellow-500' :
-                      'bg-red-500'
-                    }`}
-                    style={{ width: `${Math.max(5, Math.min(100, financial_metrics.profit_margin))}%` }}
-                  />
-                </div>
-              </div>
-
-              {/* Cash Flow */}
-              <div>
-                <div className="flex items-center justify-between mb-2">
-                  <span className="text-sm text-gray-400">Net Profit</span>
-                  <span className={`text-sm font-medium ${
-                    financial_metrics.net_profit > 0 ? 'text-green-400' : 'text-red-400'
-                  }`}>
-                    {formatCurrency(financial_metrics.net_profit)}
-                  </span>
-                </div>
-              </div>
-
-              {/* Monthly Recurring Revenue */}
-              <div>
-                <div className="flex items-center justify-between mb-2">
-                  <span className="text-sm text-gray-400">Monthly Recurring Revenue</span>
-                  <span className="text-sm font-medium text-cyan-400">
-                    {formatCurrency(financial_metrics.monthly_recurring_revenue)}
-                  </span>
-                </div>
-              </div>
-
-              {/* Processing Health */}
-              <div>
-                <div className="flex items-center justify-between mb-2">
-                  <span className="text-sm text-gray-400">Avg Processing Time</span>
-                  <span className="text-sm font-medium text-green-400">
-                    {calculatedMetrics?.avgProcessingTime}s
-                  </span>
-                </div>
-              </div>
-            </div>
-          </div>
-        </div>
-      )}
-
-      {selectedView === 'transactions' && (
-        <div className="bg-gray-800/50 border border-gray-700 rounded-lg p-6">
-          <div className="flex items-center justify-between mb-6">
-            <h3 className="text-lg font-semibold">Transaction History</h3>
-            <button className="flex items-center space-x-2 px-3 py-2 bg-gray-700 hover:bg-gray-600 rounded-lg transition-colors">
-              <Download className="h-4 w-4" />
-              <span>Export</span>
-            </button>
-          </div>
-
-          <div className="overflow-x-auto">
-            <table className="w-full">
-              <thead>
-                <tr className="border-b border-gray-700">
-                  <th className="text-left pb-3 text-sm text-gray-400">Date/Time</th>
-                  <th className="text-left pb-3 text-sm text-gray-400">Type</th>
-                  <th className="text-left pb-3 text-sm text-gray-400">Amount</th>
-                  <th className="text-left pb-3 text-sm text-gray-400">Method</th>
-                  <th className="text-left pb-3 text-sm text-gray-400">Status</th>
-                  <th className="text-left pb-3 text-sm text-gray-400">Gateway</th>
-                </tr>
-              </thead>
-              <tbody>
-                {transactions.map((transaction) => (
-                  <tr key={transaction.id} className="border-b border-gray-800">
-                    <td className="py-3 text-sm">
-                      {new Date(transaction.processed_at).toLocaleString()}
-                    </td>
-                    <td className="py-3">
-                      <span className={`px-2 py-1 rounded text-xs ${
-                        transaction.type === 'revenue' ? 'bg-green-500/20 text-green-400' :
-                        transaction.type === 'expense' ? 'bg-red-500/20 text-red-400' :
-                        'bg-gray-500/20 text-gray-400'
-                      }`}>
-                        {transaction.type}
-                      </span>
-                    </td>
-                    <td className="py-3 font-medium">
-                      {formatCurrency(transaction.amount, transaction.currency)}
-                    </td>
-                    <td className="py-3 text-sm text-gray-400">
-                      {transaction.payment_method}
-                    </td>
-                    <td className="py-3">
-                      <span className={`px-2 py-1 rounded text-xs ${getStatusColor(transaction.status)}`}>
-                        {transaction.status}
-                      </span>
-                    </td>
-                    <td className="py-3 text-sm text-gray-400">
-                      {transaction.gateway}
-                    </td>
-                  </tr>
-                ))}
-              </tbody>
-            </table>
-          </div>
-        </div>
-      )}
-
-      {selectedView === 'fraud' && (
-        <div className="bg-gray-800/50 border border-gray-700 rounded-lg p-6">
-          <div className="flex items-center justify-between mb-6">
-            <h3 className="text-lg font-semibold flex items-center space-x-2">
-              <Shield className="h-5 w-5 text-red-400" />
-              <span>Fraud Detection Alerts</span>
-            </h3>
-            <div className="flex items-center space-x-2 text-sm">
-              <span className="text-gray-400">Real-time monitoring active</span>
-              <div className="h-2 w-2 bg-green-500 rounded-full animate-pulse" />
-            </div>
-          </div>
-
-          <div className="space-y-3">
-            {fraud_alerts.length > 0 ? (
-              fraud_alerts.map((alert) => (
-                <div
-                  key={alert.id}
-                  className={`p-4 rounded-lg border ${
-                    alert.risk_score >= 70 ? 'bg-red-900/20 border-red-500/30' :
-                    alert.risk_score >= 55 ? 'bg-yellow-900/20 border-yellow-500/30' :
-                    'bg-blue-900/20 border-blue-500/30'
-                  }`}
-                >
-                  <div className="flex items-start justify-between">
-                    <div className="flex-1">
-                      <div className="flex items-center space-x-3">
-                        <AlertTriangle className={`h-5 w-5 ${getRiskColor(alert.risk_score)}`} />
-                        <span className="font-medium">{alert.alert_type}</span>
-                        <span className={`px-2 py-1 rounded text-xs ${getRiskColor(alert.risk_score)}`}>
-                          Risk: {alert.risk_score}%
-                        </span>
-                      </div>
-                      <p className="text-sm text-gray-400 mt-2">{alert.description}</p>
-                      <p className="text-xs text-gray-500 mt-1">
-                        Transaction ID: {alert.transaction_id}
-                      </p>
-                    </div>
-                    <div className="text-xs text-gray-400">
-                      {new Date(alert.created_at).toLocaleTimeString()}
-                    </div>
-                  </div>
-                </div>
-              ))
-            ) : (
-              <div className="text-center py-8 text-gray-400">
-                <Shield className="h-12 w-12 mx-auto mb-3 opacity-50" />
-                <p>No fraud alerts detected</p>
-                <p className="text-sm">All transactions appear legitimate</p>
-              </div>
-            )}
-          </div>
-        </div>
-      )}
-
-      {/* Performance Footer */}
-      <div className="bg-gray-800/30 border border-gray-700 rounded-lg p-4">
-        <div className="flex items-center justify-between text-sm text-gray-400">
-          <div className="flex items-center space-x-6">
-            <div className="flex items-center space-x-2">
-              <Globe className="h-4 w-4" />
-              <span>Global Payments</span>
-            </div>
-            <div className="flex items-center space-x-2">
-              <Zap className="h-4 w-4" />
-              <span>Real-time Processing</span>
-            </div>
-            <div className="flex items-center space-x-2">
-              <Clock className="h-4 w-4" />
-              <span>Last updated: {new Date(overview.last_updated).toLocaleTimeString()}</span>
-            </div>
-          </div>
-          <div className="flex items-center space-x-2">
-            <span>Uptime: 99.9%</span>
-            <div className="h-2 w-2 bg-green-500 rounded-full" />
-          </div>
-        </div>
-      </div>
-    </div>
-  );
-};
-
-=======
-import React, { useState, useEffect, useMemo } from 'react';
-import { 
-  TrendingUp, 
-  DollarSign, 
-  CreditCard, 
-  AlertTriangle,
-  Activity,
-  BarChart3,
-  PieChart,
-  Calendar,
-  Download,
-  RefreshCw,
-  Shield,
-  Zap,
-  Target,
-  Globe,
-  Clock,
-  ArrowUp,
-  ArrowDown,
-  Eye,
-  Settings
-} from 'lucide-react';
-
-import { useSocketStore } from '../../stores/socket-store';
-import { usePerformance } from '../../hooks/usePerformance';
-
-interface FinancialMetrics {
-  total_revenue: number;
-  total_expenses: number;
-  net_profit: number;
-  profit_margin: number;
-  transaction_count: number;
-  avg_transaction_value: number;
-  conversion_rate: number;
-  monthly_recurring_revenue: number;
-}
-
-interface Transaction {
-  id: string;
-  type: string;
-  amount: number;
-  currency: string;
-  status: string;
-  payment_method: string;
-  gateway: string;
-  customer_id?: string;
-  order_id?: string;
-  description?: string;
-  processed_at: string;
-  fees: number;
-  net_amount: number;
-}
-
-interface FraudAlert {
-  id: string;
-  transaction_id: string;
-  risk_score: number;
-  alert_type: string;
-  description: string;
-  created_at: string;
-  status: string;
-}
-
-interface DashboardData {
-  overview: {
-    total_revenue_today: number;
-    pending_transactions: number;
-    failed_transactions: number;
-    fraud_alerts: number;
-    active_payment_methods: number;
-    last_updated: string;
-  };
-  financial_metrics: FinancialMetrics;
-  cash_flow: any;
-  recent_activity: Transaction[];
-  fraud_alerts: FraudAlert[];
-  performance_metrics: any;
-}
-
-const FinanceModule: React.FC = () => {
-  const [dashboardData, setDashboardData] = useState<DashboardData | null>(null);
-  const [transactions, setTransactions] = useState<Transaction[]>([]);
-  const [loading, setLoading] = useState(true);
-  const [error, setError] = useState<string | null>(null);
-  const [refreshing, setRefreshing] = useState(false);
-  const [selectedPeriod, setSelectedPeriod] = useState('daily');
-  const [selectedView, setSelectedView] = useState('dashboard');
-
-  const socketStore = useSocketStore();
-  const { trackPerformance, trackInteraction } = usePerformance();
-
-  // Fetch dashboard data
-  const fetchDashboardData = async () => {
-    try {
-      setRefreshing(true);
-      const response = await fetch('/api/finance/dashboard');
-      if (!response.ok) throw new Error('Failed to fetch dashboard data');
-      
-      const result = await response.json();
-      if (result.status === 'success') {
-        setDashboardData(result.data);
-        setError(null);
-      } else {
-        throw new Error(result.error || 'Unknown error');
-      }
-    } catch (err) {
-      console.error('Finance dashboard error:', err);
-      setError(err instanceof Error ? err.message : 'Failed to load finance data');
-    } finally {
-      setLoading(false);
-      setRefreshing(false);
-    }
-  };
-
-  // Fetch transactions
-  const fetchTransactions = async (filters: any = {}) => {
-    try {
-      const params = new URLSearchParams(filters);
-      const response = await fetch(`/api/finance/transactions?${params}`);
-      if (!response.ok) throw new Error('Failed to fetch transactions');
-      
-      const result = await response.json();
-      if (result.status === 'success') {
-        setTransactions(result.data.transactions);
-      }
-    } catch (err) {
-      console.error('Transaction fetch error:', err);
-    }
-  };
-
-  // Initial data load
-  useEffect(() => {
-    fetchDashboardData();
-    fetchTransactions();
-
-    // Set up refresh interval
-    const interval = setInterval(fetchDashboardData, 30000); // 30 seconds
-    return () => clearInterval(interval);
-  }, []);
-
-  // Socket event handlers
-  useEffect(() => {
-    const socket = socketStore.socket;
-    if (!socket) return;
-
-    socket.on('finance_update', (data: any) => {
-      setDashboardData(prev => prev ? { ...prev, ...data } : data);
-      trackPerformance('finance_realtime_update');
-    });
-
-    socket.on('transaction_processed', (transaction: any) => {
-      setTransactions(prev => [transaction, ...prev.slice(0, 49)]);
-      trackPerformance('finance_transaction_update');
-    });
-
-    socket.on('fraud_alert', (alert: any) => {
-      if (dashboardData) {
-        setDashboardData(prev => prev ? {
-          ...prev,
-          fraud_alerts: [alert, ...prev.fraud_alerts]
-        } : prev);
-      }
-      trackPerformance('finance_fraud_alert');
-    });
-
-    return () => {
-      socket.off('finance_update');
-      socket.off('transaction_processed');
-      socket.off('fraud_alert');
-    };
-  }, [socketStore.socket, dashboardData, trackPerformance]);
-
-  // Calculated metrics
-  const calculatedMetrics = useMemo(() => {
-    if (!dashboardData) return null;
-
-    const { financial_metrics, overview } = dashboardData;
-    
-    return {
-      revenueGrowth: financial_metrics.profit_margin > 0 ? 15.8 : -5.2, // Simulated growth
-      conversionTrend: financial_metrics.conversion_rate > 2.5 ? 'up' : 'down',
-      fraudRate: (overview.fraud_alerts / (overview.fraud_alerts + transactions.length)) * 100 || 0,
-      avgProcessingTime: 2.3, // Simulated processing time
-      topPaymentMethod: 'Credit Card', // Would be calculated from actual data
-      cashFlowHealth: financial_metrics.net_profit > 0 ? 'healthy' : 'warning'
-    };
-  }, [dashboardData, transactions]);
-
-  const formatCurrency = (amount: number, currency = 'USD') => {
-    return new Intl.NumberFormat('en-US', {
-      style: 'currency',
-      currency: currency
-    }).format(amount);
-  };
-
-  const formatPercent = (value: number) => {
-    return `${value.toFixed(1)}%`;
-  };
-
-  const getStatusColor = (status: string) => {
-    switch (status.toLowerCase()) {
-      case 'captured':
-      case 'completed':
-        return 'text-green-400';
-      case 'pending':
-        return 'text-yellow-400';
-      case 'failed':
-      case 'declined':
-        return 'text-red-400';
-      default:
-        return 'text-gray-400';
-    }
-  };
-
-  const getRiskColor = (score: number) => {
-    if (score >= 70) return 'text-red-400';
-    if (score >= 55) return 'text-yellow-400';
-    return 'text-green-400';
-  };
-
-  if (loading) {
-    return (
-      <div className="flex items-center justify-center h-96">
-        <div className="flex items-center space-x-3">
-          <RefreshCw className="h-6 w-6 animate-spin text-cyan-400" />
-          <span className="text-lg">Loading financial data...</span>
-        </div>
-      </div>
-    );
-  }
-
-  if (error) {
-    return (
-      <div className="bg-red-900/20 border border-red-500/20 rounded-lg p-6">
-        <div className="flex items-center space-x-3 mb-4">
-          <AlertTriangle className="h-6 w-6 text-red-400" />
-          <h3 className="text-lg font-semibold text-red-400">Finance Module Error</h3>
-        </div>
-        <p className="text-red-300 mb-4">{error}</p>
-        <button
-          onClick={fetchDashboardData}
-          className="px-4 py-2 bg-red-600 hover:bg-red-700 rounded-lg transition-colors"
-        >
-          Retry
-        </button>
-      </div>
-    );
-  }
-
-  if (!dashboardData) return null;
-
-  const { overview, financial_metrics, recent_activity, fraud_alerts } = dashboardData;
-
-  return (
-    <div className="space-y-6">
-      {/* Header */}
-      <div className="flex items-center justify-between">
-        <div className="flex items-center space-x-3">
-          <div className="p-2 bg-green-500/20 rounded-lg">
-            <DollarSign className="h-6 w-6 text-green-400" />
-          </div>
-          <div>
-            <h1 className="text-2xl font-bold">Financial Intelligence</h1>
-            <p className="text-gray-400">Real-time financial operations & analytics</p>
-          </div>
-        </div>
-
-        <div className="flex items-center space-x-3">
-          {/* Period Selector */}
-          <select
-            value={selectedPeriod}
-            onChange={(e) => {
-              setSelectedPeriod(e.target.value);
-              trackInteraction('finance_period_change');
-            }}
-            className="bg-gray-800 border border-gray-700 rounded-lg px-3 py-2 text-sm"
-          >
-            <option value="daily">Today</option>
-            <option value="weekly">This Week</option>
-            <option value="monthly">This Month</option>
-            <option value="quarterly">This Quarter</option>
-          </select>
-
-          {/* View Selector */}
-          <select
-            value={selectedView}
-            onChange={(e) => setSelectedView(e.target.value)}
-            className="bg-gray-800 border border-gray-700 rounded-lg px-3 py-2 text-sm"
-          >
-            <option value="dashboard">Dashboard</option>
-            <option value="transactions">Transactions</option>
-            <option value="analytics">Analytics</option>
-            <option value="fraud">Fraud Detection</option>
-          </select>
-
-          <button
-            onClick={fetchDashboardData}
-            disabled={refreshing}
-            className="flex items-center space-x-2 px-3 py-2 bg-cyan-600 hover:bg-cyan-700 disabled:opacity-50 rounded-lg transition-colors"
-          >
-            <RefreshCw className={`h-4 w-4 ${refreshing ? 'animate-spin' : ''}`} />
-            <span>Refresh</span>
-          </button>
-        </div>
-      </div>
-
-      {/* Key Metrics Cards */}
-      <div className="grid grid-cols-1 md:grid-cols-2 lg:grid-cols-4 gap-6">
-        {/* Total Revenue Today */}
-        <div className="bg-gray-800/50 border border-gray-700 rounded-lg p-6">
-          <div className="flex items-center justify-between">
-            <div>
-              <p className="text-sm text-gray-400">Revenue Today</p>
-              <p className="text-2xl font-bold text-green-400">
-                {formatCurrency(overview.total_revenue_today)}
-              </p>
-            </div>
-            <div className="p-3 bg-green-500/20 rounded-lg">
-              <TrendingUp className="h-6 w-6 text-green-400" />
-            </div>
-          </div>
-          {calculatedMetrics && (
-            <div className="flex items-center mt-2 text-sm">
-              {calculatedMetrics.revenueGrowth > 0 ? (
-                <ArrowUp className="h-4 w-4 text-green-400 mr-1" />
-              ) : (
-                <ArrowDown className="h-4 w-4 text-red-400 mr-1" />
-              )}
-              <span className={calculatedMetrics.revenueGrowth > 0 ? 'text-green-400' : 'text-red-400'}>
-                {formatPercent(Math.abs(calculatedMetrics.revenueGrowth))}
-              </span>
-              <span className="text-gray-400 ml-1">vs yesterday</span>
-            </div>
-          )}
-        </div>
-
-        {/* Transaction Stats */}
-        <div className="bg-gray-800/50 border border-gray-700 rounded-lg p-6">
-          <div className="flex items-center justify-between">
-            <div>
-              <p className="text-sm text-gray-400">Transactions</p>
-              <p className="text-2xl font-bold text-cyan-400">
-                {financial_metrics.transaction_count.toLocaleString()}
-              </p>
-            </div>
-            <div className="p-3 bg-cyan-500/20 rounded-lg">
-              <Activity className="h-6 w-6 text-cyan-400" />
-            </div>
-          </div>
-          <div className="flex items-center mt-2 text-sm">
-            <span className="text-gray-400">Avg: </span>
-            <span className="text-cyan-400 ml-1">
-              {formatCurrency(financial_metrics.avg_transaction_value)}
-            </span>
-          </div>
-        </div>
-
-        {/* Conversion Rate */}
-        <div className="bg-gray-800/50 border border-gray-700 rounded-lg p-6">
-          <div className="flex items-center justify-between">
-            <div>
-              <p className="text-sm text-gray-400">Conversion Rate</p>
-              <p className="text-2xl font-bold text-yellow-400">
-                {formatPercent(financial_metrics.conversion_rate)}
-              </p>
-            </div>
-            <div className="p-3 bg-yellow-500/20 rounded-lg">
-              <Target className="h-6 w-6 text-yellow-400" />
-            </div>
-          </div>
-          <div className="flex items-center mt-2 text-sm">
-            {calculatedMetrics?.conversionTrend === 'up' ? (
-              <ArrowUp className="h-4 w-4 text-green-400 mr-1" />
-            ) : (
-              <ArrowDown className="h-4 w-4 text-red-400 mr-1" />
-            )}
-            <span className="text-gray-400">trend</span>
-          </div>
-        </div>
-
-        {/* Security Alerts */}
-        <div className="bg-gray-800/50 border border-gray-700 rounded-lg p-6">
-          <div className="flex items-center justify-between">
-            <div>
-              <p className="text-sm text-gray-400">Fraud Alerts</p>
-              <p className="text-2xl font-bold text-red-400">
-                {overview.fraud_alerts}
-              </p>
-            </div>
-            <div className="p-3 bg-red-500/20 rounded-lg">
-              <Shield className="h-6 w-6 text-red-400" />
-            </div>
-          </div>
-          <div className="flex items-center mt-2 text-sm">
-            <span className="text-gray-400">Risk: </span>
-            <span className={getRiskColor(calculatedMetrics?.fraudRate || 0)}>
-              {formatPercent(calculatedMetrics?.fraudRate || 0)}
-            </span>
-          </div>
-        </div>
-      </div>
-
-      {/* Main Content Area */}
-      {selectedView === 'dashboard' && (
-        <div className="grid grid-cols-1 lg:grid-cols-2 gap-6">
-          {/* Recent Transactions */}
-          <div className="bg-gray-800/50 border border-gray-700 rounded-lg p-6">
-            <div className="flex items-center justify-between mb-4">
-              <h3 className="text-lg font-semibold">Recent Transactions</h3>
-              <button
-                onClick={() => setSelectedView('transactions')}
-                className="text-cyan-400 hover:text-cyan-300 text-sm flex items-center space-x-1"
-              >
-                <Eye className="h-4 w-4" />
-                <span>View All</span>
-              </button>
-            </div>
-            
-            <div className="space-y-3">
-              {recent_activity.slice(0, 6).map((transaction) => (
-                <div
-                  key={transaction.id}
-                  className="flex items-center justify-between p-3 bg-gray-700/30 rounded-lg"
-                >
-                  <div className="flex items-center space-x-3">
-                    <div className={`p-2 rounded-lg ${
-                      transaction.type === 'revenue' ? 'bg-green-500/20' :
-                      transaction.type === 'expense' ? 'bg-red-500/20' :
-                      'bg-gray-500/20'
-                    }`}>
-                      {transaction.type === 'revenue' ? (
-                        <ArrowUp className="h-4 w-4 text-green-400" />
-                      ) : (
-                        <ArrowDown className="h-4 w-4 text-red-400" />
-                      )}
-                    </div>
-                    <div>
-                      <p className="font-medium">
-                        {formatCurrency(transaction.amount, transaction.currency)}
-                      </p>
-                      <p className="text-sm text-gray-400">
-                        {transaction.payment_method} • {transaction.gateway}
-                      </p>
-                    </div>
-                  </div>
-                  <div className="text-right">
-                    <span className={`px-2 py-1 rounded text-xs font-medium ${getStatusColor(transaction.status)}`}>
-                      {transaction.status}
-                    </span>
-                    <p className="text-xs text-gray-400 mt-1">
-                      {new Date(transaction.processed_at).toLocaleTimeString()}
-                    </p>
-                  </div>
-                </div>
-              ))}
-            </div>
-          </div>
-
-          {/* Financial Health */}
-          <div className="bg-gray-800/50 border border-gray-700 rounded-lg p-6">
-            <h3 className="text-lg font-semibold mb-4">Financial Health</h3>
-            
-            <div className="space-y-4">
-              {/* Profit Margin */}
-              <div>
-                <div className="flex items-center justify-between mb-2">
-                  <span className="text-sm text-gray-400">Profit Margin</span>
-                  <span className="text-sm font-medium">
-                    {formatPercent(financial_metrics.profit_margin)}
-                  </span>
-                </div>
-                <div className="h-2 bg-gray-700 rounded-full">
-                  <div
-                    className={`h-2 rounded-full ${
-                      financial_metrics.profit_margin > 20 ? 'bg-green-500' :
-                      financial_metrics.profit_margin > 10 ? 'bg-yellow-500' :
-                      'bg-red-500'
-                    }`}
-                    style={{ width: `${Math.max(5, Math.min(100, financial_metrics.profit_margin))}%` }}
-                  />
-                </div>
-              </div>
-
-              {/* Cash Flow */}
-              <div>
-                <div className="flex items-center justify-between mb-2">
-                  <span className="text-sm text-gray-400">Net Profit</span>
-                  <span className={`text-sm font-medium ${
-                    financial_metrics.net_profit > 0 ? 'text-green-400' : 'text-red-400'
-                  }`}>
-                    {formatCurrency(financial_metrics.net_profit)}
-                  </span>
-                </div>
-              </div>
-
-              {/* Monthly Recurring Revenue */}
-              <div>
-                <div className="flex items-center justify-between mb-2">
-                  <span className="text-sm text-gray-400">Monthly Recurring Revenue</span>
-                  <span className="text-sm font-medium text-cyan-400">
-                    {formatCurrency(financial_metrics.monthly_recurring_revenue)}
-                  </span>
-                </div>
-              </div>
-
-              {/* Processing Health */}
-              <div>
-                <div className="flex items-center justify-between mb-2">
-                  <span className="text-sm text-gray-400">Avg Processing Time</span>
-                  <span className="text-sm font-medium text-green-400">
-                    {calculatedMetrics?.avgProcessingTime}s
-                  </span>
-                </div>
-              </div>
-            </div>
-          </div>
-        </div>
-      )}
-
-      {selectedView === 'transactions' && (
-        <div className="bg-gray-800/50 border border-gray-700 rounded-lg p-6">
-          <div className="flex items-center justify-between mb-6">
-            <h3 className="text-lg font-semibold">Transaction History</h3>
-            <button className="flex items-center space-x-2 px-3 py-2 bg-gray-700 hover:bg-gray-600 rounded-lg transition-colors">
-              <Download className="h-4 w-4" />
-              <span>Export</span>
-            </button>
-          </div>
-
-          <div className="overflow-x-auto">
-            <table className="w-full">
-              <thead>
-                <tr className="border-b border-gray-700">
-                  <th className="text-left pb-3 text-sm text-gray-400">Date/Time</th>
-                  <th className="text-left pb-3 text-sm text-gray-400">Type</th>
-                  <th className="text-left pb-3 text-sm text-gray-400">Amount</th>
-                  <th className="text-left pb-3 text-sm text-gray-400">Method</th>
-                  <th className="text-left pb-3 text-sm text-gray-400">Status</th>
-                  <th className="text-left pb-3 text-sm text-gray-400">Gateway</th>
-                </tr>
-              </thead>
-              <tbody>
-                {transactions.map((transaction) => (
-                  <tr key={transaction.id} className="border-b border-gray-800">
-                    <td className="py-3 text-sm">
-                      {new Date(transaction.processed_at).toLocaleString()}
-                    </td>
-                    <td className="py-3">
-                      <span className={`px-2 py-1 rounded text-xs ${
-                        transaction.type === 'revenue' ? 'bg-green-500/20 text-green-400' :
-                        transaction.type === 'expense' ? 'bg-red-500/20 text-red-400' :
-                        'bg-gray-500/20 text-gray-400'
-                      }`}>
-                        {transaction.type}
-                      </span>
-                    </td>
-                    <td className="py-3 font-medium">
-                      {formatCurrency(transaction.amount, transaction.currency)}
-                    </td>
-                    <td className="py-3 text-sm text-gray-400">
-                      {transaction.payment_method}
-                    </td>
-                    <td className="py-3">
-                      <span className={`px-2 py-1 rounded text-xs ${getStatusColor(transaction.status)}`}>
-                        {transaction.status}
-                      </span>
-                    </td>
-                    <td className="py-3 text-sm text-gray-400">
-                      {transaction.gateway}
-                    </td>
-                  </tr>
-                ))}
-              </tbody>
-            </table>
-          </div>
-        </div>
-      )}
-
-      {selectedView === 'fraud' && (
-        <div className="bg-gray-800/50 border border-gray-700 rounded-lg p-6">
-          <div className="flex items-center justify-between mb-6">
-            <h3 className="text-lg font-semibold flex items-center space-x-2">
-              <Shield className="h-5 w-5 text-red-400" />
-              <span>Fraud Detection Alerts</span>
-            </h3>
-            <div className="flex items-center space-x-2 text-sm">
-              <span className="text-gray-400">Real-time monitoring active</span>
-              <div className="h-2 w-2 bg-green-500 rounded-full animate-pulse" />
-            </div>
-          </div>
-
-          <div className="space-y-3">
-            {fraud_alerts.length > 0 ? (
-              fraud_alerts.map((alert) => (
-                <div
-                  key={alert.id}
-                  className={`p-4 rounded-lg border ${
-                    alert.risk_score >= 70 ? 'bg-red-900/20 border-red-500/30' :
-                    alert.risk_score >= 55 ? 'bg-yellow-900/20 border-yellow-500/30' :
-                    'bg-blue-900/20 border-blue-500/30'
-                  }`}
-                >
-                  <div className="flex items-start justify-between">
-                    <div className="flex-1">
-                      <div className="flex items-center space-x-3">
-                        <AlertTriangle className={`h-5 w-5 ${getRiskColor(alert.risk_score)}`} />
-                        <span className="font-medium">{alert.alert_type}</span>
-                        <span className={`px-2 py-1 rounded text-xs ${getRiskColor(alert.risk_score)}`}>
-                          Risk: {alert.risk_score}%
-                        </span>
-                      </div>
-                      <p className="text-sm text-gray-400 mt-2">{alert.description}</p>
-                      <p className="text-xs text-gray-500 mt-1">
-                        Transaction ID: {alert.transaction_id}
-                      </p>
-                    </div>
-                    <div className="text-xs text-gray-400">
-                      {new Date(alert.created_at).toLocaleTimeString()}
-                    </div>
-                  </div>
-                </div>
-              ))
-            ) : (
-              <div className="text-center py-8 text-gray-400">
-                <Shield className="h-12 w-12 mx-auto mb-3 opacity-50" />
-                <p>No fraud alerts detected</p>
-                <p className="text-sm">All transactions appear legitimate</p>
-              </div>
-            )}
-          </div>
-        </div>
-      )}
-
-      {/* Performance Footer */}
-      <div className="bg-gray-800/30 border border-gray-700 rounded-lg p-4">
-        <div className="flex items-center justify-between text-sm text-gray-400">
-          <div className="flex items-center space-x-6">
-            <div className="flex items-center space-x-2">
-              <Globe className="h-4 w-4" />
-              <span>Global Payments</span>
-            </div>
-            <div className="flex items-center space-x-2">
-              <Zap className="h-4 w-4" />
-              <span>Real-time Processing</span>
-            </div>
-            <div className="flex items-center space-x-2">
-              <Clock className="h-4 w-4" />
-              <span>Last updated: {new Date(overview.last_updated).toLocaleTimeString()}</span>
-            </div>
-          </div>
-          <div className="flex items-center space-x-2">
-            <span>Uptime: 99.9%</span>
-            <div className="h-2 w-2 bg-green-500 rounded-full" />
-          </div>
-        </div>
-      </div>
-    </div>
-  );
-};
-
->>>>>>> ad6430f4
+import React, { useState, useEffect, useMemo } from 'react';
+import { 
+  TrendingUp, 
+  DollarSign, 
+  CreditCard, 
+  AlertTriangle,
+  Activity,
+  BarChart3,
+  PieChart,
+  Calendar,
+  Download,
+  RefreshCw,
+  Shield,
+  Zap,
+  Target,
+  Globe,
+  Clock,
+  ArrowUp,
+  ArrowDown,
+  Eye,
+  Settings
+} from 'lucide-react';
+
+import { useSocketStore } from '../../stores/socket-store';
+import { usePerformance } from '../../hooks/usePerformance';
+
+interface FinancialMetrics {
+  total_revenue: number;
+  total_expenses: number;
+  net_profit: number;
+  profit_margin: number;
+  transaction_count: number;
+  avg_transaction_value: number;
+  conversion_rate: number;
+  monthly_recurring_revenue: number;
+}
+
+interface Transaction {
+  id: string;
+  type: string;
+  amount: number;
+  currency: string;
+  status: string;
+  payment_method: string;
+  gateway: string;
+  customer_id?: string;
+  order_id?: string;
+  description?: string;
+  processed_at: string;
+  fees: number;
+  net_amount: number;
+}
+
+interface FraudAlert {
+  id: string;
+  transaction_id: string;
+  risk_score: number;
+  alert_type: string;
+  description: string;
+  created_at: string;
+  status: string;
+}
+
+interface DashboardData {
+  overview: {
+    total_revenue_today: number;
+    pending_transactions: number;
+    failed_transactions: number;
+    fraud_alerts: number;
+    active_payment_methods: number;
+    last_updated: string;
+  };
+  financial_metrics: FinancialMetrics;
+  cash_flow: any;
+  recent_activity: Transaction[];
+  fraud_alerts: FraudAlert[];
+  performance_metrics: any;
+}
+
+const FinanceModule: React.FC = () => {
+  const [dashboardData, setDashboardData] = useState<DashboardData | null>(null);
+  const [transactions, setTransactions] = useState<Transaction[]>([]);
+  const [loading, setLoading] = useState(true);
+  const [error, setError] = useState<string | null>(null);
+  const [refreshing, setRefreshing] = useState(false);
+  const [selectedPeriod, setSelectedPeriod] = useState('daily');
+  const [selectedView, setSelectedView] = useState('dashboard');
+
+  const socketStore = useSocketStore();
+  const { trackPerformance, trackInteraction } = usePerformance();
+
+  // Fetch dashboard data
+  const fetchDashboardData = async () => {
+    try {
+      setRefreshing(true);
+      const response = await fetch('/api/finance/dashboard');
+      if (!response.ok) throw new Error('Failed to fetch dashboard data');
+      
+      const result = await response.json();
+      if (result.status === 'success') {
+        setDashboardData(result.data);
+        setError(null);
+      } else {
+        throw new Error(result.error || 'Unknown error');
+      }
+    } catch (err) {
+      console.error('Finance dashboard error:', err);
+      setError(err instanceof Error ? err.message : 'Failed to load finance data');
+    } finally {
+      setLoading(false);
+      setRefreshing(false);
+    }
+  };
+
+  // Fetch transactions
+  const fetchTransactions = async (filters: any = {}) => {
+    try {
+      const params = new URLSearchParams(filters);
+      const response = await fetch(`/api/finance/transactions?${params}`);
+      if (!response.ok) throw new Error('Failed to fetch transactions');
+      
+      const result = await response.json();
+      if (result.status === 'success') {
+        setTransactions(result.data.transactions);
+      }
+    } catch (err) {
+      console.error('Transaction fetch error:', err);
+    }
+  };
+
+  // Initial data load
+  useEffect(() => {
+    fetchDashboardData();
+    fetchTransactions();
+
+    // Set up refresh interval
+    const interval = setInterval(fetchDashboardData, 30000); // 30 seconds
+    return () => clearInterval(interval);
+  }, []);
+
+  // Socket event handlers
+  useEffect(() => {
+    const socket = socketStore.socket;
+    if (!socket) return;
+
+    socket.on('finance_update', (data: any) => {
+      setDashboardData(prev => prev ? { ...prev, ...data } : data);
+      trackPerformance('finance_realtime_update');
+    });
+
+    socket.on('transaction_processed', (transaction: any) => {
+      setTransactions(prev => [transaction, ...prev.slice(0, 49)]);
+      trackPerformance('finance_transaction_update');
+    });
+
+    socket.on('fraud_alert', (alert: any) => {
+      if (dashboardData) {
+        setDashboardData(prev => prev ? {
+          ...prev,
+          fraud_alerts: [alert, ...prev.fraud_alerts]
+        } : prev);
+      }
+      trackPerformance('finance_fraud_alert');
+    });
+
+    return () => {
+      socket.off('finance_update');
+      socket.off('transaction_processed');
+      socket.off('fraud_alert');
+    };
+  }, [socketStore.socket, dashboardData, trackPerformance]);
+
+  // Calculated metrics
+  const calculatedMetrics = useMemo(() => {
+    if (!dashboardData) return null;
+
+    const { financial_metrics, overview } = dashboardData;
+    
+    return {
+      revenueGrowth: financial_metrics.profit_margin > 0 ? 15.8 : -5.2, // Simulated growth
+      conversionTrend: financial_metrics.conversion_rate > 2.5 ? 'up' : 'down',
+      fraudRate: (overview.fraud_alerts / (overview.fraud_alerts + transactions.length)) * 100 || 0,
+      avgProcessingTime: 2.3, // Simulated processing time
+      topPaymentMethod: 'Credit Card', // Would be calculated from actual data
+      cashFlowHealth: financial_metrics.net_profit > 0 ? 'healthy' : 'warning'
+    };
+  }, [dashboardData, transactions]);
+
+  const formatCurrency = (amount: number, currency = 'USD') => {
+    return new Intl.NumberFormat('en-US', {
+      style: 'currency',
+      currency: currency
+    }).format(amount);
+  };
+
+  const formatPercent = (value: number) => {
+    return `${value.toFixed(1)}%`;
+  };
+
+  const getStatusColor = (status: string) => {
+    switch (status.toLowerCase()) {
+      case 'captured':
+      case 'completed':
+        return 'text-green-400';
+      case 'pending':
+        return 'text-yellow-400';
+      case 'failed':
+      case 'declined':
+        return 'text-red-400';
+      default:
+        return 'text-gray-400';
+    }
+  };
+
+  const getRiskColor = (score: number) => {
+    if (score >= 70) return 'text-red-400';
+    if (score >= 55) return 'text-yellow-400';
+    return 'text-green-400';
+  };
+
+  if (loading) {
+    return (
+      <div className="flex items-center justify-center h-96">
+        <div className="flex items-center space-x-3">
+          <RefreshCw className="h-6 w-6 animate-spin text-cyan-400" />
+          <span className="text-lg">Loading financial data...</span>
+        </div>
+      </div>
+    );
+  }
+
+  if (error) {
+    return (
+      <div className="bg-red-900/20 border border-red-500/20 rounded-lg p-6">
+        <div className="flex items-center space-x-3 mb-4">
+          <AlertTriangle className="h-6 w-6 text-red-400" />
+          <h3 className="text-lg font-semibold text-red-400">Finance Module Error</h3>
+        </div>
+        <p className="text-red-300 mb-4">{error}</p>
+        <button
+          onClick={fetchDashboardData}
+          className="px-4 py-2 bg-red-600 hover:bg-red-700 rounded-lg transition-colors"
+        >
+          Retry
+        </button>
+      </div>
+    );
+  }
+
+  if (!dashboardData) return null;
+
+  const { overview, financial_metrics, recent_activity, fraud_alerts } = dashboardData;
+
+  return (
+    <div className="space-y-6">
+      {/* Header */}
+      <div className="flex items-center justify-between">
+        <div className="flex items-center space-x-3">
+          <div className="p-2 bg-green-500/20 rounded-lg">
+            <DollarSign className="h-6 w-6 text-green-400" />
+          </div>
+          <div>
+            <h1 className="text-2xl font-bold">Financial Intelligence</h1>
+            <p className="text-gray-400">Real-time financial operations & analytics</p>
+          </div>
+        </div>
+
+        <div className="flex items-center space-x-3">
+          {/* Period Selector */}
+          <select
+            value={selectedPeriod}
+            onChange={(e) => {
+              setSelectedPeriod(e.target.value);
+              trackInteraction('finance_period_change');
+            }}
+            className="bg-gray-800 border border-gray-700 rounded-lg px-3 py-2 text-sm"
+          >
+            <option value="daily">Today</option>
+            <option value="weekly">This Week</option>
+            <option value="monthly">This Month</option>
+            <option value="quarterly">This Quarter</option>
+          </select>
+
+          {/* View Selector */}
+          <select
+            value={selectedView}
+            onChange={(e) => setSelectedView(e.target.value)}
+            className="bg-gray-800 border border-gray-700 rounded-lg px-3 py-2 text-sm"
+          >
+            <option value="dashboard">Dashboard</option>
+            <option value="transactions">Transactions</option>
+            <option value="analytics">Analytics</option>
+            <option value="fraud">Fraud Detection</option>
+          </select>
+
+          <button
+            onClick={fetchDashboardData}
+            disabled={refreshing}
+            className="flex items-center space-x-2 px-3 py-2 bg-cyan-600 hover:bg-cyan-700 disabled:opacity-50 rounded-lg transition-colors"
+          >
+            <RefreshCw className={`h-4 w-4 ${refreshing ? 'animate-spin' : ''}`} />
+            <span>Refresh</span>
+          </button>
+        </div>
+      </div>
+
+      {/* Key Metrics Cards */}
+      <div className="grid grid-cols-1 md:grid-cols-2 lg:grid-cols-4 gap-6">
+        {/* Total Revenue Today */}
+        <div className="bg-gray-800/50 border border-gray-700 rounded-lg p-6">
+          <div className="flex items-center justify-between">
+            <div>
+              <p className="text-sm text-gray-400">Revenue Today</p>
+              <p className="text-2xl font-bold text-green-400">
+                {formatCurrency(overview.total_revenue_today)}
+              </p>
+            </div>
+            <div className="p-3 bg-green-500/20 rounded-lg">
+              <TrendingUp className="h-6 w-6 text-green-400" />
+            </div>
+          </div>
+          {calculatedMetrics && (
+            <div className="flex items-center mt-2 text-sm">
+              {calculatedMetrics.revenueGrowth > 0 ? (
+                <ArrowUp className="h-4 w-4 text-green-400 mr-1" />
+              ) : (
+                <ArrowDown className="h-4 w-4 text-red-400 mr-1" />
+              )}
+              <span className={calculatedMetrics.revenueGrowth > 0 ? 'text-green-400' : 'text-red-400'}>
+                {formatPercent(Math.abs(calculatedMetrics.revenueGrowth))}
+              </span>
+              <span className="text-gray-400 ml-1">vs yesterday</span>
+            </div>
+          )}
+        </div>
+
+        {/* Transaction Stats */}
+        <div className="bg-gray-800/50 border border-gray-700 rounded-lg p-6">
+          <div className="flex items-center justify-between">
+            <div>
+              <p className="text-sm text-gray-400">Transactions</p>
+              <p className="text-2xl font-bold text-cyan-400">
+                {financial_metrics.transaction_count.toLocaleString()}
+              </p>
+            </div>
+            <div className="p-3 bg-cyan-500/20 rounded-lg">
+              <Activity className="h-6 w-6 text-cyan-400" />
+            </div>
+          </div>
+          <div className="flex items-center mt-2 text-sm">
+            <span className="text-gray-400">Avg: </span>
+            <span className="text-cyan-400 ml-1">
+              {formatCurrency(financial_metrics.avg_transaction_value)}
+            </span>
+          </div>
+        </div>
+
+        {/* Conversion Rate */}
+        <div className="bg-gray-800/50 border border-gray-700 rounded-lg p-6">
+          <div className="flex items-center justify-between">
+            <div>
+              <p className="text-sm text-gray-400">Conversion Rate</p>
+              <p className="text-2xl font-bold text-yellow-400">
+                {formatPercent(financial_metrics.conversion_rate)}
+              </p>
+            </div>
+            <div className="p-3 bg-yellow-500/20 rounded-lg">
+              <Target className="h-6 w-6 text-yellow-400" />
+            </div>
+          </div>
+          <div className="flex items-center mt-2 text-sm">
+            {calculatedMetrics?.conversionTrend === 'up' ? (
+              <ArrowUp className="h-4 w-4 text-green-400 mr-1" />
+            ) : (
+              <ArrowDown className="h-4 w-4 text-red-400 mr-1" />
+            )}
+            <span className="text-gray-400">trend</span>
+          </div>
+        </div>
+
+        {/* Security Alerts */}
+        <div className="bg-gray-800/50 border border-gray-700 rounded-lg p-6">
+          <div className="flex items-center justify-between">
+            <div>
+              <p className="text-sm text-gray-400">Fraud Alerts</p>
+              <p className="text-2xl font-bold text-red-400">
+                {overview.fraud_alerts}
+              </p>
+            </div>
+            <div className="p-3 bg-red-500/20 rounded-lg">
+              <Shield className="h-6 w-6 text-red-400" />
+            </div>
+          </div>
+          <div className="flex items-center mt-2 text-sm">
+            <span className="text-gray-400">Risk: </span>
+            <span className={getRiskColor(calculatedMetrics?.fraudRate || 0)}>
+              {formatPercent(calculatedMetrics?.fraudRate || 0)}
+            </span>
+          </div>
+        </div>
+      </div>
+
+      {/* Main Content Area */}
+      {selectedView === 'dashboard' && (
+        <div className="grid grid-cols-1 lg:grid-cols-2 gap-6">
+          {/* Recent Transactions */}
+          <div className="bg-gray-800/50 border border-gray-700 rounded-lg p-6">
+            <div className="flex items-center justify-between mb-4">
+              <h3 className="text-lg font-semibold">Recent Transactions</h3>
+              <button
+                onClick={() => setSelectedView('transactions')}
+                className="text-cyan-400 hover:text-cyan-300 text-sm flex items-center space-x-1"
+              >
+                <Eye className="h-4 w-4" />
+                <span>View All</span>
+              </button>
+            </div>
+            
+            <div className="space-y-3">
+              {recent_activity.slice(0, 6).map((transaction) => (
+                <div
+                  key={transaction.id}
+                  className="flex items-center justify-between p-3 bg-gray-700/30 rounded-lg"
+                >
+                  <div className="flex items-center space-x-3">
+                    <div className={`p-2 rounded-lg ${
+                      transaction.type === 'revenue' ? 'bg-green-500/20' :
+                      transaction.type === 'expense' ? 'bg-red-500/20' :
+                      'bg-gray-500/20'
+                    }`}>
+                      {transaction.type === 'revenue' ? (
+                        <ArrowUp className="h-4 w-4 text-green-400" />
+                      ) : (
+                        <ArrowDown className="h-4 w-4 text-red-400" />
+                      )}
+                    </div>
+                    <div>
+                      <p className="font-medium">
+                        {formatCurrency(transaction.amount, transaction.currency)}
+                      </p>
+                      <p className="text-sm text-gray-400">
+                        {transaction.payment_method} • {transaction.gateway}
+                      </p>
+                    </div>
+                  </div>
+                  <div className="text-right">
+                    <span className={`px-2 py-1 rounded text-xs font-medium ${getStatusColor(transaction.status)}`}>
+                      {transaction.status}
+                    </span>
+                    <p className="text-xs text-gray-400 mt-1">
+                      {new Date(transaction.processed_at).toLocaleTimeString()}
+                    </p>
+                  </div>
+                </div>
+              ))}
+            </div>
+          </div>
+
+          {/* Financial Health */}
+          <div className="bg-gray-800/50 border border-gray-700 rounded-lg p-6">
+            <h3 className="text-lg font-semibold mb-4">Financial Health</h3>
+            
+            <div className="space-y-4">
+              {/* Profit Margin */}
+              <div>
+                <div className="flex items-center justify-between mb-2">
+                  <span className="text-sm text-gray-400">Profit Margin</span>
+                  <span className="text-sm font-medium">
+                    {formatPercent(financial_metrics.profit_margin)}
+                  </span>
+                </div>
+                <div className="h-2 bg-gray-700 rounded-full">
+                  <div
+                    className={`h-2 rounded-full ${
+                      financial_metrics.profit_margin > 20 ? 'bg-green-500' :
+                      financial_metrics.profit_margin > 10 ? 'bg-yellow-500' :
+                      'bg-red-500'
+                    }`}
+                    style={{ width: `${Math.max(5, Math.min(100, financial_metrics.profit_margin))}%` }}
+                  />
+                </div>
+              </div>
+
+              {/* Cash Flow */}
+              <div>
+                <div className="flex items-center justify-between mb-2">
+                  <span className="text-sm text-gray-400">Net Profit</span>
+                  <span className={`text-sm font-medium ${
+                    financial_metrics.net_profit > 0 ? 'text-green-400' : 'text-red-400'
+                  }`}>
+                    {formatCurrency(financial_metrics.net_profit)}
+                  </span>
+                </div>
+              </div>
+
+              {/* Monthly Recurring Revenue */}
+              <div>
+                <div className="flex items-center justify-between mb-2">
+                  <span className="text-sm text-gray-400">Monthly Recurring Revenue</span>
+                  <span className="text-sm font-medium text-cyan-400">
+                    {formatCurrency(financial_metrics.monthly_recurring_revenue)}
+                  </span>
+                </div>
+              </div>
+
+              {/* Processing Health */}
+              <div>
+                <div className="flex items-center justify-between mb-2">
+                  <span className="text-sm text-gray-400">Avg Processing Time</span>
+                  <span className="text-sm font-medium text-green-400">
+                    {calculatedMetrics?.avgProcessingTime}s
+                  </span>
+                </div>
+              </div>
+            </div>
+          </div>
+        </div>
+      )}
+
+      {selectedView === 'transactions' && (
+        <div className="bg-gray-800/50 border border-gray-700 rounded-lg p-6">
+          <div className="flex items-center justify-between mb-6">
+            <h3 className="text-lg font-semibold">Transaction History</h3>
+            <button className="flex items-center space-x-2 px-3 py-2 bg-gray-700 hover:bg-gray-600 rounded-lg transition-colors">
+              <Download className="h-4 w-4" />
+              <span>Export</span>
+            </button>
+          </div>
+
+          <div className="overflow-x-auto">
+            <table className="w-full">
+              <thead>
+                <tr className="border-b border-gray-700">
+                  <th className="text-left pb-3 text-sm text-gray-400">Date/Time</th>
+                  <th className="text-left pb-3 text-sm text-gray-400">Type</th>
+                  <th className="text-left pb-3 text-sm text-gray-400">Amount</th>
+                  <th className="text-left pb-3 text-sm text-gray-400">Method</th>
+                  <th className="text-left pb-3 text-sm text-gray-400">Status</th>
+                  <th className="text-left pb-3 text-sm text-gray-400">Gateway</th>
+                </tr>
+              </thead>
+              <tbody>
+                {transactions.map((transaction) => (
+                  <tr key={transaction.id} className="border-b border-gray-800">
+                    <td className="py-3 text-sm">
+                      {new Date(transaction.processed_at).toLocaleString()}
+                    </td>
+                    <td className="py-3">
+                      <span className={`px-2 py-1 rounded text-xs ${
+                        transaction.type === 'revenue' ? 'bg-green-500/20 text-green-400' :
+                        transaction.type === 'expense' ? 'bg-red-500/20 text-red-400' :
+                        'bg-gray-500/20 text-gray-400'
+                      }`}>
+                        {transaction.type}
+                      </span>
+                    </td>
+                    <td className="py-3 font-medium">
+                      {formatCurrency(transaction.amount, transaction.currency)}
+                    </td>
+                    <td className="py-3 text-sm text-gray-400">
+                      {transaction.payment_method}
+                    </td>
+                    <td className="py-3">
+                      <span className={`px-2 py-1 rounded text-xs ${getStatusColor(transaction.status)}`}>
+                        {transaction.status}
+                      </span>
+                    </td>
+                    <td className="py-3 text-sm text-gray-400">
+                      {transaction.gateway}
+                    </td>
+                  </tr>
+                ))}
+              </tbody>
+            </table>
+          </div>
+        </div>
+      )}
+
+      {selectedView === 'fraud' && (
+        <div className="bg-gray-800/50 border border-gray-700 rounded-lg p-6">
+          <div className="flex items-center justify-between mb-6">
+            <h3 className="text-lg font-semibold flex items-center space-x-2">
+              <Shield className="h-5 w-5 text-red-400" />
+              <span>Fraud Detection Alerts</span>
+            </h3>
+            <div className="flex items-center space-x-2 text-sm">
+              <span className="text-gray-400">Real-time monitoring active</span>
+              <div className="h-2 w-2 bg-green-500 rounded-full animate-pulse" />
+            </div>
+          </div>
+
+          <div className="space-y-3">
+            {fraud_alerts.length > 0 ? (
+              fraud_alerts.map((alert) => (
+                <div
+                  key={alert.id}
+                  className={`p-4 rounded-lg border ${
+                    alert.risk_score >= 70 ? 'bg-red-900/20 border-red-500/30' :
+                    alert.risk_score >= 55 ? 'bg-yellow-900/20 border-yellow-500/30' :
+                    'bg-blue-900/20 border-blue-500/30'
+                  }`}
+                >
+                  <div className="flex items-start justify-between">
+                    <div className="flex-1">
+                      <div className="flex items-center space-x-3">
+                        <AlertTriangle className={`h-5 w-5 ${getRiskColor(alert.risk_score)}`} />
+                        <span className="font-medium">{alert.alert_type}</span>
+                        <span className={`px-2 py-1 rounded text-xs ${getRiskColor(alert.risk_score)}`}>
+                          Risk: {alert.risk_score}%
+                        </span>
+                      </div>
+                      <p className="text-sm text-gray-400 mt-2">{alert.description}</p>
+                      <p className="text-xs text-gray-500 mt-1">
+                        Transaction ID: {alert.transaction_id}
+                      </p>
+                    </div>
+                    <div className="text-xs text-gray-400">
+                      {new Date(alert.created_at).toLocaleTimeString()}
+                    </div>
+                  </div>
+                </div>
+              ))
+            ) : (
+              <div className="text-center py-8 text-gray-400">
+                <Shield className="h-12 w-12 mx-auto mb-3 opacity-50" />
+                <p>No fraud alerts detected</p>
+                <p className="text-sm">All transactions appear legitimate</p>
+              </div>
+            )}
+          </div>
+        </div>
+      )}
+
+      {/* Performance Footer */}
+      <div className="bg-gray-800/30 border border-gray-700 rounded-lg p-4">
+        <div className="flex items-center justify-between text-sm text-gray-400">
+          <div className="flex items-center space-x-6">
+            <div className="flex items-center space-x-2">
+              <Globe className="h-4 w-4" />
+              <span>Global Payments</span>
+            </div>
+            <div className="flex items-center space-x-2">
+              <Zap className="h-4 w-4" />
+              <span>Real-time Processing</span>
+            </div>
+            <div className="flex items-center space-x-2">
+              <Clock className="h-4 w-4" />
+              <span>Last updated: {new Date(overview.last_updated).toLocaleTimeString()}</span>
+            </div>
+          </div>
+          <div className="flex items-center space-x-2">
+            <span>Uptime: 99.9%</span>
+            <div className="h-2 w-2 bg-green-500 rounded-full" />
+          </div>
+        </div>
+      </div>
+    </div>
+  );
+};
+
 export default FinanceModule;