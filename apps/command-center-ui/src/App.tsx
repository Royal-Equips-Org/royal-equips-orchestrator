<<<<<<< HEAD
import { useCallback, useEffect, useMemo, useRef, useState, Suspense, lazy } from 'react'
import { Rocket, RefreshCcw, ScrollText, Mic, Waves } from 'lucide-react'
import MobileShell from './components/layout/MobileShell'
=======
import React, { useEffect, Suspense, lazy, useState } from 'react'
import EmpireDashboard from './components/empire/EmpireDashboard'
import ShopifyDashboard from './components/shopify/ShopifyDashboard'  
>>>>>>> c6bc2f7d
import NavigationBar from './components/navigation/NavigationBar'
import ModuleScroller from './components/layout/ModuleScroller'
import TopBar from './components/layout/TopBar'
import CommandConsole from './components/CommandConsole'
import { ToastContainer } from './components/ui/Toast'
import { ToastProvider, useToastContext } from './contexts/ToastContext'
import { NavigationProvider, useNavigation } from './contexts/NavigationContext'
import { usePerformanceOptimization } from './hooks/usePerformanceOptimization'
<<<<<<< HEAD
import Hologram3D from './command-center/ai-core/Hologram3D'
import DataPanels from './command-center/ai-core/DataPanels'
import useVoiceInterface from './command-center/ai-core/VoiceInterface'
import { useLiveData } from './command-center/ai-core/hooks/useLiveData'
=======
import MobileShell from './components/layout/MobileShell'
import TopBar from './components/layout/TopBar'
import ModuleScroller from './components/layout/ModuleScroller'
import ExactCommandCenter from './components/holographic/ExactCommandCenter'
import AICore from './components/ai-core/AICore'
import './styles/globals.css'
>>>>>>> c6bc2f7d
import { useEmpireStore } from './store/empire-store'
import { empireService } from './services/empire-service'
import ShopifyDashboard from './components/shopify/ShopifyDashboard'
import EmpireDashboard from './components/empire/EmpireDashboard'
import './styles/globals.css'
import './command-center/ai-core/AiCore.css'

const AiraModule = lazy(() => import('./modules/aira/AiraModule'))
const AnalyticsModule = lazy(() => import('./modules/analytics/AnalyticsModule'))
const AgentsModule = lazy(() => import('./modules/agents/AgentsModule'))
const DashboardModule = lazy(() => import('./modules/dashboard/DashboardModule'))
const RevenueModule = lazy(() => import('./modules/revenue/RevenueModule'))
const InventoryModule = lazy(() => import('./modules/inventory/InventoryModule'))
const MarketingAutomationModule = lazy(() => import('./modules/marketing/MarketingModule'))
const CustomerSupportModule = lazy(() => import('./modules/customer-support/CustomerSupportModule'))
const SecurityModule = lazy(() => import('./modules/security/SecurityModule'))
const FinanceModule = lazy(() => import('./modules/finance/FinanceModule'))
const AIRAIntelligenceModule = lazy(() => import('./modules/aira-intelligence/AIRAIntelligenceModule'))

function AppContent() {
<<<<<<< HEAD
  const { toasts, removeToast, success, error, info } = useToastContext()
  const { state } = useNavigation()
  const { optimizePerformance, metrics: perfMetrics, recommendations } = usePerformanceOptimization()
  const { metrics, agents, opportunities, campaigns, dataStreams, liveIntensity, refreshLiveData, registerCommandEvent } = useLiveData()
  const [voiceTranscript, setVoiceTranscript] = useState('')
  const consoleRef = useRef(null)
  const isConnected = useEmpireStore(store => store.isConnected)

  const voice = useVoiceInterface({
    onTranscript: setVoiceTranscript,
    onCommand: (command) => {
      if (command?.type === 'open-logs') {
        consoleRef.current?.scrollIntoView({ behavior: 'smooth', block: 'center' })
      }
      if (command?.type === 'engine-boost') {
        success('Engine Boost Engaged', 'Quantum thrusters amplified for maximum performance')
      }
      if (command?.type === 'auto-sync') {
        success('Auto Sync Active', 'Shopify, Supabase, and BigQuery are synchronising in real time')
      }
    },
    registerCommandEvent,
  })

  useEffect(() => {
    const timer = setTimeout(() => {
      optimizePerformance()
    }, 2000)
    return () => clearTimeout(timer)
  }, [optimizePerformance])

=======
  const { isConnected, refreshAll } = useEmpireStore();
  const { toasts, removeToast } = useToastContext();
  const { state, navigateToModule } = useNavigation();
  const { optimizePerformance, metrics, recommendations } = usePerformanceOptimization();
  
  // AI Core state - make it the main interface
  const [showAICore, setShowAICore] = useState(true);
  const [isFullscreen, setIsFullscreen] = useState(false);

  useEffect(() => {
    // Initialize empire systems and load all data
    console.log('Royal Equips Empire Command Center - AI Core Initialized');
    refreshAll();
    
    // Trigger performance optimization after initial load
    setTimeout(() => {
      optimizePerformance();
    }, 2000);
  }, [refreshAll, optimizePerformance]);

  // Log performance metrics for monitoring
>>>>>>> c6bc2f7d
  useEffect(() => {
    if (perfMetrics) {
      console.log('Performance Metrics:', {
        loadTime: `${perfMetrics.loadTime}ms`,
        renderTime: `${perfMetrics.renderTime}ms`,
        memoryUsage: `${perfMetrics.memoryUsage.toFixed(1)}MB`,
        networkRequests: perfMetrics.networkRequests
      })
      if (recommendations.length > 0) {
        console.log('Performance Recommendations:', recommendations)
      }
    }
  }, [perfMetrics, recommendations])

  const commandRateLabel = useMemo(() => {
    const rate = liveIntensity?.commandRate ?? 0
    if (rate > 20) return 'critical'
    if (rate > 10) return 'high'
    if (rate > 3) return 'medium'
    return 'low'
  }, [liveIntensity])

  const handleEngineBoost = useCallback(async () => {
    try {
      await empireService.triggerEngineBoost()
      registerCommandEvent?.()
      success('Engine Boost', 'Core engines boosted. Energy lattice reinforced.')
    } catch (err) {
      error('Engine Boost Failed', err instanceof Error ? err.message : 'Unable to trigger boost')
    }
  }, [error, registerCommandEvent, success])

  const handleAutoSync = useCallback(async () => {
    try {
      await empireService.triggerAutoSync()
      registerCommandEvent?.()
      success('Auto Sync Initiated', 'Logistics, marketing, and finance streams are synchronising')
    } catch (err) {
      error('Auto Sync Failed', err instanceof Error ? err.message : 'Unable to sync data streams')
    }
  }, [error, registerCommandEvent, success])

<<<<<<< HEAD
  const handleOpenLogs = useCallback(async () => {
    registerCommandEvent?.()
    info('Command Logs', 'Bringing live logs into focus')
    consoleRef.current?.scrollIntoView({ behavior: 'smooth', block: 'center' })
  }, [info, registerCommandEvent])

  const renderModule = useCallback(() => {
=======
  // Handle module access from AI Core
  const handleModuleAccess = (moduleId: string) => {
    navigateToModule(moduleId);
    setShowAICore(false); // Show traditional interface for specific modules
  };

  // Handle return to AI Core
  const handleReturnToAICore = () => {
    setShowAICore(true);
    navigateToModule('command'); // Set to command module
  };

  // Keyboard shortcuts for AI Core
  useEffect(() => {
    const handleKeyPress = (e: KeyboardEvent) => {
      switch (e.key) {
        case 'F11':
          e.preventDefault();
          setIsFullscreen(!isFullscreen);
          break;
        case 'Escape':
          if (isFullscreen) {
            setIsFullscreen(false);
          } else if (!showAICore) {
            handleReturnToAICore();
          }
          break;
        case 'h':
          if (e.ctrlKey) {
            e.preventDefault();
            setShowAICore(!showAICore);
          }
          break;
      }
    };

    window.addEventListener('keydown', handleKeyPress);
    return () => window.removeEventListener('keydown', handleKeyPress);
  }, [isFullscreen, showAICore]);

  // Render current module content
  const renderCurrentModule = () => {
>>>>>>> c6bc2f7d
    const loadingFallback = (moduleName: string) => (
      <div className="h-full flex items-center justify-center text-cyan-300 font-mono text-sm">
        Loading {moduleName}…
      </div>
    )

    switch (state.currentModule) {
      case 'aira':
        return (
          <Suspense fallback={loadingFallback('AIRA')}>
            <AiraModule />
          </Suspense>
        )
      case 'analytics':
        return (
          <Suspense fallback={loadingFallback('Analytics')}>
            <AnalyticsModule />
          </Suspense>
        )
      case 'agents':
        return (
          <Suspense fallback={loadingFallback('Agents')}>
            <AgentsModule />
          </Suspense>
        )
      case 'dashboard':
        return (
          <Suspense fallback={loadingFallback('Dashboard')}>
            <DashboardModule />
          </Suspense>
        )
      case 'revenue':
        return (
          <Suspense fallback={loadingFallback('Revenue')}>
            <RevenueModule />
          </Suspense>
        )
      case 'inventory':
        return (
          <Suspense fallback={loadingFallback('Inventory')}>
            <InventoryModule />
          </Suspense>
        )
      case 'shopify':
        return <ShopifyDashboard />
      case 'marketing':
        return (
          <Suspense fallback={loadingFallback('Marketing Automation')}>
            <MarketingAutomationModule />
          </Suspense>
        )
      case 'customer-support':
        return (
          <Suspense fallback={loadingFallback('Customer Support')}>
            <CustomerSupportModule />
          </Suspense>
        )
      case 'security':
        return (
          <Suspense fallback={loadingFallback('Security Center')}>
            <SecurityModule />
          </Suspense>
        )
      case 'finance':
        return (
          <Suspense fallback={loadingFallback('Financial Intelligence')}>
            <FinanceModule />
          </Suspense>
<<<<<<< HEAD
        )
=======
        );
      case 'holographic':
      case 'holo':
        // Holographic view as an optional module instead of default
        return (
          <div className="w-full h-full">
            <ExactCommandCenter />
          </div>
        );
      case 'ai-core':
        // AI Core integrated view
        return (
          <div className="w-full h-full">
            <AICore onExit={() => handleReturnToAICore()} isFullscreen={false} />
          </div>
        );
>>>>>>> c6bc2f7d
      case 'products':
        return <div className="h-full flex items-center justify-center text-cyan-300">Products Module arriving shortly</div>
      case 'orders':
        return <div className="h-full flex items-center justify-center text-cyan-300">Orders Module under orchestration</div>
      case 'customers':
        return <div className="h-full flex items-center justify-center text-cyan-300">Customers Module sequencing data</div>
      case 'monitoring':
        return <div className="h-full flex items-center justify-center text-cyan-300">System Monitoring calibrating</div>
      case 'settings':
        return <div className="h-full flex items-center justify-center text-cyan-300">Settings hub in preparation</div>
      case 'aira-intelligence':
        return (
          <Suspense fallback={loadingFallback('AIRA Intelligence')}>
            <AIRAIntelligenceModule />
          </Suspense>
        )
      default:
        return <EmpireDashboard />
    }
  }, [state.currentModule])

  const voiceWaveHeights = useMemo(() => {
    const amplitude = liveIntensity?.voiceActivity?.volume ?? 0
    return Array.from({ length: 8 }).map((_, idx) => {
      const base = Math.sin((idx / 8) * Math.PI)
      return `${Math.max(12, (base + amplitude * 1.8) * 24)}px`
    })
  }, [liveIntensity])

  const isListening = voice.listening

  // Main render - AI Core as primary interface
  if (showAICore) {
    return (
      <div className="w-full h-screen bg-black overflow-hidden">
        {/* AI Core as main interface exactly like the reference image */}
        <AICore 
          onExit={() => setShowAICore(false)} 
          isFullscreen={isFullscreen}
        />
        
        {/* Floating access to traditional modules when needed */}
        {!isFullscreen && (
          <div style={{
            position: 'absolute',
            bottom: '20px',
            left: '20px',
            background: 'rgba(0, 30, 60, 0.3)',
            border: '1px solid rgba(0, 170, 255, 0.5)',
            borderRadius: '8px',
            padding: '10px',
            backdropFilter: 'blur(10px)',
            display: 'flex',
            gap: '10px',
            zIndex: 100
          }}>
            <button 
              onClick={() => handleModuleAccess('dashboard')}
              style={{
                background: 'rgba(0, 170, 255, 0.2)',
                border: '1px solid #00aaff',
                borderRadius: '4px',
                color: '#00ddff',
                padding: '5px 10px',
                fontSize: '12px',
                cursor: 'pointer'
              }}
            >
              Dashboard
            </button>
            <button 
              onClick={() => handleModuleAccess('aira')}
              style={{
                background: 'rgba(0, 170, 255, 0.2)',
                border: '1px solid #00aaff',
                borderRadius: '4px',
                color: '#00ddff',
                padding: '5px 10px',
                fontSize: '12px',
                cursor: 'pointer'
              }}
            >
              AIRA
            </button>
            <button 
              onClick={() => handleModuleAccess('shopify')}
              style={{
                background: 'rgba(0, 170, 255, 0.2)',
                border: '1px solid #00aaff',
                borderRadius: '4px',
                color: '#00ddff',
                padding: '5px 10px',
                fontSize: '12px',
                cursor: 'pointer'
              }}
            >
              Shopify
            </button>
          </div>
        )}
        
        {/* Toast notifications positioned absolutely */}
        <div className="absolute top-20 right-4 z-50">
          <ToastContainer toasts={toasts} onClose={removeToast} />
        </div>
      </div>
    );
  }

  // Traditional interface when accessing specific modules
  return (
<<<<<<< HEAD
    <MobileShell className="ai-core-root">
      <div className="ai-core-grid-overlay" />
      <div className="ai-core-shell">
        <section className="ai-core-panels-primary">
          <DataPanels
            dataStreams={dataStreams}
            metrics={metrics}
            agents={agents}
            campaigns={campaigns}
            liveIntensity={liveIntensity}
          />
          <div className="ai-core-panel">
            <div className="flex items-center justify-between">
              <div>
                <p className="text-xs font-mono text-cyan-200/70 uppercase tracking-[0.4em]">Empire status</p>
                <p className="text-2xl font-semibold text-white mt-1">
                  {metrics?.revenue_progress ? `€${metrics.revenue_progress.toLocaleString()}` : 'Synchronising'}
                </p>
              </div>
              <button className="ai-core-control-button" onClick={refreshLiveData} type="button">
                <RefreshCcw className="w-4 h-4" /> Refresh Data
              </button>
            </div>
            <div className="mt-4 grid grid-cols-2 gap-3 text-xs font-mono text-cyan-200/80">
              <div>
                Active Agents
                <div className="text-lg text-white">
                  {agents?.length ?? 0} / {metrics?.total_agents ?? 0}
                </div>
              </div>
              <div>
                Opportunities
                <div className="text-lg text-white">
                  {opportunities?.length ?? 0}
                </div>
              </div>
              <div>
                Automation Level
                <div className="text-lg text-white">{metrics?.automation_level?.toFixed?.(1) ?? '—'}%</div>
              </div>
              <div>
                Voice Transcript
                <div className="text-xs text-cyan-300/80 truncate max-w-[220px]">{voiceTranscript || 'Awaiting command'}</div>
              </div>
            </div>
          </div>
        </section>

        <section className="ai-core-hologram">
          <div className="ai-core-hologram-header">
            <h1>Royal Equips AI Core</h1>
            <div className="flex items-center gap-4">
              <div className="ai-core-voice-control">
                <div className={`ai-core-voice-indicator ${isListening ? 'active' : ''}`} />
                <div className="ai-core-voice-waveform">
                  {voiceWaveHeights.map((height, index) => (
                    <span key={index} className="ai-core-voice-bar" style={{ height }} />
                  ))}
                </div>
              </div>
              <button
                className="ai-core-control-button"
                type="button"
                onClick={isListening ? voice.stopListening : voice.startListening}
              >
                <Mic className="w-4 h-4" /> {isListening ? 'Listening…' : 'Voice Control'}
              </button>
            </div>
          </div>

          <div className="ai-core-canvas-container">
            <Hologram3D
              metrics={metrics}
              agents={agents}
              opportunities={opportunities}
              liveIntensity={liveIntensity}
              dataStreams={dataStreams}
            />
            <div className="ai-core-module-dock">
              <ModuleScroller />
              <div className="flex flex-wrap gap-3">
                <button className="ai-core-control-button" type="button" onClick={handleEngineBoost}>
                  <Rocket className="w-4 h-4" /> Engine Boost
                </button>
                <button className="ai-core-control-button" type="button" onClick={handleAutoSync}>
                  <RefreshCcw className="w-4 h-4" /> Auto Sync
                </button>
                <button className="ai-core-control-button" type="button" onClick={handleOpenLogs}>
                  <ScrollText className="w-4 h-4" /> Command Logs
                </button>
              </div>
            </div>
          </div>

          <div className="ai-core-hologram-footer">
            <div className="ai-core-status">
              <span className="ai-core-status-dot" />
              <span>{isConnected ? 'All systems synchronised' : 'Reconnecting to core services'}</span>
            </div>
            <div className="ai-core-activity">
              <div>
                <div className="label">Command Rate</div>
                <div className={`value ${commandRateLabel}`}>{liveIntensity?.commandRate ?? 0}/min</div>
              </div>
              <div>
                <div className="label">Energy</div>
                <div className="value">{Math.round((liveIntensity?.energyLevel ?? 0.5) * 100)}%</div>
              </div>
              <div>
                <div className="label">Voice</div>
                <div className="value">{((liveIntensity?.voiceActivity?.volume ?? 0) * 100).toFixed(0)}%</div>
              </div>
            </div>
          </div>
        </section>

        <section className="ai-core-panels-secondary">
          <div className="ai-core-panel" ref={consoleRef}>
            <div className="ai-core-panel-title">
              <Waves className="w-4 h-4" />
              <span>Command Console</span>
            </div>
            <CommandConsole />
          </div>
          <div className="ai-core-panel hidden xl:block">
            <NavigationBar />
          </div>
        </section>
      </div>

      <div className="ai-core-module-content px-4 sm:px-6 lg:px-16">
        <div className="lg:hidden mb-6">
          <TopBar />
        </div>
        <div className="rounded-3xl border border-cyan-500/20 bg-black/20 backdrop-blur-2xl p-6">
          {renderModule()}
        </div>
      </div>

      <ToastContainer toasts={toasts} onClose={removeToast} />
    </MobileShell>
=======
    <div className="flex h-screen bg-gradient-to-br from-gray-900 via-black to-gray-900 text-white overflow-hidden">
      {/* Mobile responsive shell */}
      <MobileShell>
        {/* Top navigation bar */}
        <TopBar />
        
        {/* Main navigation */}
        <NavigationBar />
        
        {/* Module scroller for mobile */}
        <ModuleScroller />
        
        {/* Return to AI Core button */}
        <button
          onClick={handleReturnToAICore}
          style={{
            position: 'absolute',
            top: '20px',
            right: '20px',
            background: 'rgba(0, 170, 255, 0.3)',
            border: '2px solid #00aaff',
            borderRadius: '50%',
            width: '60px',
            height: '60px',
            color: '#00ffff',
            fontSize: '24px',
            cursor: 'pointer',
            zIndex: 100,
            display: 'flex',
            alignItems: 'center',
            justifyContent: 'center'
          }}
          title="Return to AI Core (Ctrl+H)"
        >
          🤖
        </button>
        
        {/* Main content area */}
        <main className="flex-1 overflow-hidden">
          {renderCurrentModule()}
        </main>
        
        {/* Toast notifications positioned absolutely */}
        <div className="absolute top-20 right-4 z-50">
          <ToastContainer toasts={toasts} onClose={removeToast} />
        </div>
      </MobileShell>
    </div>
>>>>>>> c6bc2f7d
  )
}

function App() {
  return (
    <NavigationProvider>
      <ToastProvider>
        <AppContent />
      </ToastProvider>
    </NavigationProvider>
  )
}

export default App<|MERGE_RESOLUTION|>--- conflicted
+++ resolved
@@ -1,12 +1,6 @@
-<<<<<<< HEAD
 import { useCallback, useEffect, useMemo, useRef, useState, Suspense, lazy } from 'react'
 import { Rocket, RefreshCcw, ScrollText, Mic, Waves } from 'lucide-react'
 import MobileShell from './components/layout/MobileShell'
-=======
-import React, { useEffect, Suspense, lazy, useState } from 'react'
-import EmpireDashboard from './components/empire/EmpireDashboard'
-import ShopifyDashboard from './components/shopify/ShopifyDashboard'  
->>>>>>> c6bc2f7d
 import NavigationBar from './components/navigation/NavigationBar'
 import ModuleScroller from './components/layout/ModuleScroller'
 import TopBar from './components/layout/TopBar'
@@ -15,19 +9,10 @@
 import { ToastProvider, useToastContext } from './contexts/ToastContext'
 import { NavigationProvider, useNavigation } from './contexts/NavigationContext'
 import { usePerformanceOptimization } from './hooks/usePerformanceOptimization'
-<<<<<<< HEAD
 import Hologram3D from './command-center/ai-core/Hologram3D'
 import DataPanels from './command-center/ai-core/DataPanels'
 import useVoiceInterface from './command-center/ai-core/VoiceInterface'
 import { useLiveData } from './command-center/ai-core/hooks/useLiveData'
-=======
-import MobileShell from './components/layout/MobileShell'
-import TopBar from './components/layout/TopBar'
-import ModuleScroller from './components/layout/ModuleScroller'
-import ExactCommandCenter from './components/holographic/ExactCommandCenter'
-import AICore from './components/ai-core/AICore'
-import './styles/globals.css'
->>>>>>> c6bc2f7d
 import { useEmpireStore } from './store/empire-store'
 import { empireService } from './services/empire-service'
 import ShopifyDashboard from './components/shopify/ShopifyDashboard'
@@ -48,7 +33,6 @@
 const AIRAIntelligenceModule = lazy(() => import('./modules/aira-intelligence/AIRAIntelligenceModule'))
 
 function AppContent() {
-<<<<<<< HEAD
   const { toasts, removeToast, success, error, info } = useToastContext()
   const { state } = useNavigation()
   const { optimizePerformance, metrics: perfMetrics, recommendations } = usePerformanceOptimization()
@@ -79,30 +63,6 @@
     }, 2000)
     return () => clearTimeout(timer)
   }, [optimizePerformance])
-
-=======
-  const { isConnected, refreshAll } = useEmpireStore();
-  const { toasts, removeToast } = useToastContext();
-  const { state, navigateToModule } = useNavigation();
-  const { optimizePerformance, metrics, recommendations } = usePerformanceOptimization();
-  
-  // AI Core state - make it the main interface
-  const [showAICore, setShowAICore] = useState(true);
-  const [isFullscreen, setIsFullscreen] = useState(false);
-
-  useEffect(() => {
-    // Initialize empire systems and load all data
-    console.log('Royal Equips Empire Command Center - AI Core Initialized');
-    refreshAll();
-    
-    // Trigger performance optimization after initial load
-    setTimeout(() => {
-      optimizePerformance();
-    }, 2000);
-  }, [refreshAll, optimizePerformance]);
-
-  // Log performance metrics for monitoring
->>>>>>> c6bc2f7d
   useEffect(() => {
     if (perfMetrics) {
       console.log('Performance Metrics:', {
@@ -145,7 +105,6 @@
     }
   }, [error, registerCommandEvent, success])
 
-<<<<<<< HEAD
   const handleOpenLogs = useCallback(async () => {
     registerCommandEvent?.()
     info('Command Logs', 'Bringing live logs into focus')
@@ -153,50 +112,6 @@
   }, [info, registerCommandEvent])
 
   const renderModule = useCallback(() => {
-=======
-  // Handle module access from AI Core
-  const handleModuleAccess = (moduleId: string) => {
-    navigateToModule(moduleId);
-    setShowAICore(false); // Show traditional interface for specific modules
-  };
-
-  // Handle return to AI Core
-  const handleReturnToAICore = () => {
-    setShowAICore(true);
-    navigateToModule('command'); // Set to command module
-  };
-
-  // Keyboard shortcuts for AI Core
-  useEffect(() => {
-    const handleKeyPress = (e: KeyboardEvent) => {
-      switch (e.key) {
-        case 'F11':
-          e.preventDefault();
-          setIsFullscreen(!isFullscreen);
-          break;
-        case 'Escape':
-          if (isFullscreen) {
-            setIsFullscreen(false);
-          } else if (!showAICore) {
-            handleReturnToAICore();
-          }
-          break;
-        case 'h':
-          if (e.ctrlKey) {
-            e.preventDefault();
-            setShowAICore(!showAICore);
-          }
-          break;
-      }
-    };
-
-    window.addEventListener('keydown', handleKeyPress);
-    return () => window.removeEventListener('keydown', handleKeyPress);
-  }, [isFullscreen, showAICore]);
-
-  // Render current module content
-  const renderCurrentModule = () => {
->>>>>>> c6bc2f7d
     const loadingFallback = (moduleName: string) => (
       <div className="h-full flex items-center justify-center text-cyan-300 font-mono text-sm">
         Loading {moduleName}…
@@ -265,26 +180,7 @@
           <Suspense fallback={loadingFallback('Financial Intelligence')}>
             <FinanceModule />
           </Suspense>
-<<<<<<< HEAD
-        )
-=======
-        );
-      case 'holographic':
-      case 'holo':
-        // Holographic view as an optional module instead of default
-        return (
-          <div className="w-full h-full">
-            <ExactCommandCenter />
-          </div>
-        );
-      case 'ai-core':
-        // AI Core integrated view
-        return (
-          <div className="w-full h-full">
-            <AICore onExit={() => handleReturnToAICore()} isFullscreen={false} />
-          </div>
-        );
->>>>>>> c6bc2f7d
+        )
       case 'products':
         return <div className="h-full flex items-center justify-center text-cyan-300">Products Module arriving shortly</div>
       case 'orders':
@@ -396,7 +292,6 @@
 
   // Traditional interface when accessing specific modules
   return (
-<<<<<<< HEAD
     <MobileShell className="ai-core-root">
       <div className="ai-core-grid-overlay" />
       <div className="ai-core-shell">
@@ -538,56 +433,6 @@
 
       <ToastContainer toasts={toasts} onClose={removeToast} />
     </MobileShell>
-=======
-    <div className="flex h-screen bg-gradient-to-br from-gray-900 via-black to-gray-900 text-white overflow-hidden">
-      {/* Mobile responsive shell */}
-      <MobileShell>
-        {/* Top navigation bar */}
-        <TopBar />
-        
-        {/* Main navigation */}
-        <NavigationBar />
-        
-        {/* Module scroller for mobile */}
-        <ModuleScroller />
-        
-        {/* Return to AI Core button */}
-        <button
-          onClick={handleReturnToAICore}
-          style={{
-            position: 'absolute',
-            top: '20px',
-            right: '20px',
-            background: 'rgba(0, 170, 255, 0.3)',
-            border: '2px solid #00aaff',
-            borderRadius: '50%',
-            width: '60px',
-            height: '60px',
-            color: '#00ffff',
-            fontSize: '24px',
-            cursor: 'pointer',
-            zIndex: 100,
-            display: 'flex',
-            alignItems: 'center',
-            justifyContent: 'center'
-          }}
-          title="Return to AI Core (Ctrl+H)"
-        >
-          🤖
-        </button>
-        
-        {/* Main content area */}
-        <main className="flex-1 overflow-hidden">
-          {renderCurrentModule()}
-        </main>
-        
-        {/* Toast notifications positioned absolutely */}
-        <div className="absolute top-20 right-4 z-50">
-          <ToastContainer toasts={toasts} onClose={removeToast} />
-        </div>
-      </MobileShell>
-    </div>
->>>>>>> c6bc2f7d
   )
 }
 
